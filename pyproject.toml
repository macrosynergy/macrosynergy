[build-system]
requires = ["setuptools>=61.0.0", "wheel"]
build-backend = "setuptools.build_meta"

[project]
name = "macrosynergy"
description = "Macrosynergy Quant Research Package"
dynamic = ["version"]

authors = [{ name = "Macrosynergy", email = "info@macrosynergy.com" }]
readme = { file = "README.md", content-type = "text/markdown" } # file can be a list
license = { file = "LICENSE" }
requires-python = ">=3.8"
dependencies = [
  "seaborn>=0.13.0",
  "matplotlib>=3.6.0",
  "pandas>=1.3.5",
  "statsmodels>=0.13.2",
  "scikit-learn>=1.0.2",
  "numpy>=1.21.6",
  "requests>=2.27.1",
  "tqdm>=4.62",
]
classifiers = [
  "Development Status :: 4 - Beta",
  "Environment :: Console",
  "Intended Audience :: Science/Research",
  "Intended Audience :: Financial and Insurance Industry",
  "Intended Audience :: Developers",
  "License :: OSI Approved :: BSD License",
  "Programming Language :: Python",
  "Programming Language :: Python :: 3",
  "Programming Language :: Python :: 3 :: Only",
  "Programming Language :: Python :: 3.8",
  "Programming Language :: Python :: 3.9",
  "Programming Language :: Python :: 3.10",
  "Programming Language :: Python :: 3.11",
  "Topic :: Software Development",
  "Topic :: Scientific/Engineering",
  "Typing :: Typed",
  "Operating System :: OS Independent",
]


[project.urls]
homepage = "https://www.macrosynergy.com"
repository = "https://github.com/macrosynergy/macrosynergy/"
documentation = "https://docs.macrosynergy.com"
tracker = "https://github.com/macrosynergy/macrosynergy/issues"

[project.optional-dependencies]
test = [
  "pytest>=7.0.0",
  "pytest-cov>3.0.0",
  "coverage>=6.0.0",
  "pytest-xdist>=3.3.1",
  "flake8>=4.0.1",
  "parameterized>=0.9.0",
]
excel = ["openpyxl>=3.0.10"]
notebook = [
  "notebook>=6.0.0",
  "ipywidgets>=7.6.5",
  "ipython>=7.28.0",
  "jupyter>=1.0.0",
  "ipykernel>=6.4.1",
  "jupyterlab>=3.1.12",
]
format = ["black>=22.1.0"]

docsold = [
  "mdformat-gfm>=0.3.5",
  "mdformat-frontmatter>=2.0.1",
  "mdformat-footnote>=0.1.1",
  "PyYAML>=6.0",
  "jupyter-book==0.15.1",
  "black>=22.1.0",
]

docs = [
  "pydata-sphinx-theme==0.14.4",
  "Sphinx==7.1.2",
  "sphinx-autodoc-typehints==1.19.1",
  "sphinx-automodapi==0.16.0",
  "sphinx-remove-toctrees==0.0.3",
  "sphinx_design==0.5.0",
  "myst_parser==2.0.0",
  "sphinx-copybutton==0.5.0",
  "requests>=2.27.1",
  "packaging>=21.0",
]

all = [
  "openpyxl>=3.0.10",
  "notebook>=6.0.0",
  "ipywidgets>=7.6.5",
  "ipython>=7.28.0",
  "jupyter>=1.0.0",
  "ipykernel>=6.4.1",
  "jupyterlab>=3.1.12",
  "black>=22.1.0",
  "mdformat-gfm>=0.3.5",
  "mdformat-frontmatter>=2.0.1",
  "mdformat-footnote>=0.1.1",
  "PyYAML>=6.0",
  "jupyter-book==0.15.1",
<<<<<<< HEAD
  "black>=22.1.0",
  "pytest>=7.0.0",
=======
    "pytest>=7.0.0",
>>>>>>> 6f6ee6c2
  "pytest-cov>3.0.0",
  "coverage>=6.0.0",
  "pytest-xdist>=3.3.1",
  "flake8>=4.0.1",
  "parameterized>=0.9.0",
]

[tool.setuptools]
platforms = ["Windows", "Linux", "Mac OS-X"]

[tool.setuptools.packages.find]
include = ["macrosynergy", "macrosynergy.*"]
exclude = ["tests", "tests.*"]
namespaces = true


[tool.versioneer]
VCS = "git"
style = "pep440"
versionfile_source = "macrosynergy/version.py"
versionfile_build = "macrosynergy/version.py"
tag_prefix = "v"

[tool.black]
target-version = ["py38", "py39", "py310", "py311"]
exclude = '''
(
  | \.egg
  | \.nox
  | \.tox
  | \.venv
  | _build
  | buck-out
  | build
  | dist
)
'''

[tool.pytest.ini_options]
minversion = "6.0"
addopts = "-rEf -rP -n auto --durations=10 --cov=macrosynergy --verbose"
# testpaths = ['./tests/']

[tool.coverage]
source = "macrosynergy"
omit = ["test/*", "setup.py", "macrosynergy/version.py", "**/__init__.py"]

[tool.coverage.report]
exclude_also = [
  "if __name__ == .__main__.:",
  "if 0:",
  "if False:",
  "if __name__ == __main__:"
  ]<|MERGE_RESOLUTION|>--- conflicted
+++ resolved
@@ -104,12 +104,8 @@
   "mdformat-footnote>=0.1.1",
   "PyYAML>=6.0",
   "jupyter-book==0.15.1",
-<<<<<<< HEAD
   "black>=22.1.0",
   "pytest>=7.0.0",
-=======
-    "pytest>=7.0.0",
->>>>>>> 6f6ee6c2
   "pytest-cov>3.0.0",
   "coverage>=6.0.0",
   "pytest-xdist>=3.3.1",
