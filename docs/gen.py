import os
import glob
import shutil
import argparse
from typing import List, Tuple
import os.path as OPx
<<<<<<< HEAD

# All paths are relative to the root of the repository

TEMP_DIR = "./docs/docs.build"
TEMP_RST_DIR = "./docs/_temp_rst"
RST_OUTPUT_DIR = "./docs/source"
RELEASE_NOTES_MD = "release_notes.md"
SITE_OUTPUT_DIR = "./docs/build/"
PACKAGE_ROOT_DIR = "./"
PACKAGE_NAME = "macrosynergy"
PACKAGE_DOCS_DIR = "./docs"


def build_examples(markdown: bool = False):
    os.system(f"python ./docs/build_examples.py" + (f" --markdown" if markdown else ""))
    # copy contents of ./docs/examples.build to ./docs/source/examples
    if OPx.exists(OPx.join(RST_OUTPUT_DIR, "examples")):
        shutil.rmtree(OPx.join(RST_OUTPUT_DIR, "examples"))
    shutil.copytree(
        OPx.join(PACKAGE_DOCS_DIR, "examples.build"),
        OPx.join(RST_OUTPUT_DIR, "examples"),
    )


=======

# All paths are relative to the root of the repository

TEMP_DIR = "./docs/docs.build"
TEMP_RST_DIR = "./docs/_temp_rst"
RST_OUTPUT_DIR = "./docs/source"
RELEASE_NOTES_MD = "release_notes.md"
SITE_OUTPUT_DIR = "./docs/build/"
PACKAGE_ROOT_DIR = "./"
PACKAGE_NAME = "macrosynergy"
PACKAGE_DOCS_DIR = "./docs"


>>>>>>> 3f0053eb
def copy_subpackage_readmes(
    rst_output_dir: str = RST_OUTPUT_DIR,
    package: str = "macrosynergy",
):
    """
    Copies the README.md files from each subpackage to the docs/source/ folder.
    Renames them to <subpackage_name>.README.md to avoid conflicts.
    Also removes the header from each README.md file.
    """
    subpackage_readmes: List[str] = [
        # look at all levels recursively
        filex
        for filex in glob.glob(f"{package}/**/README.md", recursive=True)
        # if basename is README.md
        if OPx.basename(filex) == "README.md"
    ]
    new_names: List[str] = [
        ".".join(px.split(os.sep)[-2:]) for px in subpackage_readmes
    ]
    new_names = [OPx.join(rst_output_dir, px) for px in new_names]

    for old, new in zip(subpackage_readmes, new_names):
        # if the file already exists, remove it
        if OPx.exists(new):
            os.remove(new)
        shutil.copyfile(old, new)
        with open(new, "r", encoding="utf8") as file:
            data = file.readlines()
            while data[0].strip() == "":
                data.pop(0)
            data.pop(0)

        with open(new, "w", encoding="utf8") as file:
            file.writelines(data)


def remove_file_spec(
    rst_output_dir: str = RST_OUTPUT_DIR, permanent_files: List[str] = []
):
    """
    Removes '... module'/'... package' from the first line of each rst file.
    Specifically ignores the files in `perm_files`.
    """
    for fname in glob.glob(OPx.join(rst_output_dir, "*.rst")):
        if OPx.normpath(fname) in permanent_files:
            continue

        # open the file
        with open(fname, "r", encoding="utf8") as file:
            data = file.readlines()
            data[0] = data[0].split(" ")[0] + "\n"

        with open(fname, "w", encoding="utf8") as file:
            file.writelines(data)


def fetch_release_notes(release_notes_file: str):
    os.system(f'python ./docs/release_notes.py -o "{release_notes_file}"')


<<<<<<< HEAD
=======
def format_docstrings(package_dir: str):
    os.system(f'python ./docs/format_docstrings.py -d "{package_dir}"')


>>>>>>> 3f0053eb
def generate_rst_files(
    rst_output_dir: str = RST_OUTPUT_DIR,
    temp_rst_dir: str = TEMP_RST_DIR,
    package_name: str = PACKAGE_NAME,
    permanent_files: List[str] = [],
) -> bool:
<<<<<<< HEAD
    """
    Calls `sphinx-apidoc` to generate RST files for all modules in the package.
    Also makes sure none of the existing RST files are overwritten.
    """
=======
    """
    Calls `sphinx-apidoc` to generate RST files for all modules in the package.
    Also makes sure none of the existing RST files are overwritten.
    """
>>>>>>> 3f0053eb
    # get a list of all RST files in the rst_output_dir recursively
    rst_files = glob.glob(OPx.join(rst_output_dir, "**/*"), recursive=True)
    temp_rst_files: List[Tuple[str, str]] = []  # (src, dst)
    os.makedirs(OPx.normpath(OPx.join(os.getcwd(), temp_rst_dir)), exist_ok=True)

    # move all RST files to the temporary directory
    for ir, rst_file in enumerate(rst_files):
        if not OPx.isfile(rst_file):
            continue
        # copy files, and add to temp_rst_files keeping the relative paths intact
        dst = OPx.join(temp_rst_dir, OPx.relpath(rst_file, rst_output_dir))
        temp_rst_files.append((rst_file, dst))
        os.makedirs(OPx.dirname(dst), exist_ok=True)
        shutil.copyfile(rst_file, dst)

    rst_gen_cmd = f"sphinx-apidoc -o {rst_output_dir} -fMeT {package_name}"
    os.system(rst_gen_cmd)

    # copy all RST files from the temporary directory to the rst_output_dir
    for src, dst in temp_rst_files:
        expc_dst_file_path = OPx.join(
            OPx.normpath(OPx.join(os.getcwd(), rst_output_dir)),
            OPx.relpath(dst, OPx.join(os.getcwd(), temp_rst_dir)),
        )
        expc_src_file_path = OPx.join(
            OPx.normpath(OPx.join(os.getcwd(), temp_rst_dir)),
            OPx.relpath(src, OPx.join(os.getcwd(), rst_output_dir)),
        )
        if OPx.exists(expc_src_file_path) and OPx.exists(expc_dst_file_path):
            os.remove(expc_dst_file_path)
        os.makedirs(OPx.dirname(src), exist_ok=True)
        shutil.copyfile(src=dst, dst=src)

    # remove the temporary directory
    shutil.rmtree(temp_rst_dir)

    # get the list of "permanent" files from temp_rst_files
    permanent_files += [OPx.normpath(x[0]) for x in temp_rst_files]

    # remove '... module'/'... package' from the first line of each rst file
    remove_file_spec(rst_output_dir=rst_output_dir, permanent_files=permanent_files)

    # Delete the package.rst file
    os.remove(OPx.join(rst_output_dir, f"{package_name}.rst"))


def make_docs(
    docs_dir: str = "./docs",
) -> str:
    """
    Calls `make html` to generate the HTML files.
    :param <str> docs_dir: Path to the docs directory.
    :return <str>: directory where the HTML files are generated.
    """
    makescript = "make" + (".bat" if os.name == "nt" else "")
    makehtml = makescript + " html"
    makeclean = makescript + " clean"
    curdir = os.getcwd()
    os.chdir(OPx.normpath(OPx.join(curdir, docs_dir)))
    os.system(makeclean)
    os.system(makehtml)
    os.chdir(curdir)
    print("Documentation generated successfully.")

    return f"{docs_dir}/build"


def driver(
    package_dir: str = PACKAGE_ROOT_DIR,
    temp_dir: str = TEMP_DIR,
    temp_rst_dir: str = TEMP_RST_DIR,
    rst_output_dir: str = RST_OUTPUT_DIR,
    site_output_dir: str = SITE_OUTPUT_DIR,
    release_notes_md: str = RELEASE_NOTES_MD,
    package_name: str = PACKAGE_NAME,
    show_site: bool = False,
    clean: bool = False,
) -> bool:
    """Driver function for generating documentation.

    :param <str> package_dir: Path to the package directory.
    :param <str> temp_dir: Path to the temporary directory where the documentation will be
        generated.
    :param <str> rst_output_dir: Path to the directory where the reStructuredText files
        will be generated.
    :param <str> site_output_dir: Path to the directory where the HTML files will be
        generated.
    :param <str> package_name: Name of the package.
    :return <bool> success: Whether the documentation was generated successfully.
    """

    # create the temporary directories
    if OPx.exists(temp_dir):
        shutil.rmtree(temp_dir)
    os.makedirs(temp_dir, exist_ok=True)

    if OPx.exists(temp_rst_dir):
        shutil.rmtree(temp_rst_dir)
    os.makedirs(temp_rst_dir, exist_ok=True)

    # from the root_dir, copy package name and docs into the temporary directory, make sure to allow the directory to exist/merge
    # cannot use shutil.copytree as it fails in a recursive setup

    files: List[str] = glob.glob(
        OPx.join(package_dir, package_name, "**/*"),
        recursive=True,
    )
    files += glob.glob(
        OPx.join(package_dir, PACKAGE_DOCS_DIR, "**/*"),
        recursive=True,
    )
    files = list(map(OPx.normpath, files))
    for ix, filex in enumerate(files):
        if OPx.isdir(filex):
            continue
        # if the extension is pyc or pyo or pyi, skip
        if any([filex.endswith(ext) for ext in [".pyc", ".pyo", ".pyi"]]):
            continue
        # copy file to relative path
        rel_path = OPx.relpath(filex, package_dir)
        dst_path = OPx.join(temp_dir, rel_path)
        os.makedirs(OPx.dirname(dst_path), exist_ok=True)
        shutil.copyfile(filex, dst_path)

    # change to the temporary directory
    starting_dir = os.getcwd()
    os.chdir(temp_dir)

    # generate the reStructuredText files
    generate_rst_files(
        rst_output_dir=rst_output_dir,
        temp_rst_dir=temp_rst_dir,
        package_name=package_name,
    )

    # generate release notes
    rnl_abs_path = OPx.abspath(OPx.normpath(OPx.join(rst_output_dir, release_notes_md)))
    fetch_release_notes(release_notes_file=rnl_abs_path)
<<<<<<< HEAD
    build_examples(markdown=True)
=======
    format_docstrings(package_dir=f"./{package_name}")  # format the docstrings
>>>>>>> 3f0053eb
    copy_subpackage_readmes(rst_output_dir=rst_output_dir, package=package_name)
    make_docs(docs_dir=PACKAGE_DOCS_DIR)

    temp_site_dir = OPx.normpath(OPx.join(temp_dir, PACKAGE_DOCS_DIR, "build"))
<<<<<<< HEAD

    # copy examples
    print("x")
=======
>>>>>>> 3f0053eb

    os.chdir(starting_dir)

    if OPx.exists(site_output_dir):
        shutil.rmtree(site_output_dir)
    shutil.copytree(src=temp_site_dir, dst=site_output_dir)

    # remove _temp_rst directory
    shutil.rmtree(temp_rst_dir)

    if clean:
        shutil.rmtree(temp_dir)

    abssiteout = OPx.normpath(OPx.abspath(site_output_dir)).replace("\\", "/")
    indexfile = f"{abssiteout}/html/index.html"

    print("View the documentation at: ")
    print("\t\t", f"file://{indexfile}")
    if show_site:
        os.system(f"start {indexfile}")


if __name__ == "__main__":
    parser = argparse.ArgumentParser(
        description="Generate documentation for the package."
    )
    parser.add_argument(
        "-c",
        "--clean",
        action="store_true",
        help="Clean the documentation build.",
        default=False,
    )

    parser.add_argument(
        "-s",
        "--show",
        action="store_true",
        help="Show the documentation in the browser.",
    )
    args = parser.parse_args()
    driver(show_site=args.show, clean=args.clean)<|MERGE_RESOLUTION|>--- conflicted
+++ resolved
@@ -4,7 +4,6 @@
 import argparse
 from typing import List, Tuple
 import os.path as OPx
-<<<<<<< HEAD
 
 # All paths are relative to the root of the repository
 
@@ -29,21 +28,6 @@
     )
 
 
-=======
-
-# All paths are relative to the root of the repository
-
-TEMP_DIR = "./docs/docs.build"
-TEMP_RST_DIR = "./docs/_temp_rst"
-RST_OUTPUT_DIR = "./docs/source"
-RELEASE_NOTES_MD = "release_notes.md"
-SITE_OUTPUT_DIR = "./docs/build/"
-PACKAGE_ROOT_DIR = "./"
-PACKAGE_NAME = "macrosynergy"
-PACKAGE_DOCS_DIR = "./docs"
-
-
->>>>>>> 3f0053eb
 def copy_subpackage_readmes(
     rst_output_dir: str = RST_OUTPUT_DIR,
     package: str = "macrosynergy",
@@ -104,30 +88,20 @@
     os.system(f'python ./docs/release_notes.py -o "{release_notes_file}"')
 
 
-<<<<<<< HEAD
-=======
 def format_docstrings(package_dir: str):
     os.system(f'python ./docs/format_docstrings.py -d "{package_dir}"')
 
 
->>>>>>> 3f0053eb
 def generate_rst_files(
     rst_output_dir: str = RST_OUTPUT_DIR,
     temp_rst_dir: str = TEMP_RST_DIR,
     package_name: str = PACKAGE_NAME,
     permanent_files: List[str] = [],
 ) -> bool:
-<<<<<<< HEAD
     """
     Calls `sphinx-apidoc` to generate RST files for all modules in the package.
     Also makes sure none of the existing RST files are overwritten.
     """
-=======
-    """
-    Calls `sphinx-apidoc` to generate RST files for all modules in the package.
-    Also makes sure none of the existing RST files are overwritten.
-    """
->>>>>>> 3f0053eb
     # get a list of all RST files in the rst_output_dir recursively
     rst_files = glob.glob(OPx.join(rst_output_dir, "**/*"), recursive=True)
     temp_rst_files: List[Tuple[str, str]] = []  # (src, dst)
@@ -266,21 +240,15 @@
     # generate release notes
     rnl_abs_path = OPx.abspath(OPx.normpath(OPx.join(rst_output_dir, release_notes_md)))
     fetch_release_notes(release_notes_file=rnl_abs_path)
-<<<<<<< HEAD
+    format_docstrings(package_dir=f"./{package_name}")  # format the docstrings
     build_examples(markdown=True)
-=======
-    format_docstrings(package_dir=f"./{package_name}")  # format the docstrings
->>>>>>> 3f0053eb
     copy_subpackage_readmes(rst_output_dir=rst_output_dir, package=package_name)
     make_docs(docs_dir=PACKAGE_DOCS_DIR)
 
     temp_site_dir = OPx.normpath(OPx.join(temp_dir, PACKAGE_DOCS_DIR, "build"))
-<<<<<<< HEAD
 
     # copy examples
     print("x")
-=======
->>>>>>> 3f0053eb
 
     os.chdir(starting_dir)
 
