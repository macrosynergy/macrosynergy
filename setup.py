"""Macrosynergy Quant Research Package"""
import os
import shutil
import sys
import subprocess
import warnings
<<<<<<< HEAD
from pathlib import Path
from typing import List, Dict, Any
import importlib
# from Cython.Build import cythonize

DOCLINES = (__doc__ or "").split("\n")

path = Path(__file__).parent
with open(os.path.join(path, "README.md"), "r") as f:
    readme = f.read()

if sys.version_info[:2] < (3, 6):
    raise RuntimeError("Python version >= 3.6 required.")

CLASSIFIERS = """\
Intended Audience :: Science/Research
Intended Audience :: Developers
Programming Language :: Python
Programming Language :: Python :: 3
Programming Language :: Python :: 3.8
Programming Language :: Python :: 3.9
Programming Language :: Python :: 3.10
Programming Language :: Python :: 3.11
Programming Language :: Python :: 3 :: Only
Topic :: Software Development
Topic :: Scientific/Engineering
Typing :: Typed
Operating System :: Microsoft :: Windows
Operating System :: POSIX
Operating System :: MacOS
Development Status :: 4 - Beta
"""
=======


if sys.version_info[:2] < (3, 8):
    raise RuntimeError("Python version >= 3.8 required.")
>>>>>>> 2aeb6dba

MAJOR = 0
MINOR = 0
MICRO = 35
ISRELEASED = False
VERSION = "%d.%d.%d" % (MAJOR, MINOR, MICRO)

if sys.version_info >= (3, 12):
    # The first version not in the `Programming Language :: Python :: ...` classifiers above
    warnings.warn(
        f"Macrosynergy {VERSION} may not yet support Python "
        f"{sys.version_info.major}.{sys.version_info.minor}.",
        RuntimeWarning,
    )

if sys.version_info < (3, 8):
    warnings.warn(
        f"Python {sys.version_info.major}.{sys.version_info.minor} "
        "has reached end-of-life. The Macrosynergy package no longer supports this version. "
        "Please upgrade to Python 3.8 or later.",
        RuntimeWarning,
    )


# Return the git revision as a string
def git_version():
    def _minimal_ext_cmd(cmd):
        # construct minimal environment
        env = {}
        for k in ["SYSTEMROOT", "PATH", "HOME"]:
            v = os.environ.get(k)
            if v is not None:
                env[k] = v
        # LANGUAGE is used on win32
        env["LANGUAGE"] = "C"
        env["LANG"] = "C"
        env["LC_ALL"] = "C"
        out = subprocess.check_output(cmd, stderr=subprocess.STDOUT, env=env)
        return out

    try:
        out = _minimal_ext_cmd(["git", "rev-parse", "HEAD"])
        GIT_REVISION = out.strip().decode("ascii")
    except (subprocess.SubprocessError, OSError):
        GIT_REVISION = "Unknown"

    if not GIT_REVISION:
        # this shouldn't happen but apparently can (see gh-8512)
        GIT_REVISION = "Unknown"

    return GIT_REVISION


def get_version_info():
    # Adding the git rev number needs to be done inside write_version_py(),
    # otherwise the import of qstools.version messes up the build under Python 3.
    FULLVERSION = VERSION
    if os.path.exists(".git"):
        GIT_REVISION = git_version()
    elif os.path.exists("macrosynergy/version.py"):
        # must be a source distribution, use existing version file
        try:
            from macrosynergy.version import git_revision as GIT_REVISION
        except ImportError:
            raise ImportError(
                "Unable to import git_revision. Try removing "
<<<<<<< HEAD
                "qstools/version.py and the build directory "
=======
                "macrosynergy/version.py and the build directory "
>>>>>>> 2aeb6dba
                "before building."
            )
    else:
        GIT_REVISION = "Unknown"

    if not ISRELEASED:
        import time

        time_stamp = time.strftime("%Y%m%d%H%M%S", time.localtime())
        FULLVERSION += f".dev0+{time_stamp}_{GIT_REVISION[:7]}"

    return FULLVERSION, GIT_REVISION


def write_version_py(filename="macrosynergy/version.py"):
    cnt = """\
# THIS FILE IS GENERATED FROM macrosynergy SETUP.PY
short_version: str = '%(version)s'
version: str = '%(version)s'
full_version: str = '%(full_version)s'
git_revision: str = '%(git_revision)s'
release: bool = %(isrelease)s
if not release:
    version = full_version
"""
    FULLVERSION, GIT_REVISION = get_version_info()

    a = open(filename, "w")
    try:
        a.write(
            cnt
            % {
                "version": VERSION,
                "full_version": FULLVERSION,
                "git_revision": GIT_REVISION,
                "isrelease": str(ISRELEASED),
            }
        )
    finally:
        a.close()


<<<<<<< HEAD
with open(os.path.join(os.path.dirname(__file__), "requirements.txt")) as f:
    REQUIREMENTS = f.read()


def nuitka_args(packages: List[str] = None) -> Dict[str, Any]:
    from setuptools import setup, find_packages, find_namespace_packages

    subpackages = [
        "macrosynergy.download",
        "macrosynergy.management",
        "macrosynergy.signal",
        "macrosynergy.panel",
        "macrosynergy.pnl",
    ]
    plugin_packages = ["numpy", "matplotlib" , "statsmodels" ]
    # plugin_extras = ["numpy.testing" ]

    command_options = {
        "nuitka": {
            "--nofollow-import-to": [
                "unittest",
                "pytest",
            ],
            # "--clang": None,
            "--disable-plugin" : ["anti-bloat"],
            "--include-package": "macrosynergy",
            "--include-module": plugin_packages, 
            "--include-package": subpackages + plugin_packages, 
            "--prefer-source-code": True,
            "--follow-import-to": subpackages + plugin_packages,
        }
    }

    return command_options


def get_ext_paths(root_dir, exclude_files):
    """get filepaths for compilation"""
    paths = []

    for root, dirs, files in os.walk(root_dir):
        for filename in files:
            if os.path.splitext(filename)[1] != '.py':
                continue

            file_path = os.path.join(root, filename)
            if file_path in exclude_files:
                continue

            paths.append(file_path)
    return paths

=======
>>>>>>> 2aeb6dba
def setup_package():
    from setuptools import setup

    # Rewrite the version file every time
    write_version_py()
    # write_version_py(filename='macrosynergy.build/version.py')
    # move ./tests to ./macrosynergy/tests
    EXCLUDE_FILES = []
    metadata = dict(
<<<<<<< HEAD
        platforms=["Windows", "Linux", "Mac OS-X"],
        test_suite="pytest",
        python_requires=">=3.6",
        install_requires=REQUIREMENTS.split("\n"),
        include_package_data=True,
=======
>>>>>>> 2aeb6dba
        version=get_version_info()[0],
        packages=find_packages(),
    #     ext_modules=cythonize(
    #     get_ext_paths('macrosynergy', EXCLUDE_FILES),
    #     compiler_directives={'language_level': 3}
    # )
    )

<<<<<<< HEAD
    nuitka_available: bool = False
    try:
        import nuitka

        nuitka_available = True
    except:
        pass

    if nuitka_available:
        metadata["build_with_nuitka"] = True
        metadata["command_options"] = nuitka_args()

    try:
        setup(**metadata)
    finally:
        del sys.path[0]
        os.chdir(old_path)

    return
=======
    setup(**metadata)
>>>>>>> 2aeb6dba


if __name__ == "__main__":
    setup_package()<|MERGE_RESOLUTION|>--- conflicted
+++ resolved
@@ -4,45 +4,10 @@
 import sys
 import subprocess
 import warnings
-<<<<<<< HEAD
-from pathlib import Path
-from typing import List, Dict, Any
-import importlib
-# from Cython.Build import cythonize
-
-DOCLINES = (__doc__ or "").split("\n")
-
-path = Path(__file__).parent
-with open(os.path.join(path, "README.md"), "r") as f:
-    readme = f.read()
-
-if sys.version_info[:2] < (3, 6):
-    raise RuntimeError("Python version >= 3.6 required.")
-
-CLASSIFIERS = """\
-Intended Audience :: Science/Research
-Intended Audience :: Developers
-Programming Language :: Python
-Programming Language :: Python :: 3
-Programming Language :: Python :: 3.8
-Programming Language :: Python :: 3.9
-Programming Language :: Python :: 3.10
-Programming Language :: Python :: 3.11
-Programming Language :: Python :: 3 :: Only
-Topic :: Software Development
-Topic :: Scientific/Engineering
-Typing :: Typed
-Operating System :: Microsoft :: Windows
-Operating System :: POSIX
-Operating System :: MacOS
-Development Status :: 4 - Beta
-"""
-=======
 
 
 if sys.version_info[:2] < (3, 8):
     raise RuntimeError("Python version >= 3.8 required.")
->>>>>>> 2aeb6dba
 
 MAJOR = 0
 MINOR = 0
@@ -109,11 +74,7 @@
         except ImportError:
             raise ImportError(
                 "Unable to import git_revision. Try removing "
-<<<<<<< HEAD
-                "qstools/version.py and the build directory "
-=======
                 "macrosynergy/version.py and the build directory "
->>>>>>> 2aeb6dba
                 "before building."
             )
     else:
@@ -156,61 +117,6 @@
         a.close()
 
 
-<<<<<<< HEAD
-with open(os.path.join(os.path.dirname(__file__), "requirements.txt")) as f:
-    REQUIREMENTS = f.read()
-
-
-def nuitka_args(packages: List[str] = None) -> Dict[str, Any]:
-    from setuptools import setup, find_packages, find_namespace_packages
-
-    subpackages = [
-        "macrosynergy.download",
-        "macrosynergy.management",
-        "macrosynergy.signal",
-        "macrosynergy.panel",
-        "macrosynergy.pnl",
-    ]
-    plugin_packages = ["numpy", "matplotlib" , "statsmodels" ]
-    # plugin_extras = ["numpy.testing" ]
-
-    command_options = {
-        "nuitka": {
-            "--nofollow-import-to": [
-                "unittest",
-                "pytest",
-            ],
-            # "--clang": None,
-            "--disable-plugin" : ["anti-bloat"],
-            "--include-package": "macrosynergy",
-            "--include-module": plugin_packages, 
-            "--include-package": subpackages + plugin_packages, 
-            "--prefer-source-code": True,
-            "--follow-import-to": subpackages + plugin_packages,
-        }
-    }
-
-    return command_options
-
-
-def get_ext_paths(root_dir, exclude_files):
-    """get filepaths for compilation"""
-    paths = []
-
-    for root, dirs, files in os.walk(root_dir):
-        for filename in files:
-            if os.path.splitext(filename)[1] != '.py':
-                continue
-
-            file_path = os.path.join(root, filename)
-            if file_path in exclude_files:
-                continue
-
-            paths.append(file_path)
-    return paths
-
-=======
->>>>>>> 2aeb6dba
 def setup_package():
     from setuptools import setup
 
@@ -220,45 +126,10 @@
     # move ./tests to ./macrosynergy/tests
     EXCLUDE_FILES = []
     metadata = dict(
-<<<<<<< HEAD
-        platforms=["Windows", "Linux", "Mac OS-X"],
-        test_suite="pytest",
-        python_requires=">=3.6",
-        install_requires=REQUIREMENTS.split("\n"),
-        include_package_data=True,
-=======
->>>>>>> 2aeb6dba
         version=get_version_info()[0],
-        packages=find_packages(),
-    #     ext_modules=cythonize(
-    #     get_ext_paths('macrosynergy', EXCLUDE_FILES),
-    #     compiler_directives={'language_level': 3}
-    # )
     )
 
-<<<<<<< HEAD
-    nuitka_available: bool = False
-    try:
-        import nuitka
-
-        nuitka_available = True
-    except:
-        pass
-
-    if nuitka_available:
-        metadata["build_with_nuitka"] = True
-        metadata["command_options"] = nuitka_args()
-
-    try:
-        setup(**metadata)
-    finally:
-        del sys.path[0]
-        os.chdir(old_path)
-
-    return
-=======
     setup(**metadata)
->>>>>>> 2aeb6dba
 
 
 if __name__ == "__main__":
