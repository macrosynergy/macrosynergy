--- conflicted
+++ resolved
@@ -35,13 +35,8 @@
 
 MAJOR = 0
 MINOR = 0
-<<<<<<< HEAD
-MICRO = 17
-ISRELEASED = False
-=======
 MICRO = 20
 ISRELEASED = True
->>>>>>> eeb70018
 VERSION = '%d.%d.%d' % (MAJOR, MINOR, MICRO)
 
 if sys.version_info >= (3, 10):
