--- conflicted
+++ resolved
@@ -4,56 +4,21 @@
 import numpy as np
 import pandas as pd
 import os
-<<<<<<< HEAD
-from macrosynergy.management.simulate_quantamental_data import (
-=======
-from typing import List
-from macrosynergy.management.simulate import (
->>>>>>> 3f0053eb
-    make_qdf,
-    make_qdf_black,
-    simulate_ar,
-    generate_lines,
-    make_test_df,
-<<<<<<< HEAD
-    mock_qdf,
-=======
->>>>>>> 3f0053eb
-)
+from macrosynergy.management.simulate import *
 
 
 class Test_All(unittest.TestCase):
     def df_construction(self):
-<<<<<<< HEAD
-        cids: List[str] = ["AUD", "CAD", "GBP"]
-        xcats: List[str] = ["XR", "CRY"]
-        df_cids: pd.DataFrame = pd.DataFrame(
-=======
-        cids = ["AUD", "CAD", "GBP"]
-        xcats = ["XR", "CRY"]
-        df_cids = pd.DataFrame(
->>>>>>> 3f0053eb
-            index=cids, columns=["earliest", "latest", "mean_add", "sd_mult"]
-        )
-        df_cids.loc["AUD", :] = ["2010-01-01", "2020-12-31", 0.5, 2]
-        df_cids.loc["CAD", :] = ["2011-01-01", "2020-11-30", 0, 1]
-        df_cids.loc["GBP", :] = ["2011-01-01", "2020-11-30", -0.2, 0.5]
-
-<<<<<<< HEAD
-        df_xcats: pd.DataFrame = pd.DataFrame(
-=======
-        df_xcats = pd.DataFrame(
->>>>>>> 3f0053eb
-            index=xcats,
-            columns=[
-                "earliest",
-                "latest",
-                "mean_add",
-                "sd_mult",
-                "ar_coef",
-                "back_coef",
-            ],
-        )
+        cids = ['AUD', 'CAD', 'GBP']
+        xcats = ['XR', 'CRY']
+        df_cids = pd.DataFrame(index=cids, columns=['earliest', 'latest', 'mean_add',
+                                                    'sd_mult'])
+        df_cids.loc['AUD', :] = ['2010-01-01', '2020-12-31', 0.5, 2]
+        df_cids.loc['CAD', :] = ['2011-01-01', '2020-11-30', 0, 1]
+        df_cids.loc['GBP', :] = ['2011-01-01', '2020-11-30', -0.2, 0.5]
+
+        df_xcats = pd.DataFrame(index=xcats, columns=['earliest', 'latest', 'mean_add',
+                                                      'sd_mult', 'ar_coef', 'back_coef'])
 
         df_xcats.loc["XR", :] = ["2010-01-01", "2020-12-31", 0, 1, 0, 0.3]
         df_xcats.loc["CRY", :] = ["2011-01-01", "2020-10-30", 1, 2, 0.9, 0.5]
@@ -62,27 +27,15 @@
         self.dfd: pd.DataFrame = make_qdf(df_cids, df_xcats, back_ar=0.75)
 
     def df_construct_black(self):
-<<<<<<< HEAD
-        cids: List[str] = ["AUD", "CAD", "GBP"]
+        cids = ['AUD', 'CAD', 'GBP']
         # The algorithm is designed to test on a singular category.
-        xcats: List[str] = ["XR"]
-=======
-        cids = ["AUD", "CAD", "GBP"]
-        # The algorithm is designed to test on a singular category.
-        xcats = ["XR"]
->>>>>>> 3f0053eb
-        df_cids = pd.DataFrame(index=cids, columns=["earliest", "latest"])
-        df_cids.loc["AUD", :] = ["2010-01-01", "2020-12-31"]
-        df_cids.loc["CAD", :] = ["2011-01-01", "2021-11-25"]
-        df_cids.loc["GBP", :] = ["2011-01-01", "2020-11-30"]
-
-<<<<<<< HEAD
-        df_xcats: pd.DataFrame = pd.DataFrame(
-            index=xcats, columns=["earliest", "latest"]
-        )
-=======
-        df_xcats = pd.DataFrame(index=xcats, columns=["earliest", "latest"])
->>>>>>> 3f0053eb
+        xcats = ['XR']
+        df_cids = pd.DataFrame(index=cids, columns=['earliest', 'latest'])
+        df_cids.loc['AUD', :] = ['2010-01-01', '2020-12-31']
+        df_cids.loc['CAD', :] = ['2011-01-01', '2021-11-25']
+        df_cids.loc['GBP', :] = ['2011-01-01', '2020-11-30']
+
+        df_xcats = pd.DataFrame(index=xcats, columns=['earliest', 'latest'])
 
         df_xcats.loc["XR", :] = ["2010-01-01", "2021-11-25"]
 
@@ -116,17 +69,13 @@
 
         return np.corrcoef(np.array([arr_1, arr_2]))[0, 1]
 
-<<<<<<< HEAD
-    def cor_coef(self, df: pd.DataFrame, ticker_x: str, ticker_y: str):
-=======
     def cor_coef(self, df, ticker_x, ticker_y):
->>>>>>> 3f0053eb
-        x = ticker_x.split("_", 1)
-        y = ticker_y.split("_", 1)
-        filt_x = (df["cid"] == x[0]) & (self.dfd["xcat"] == x[1])
-        filt_y = (df["cid"] == y[0]) & (self.dfd["xcat"] == y[1])
-        dfd_x = self.dfd.loc[filt_x,].set_index("real_date")["value"]
-        dfd_y = self.dfd.loc[filt_y,].set_index("real_date")["value"]
+        x = ticker_x.split('_', 1)
+        y = ticker_y.split('_', 1)
+        filt_x = (df['cid'] == x[0]) & (self.dfd['xcat'] == x[1])
+        filt_y = (df['cid'] == y[0]) & (self.dfd['xcat'] == y[1])
+        dfd_x = self.dfd.loc[filt_x, ].set_index('real_date')['value']
+        dfd_y = self.dfd.loc[filt_y, ].set_index('real_date')['value']
 
         dfd_xy = pd.merge(dfd_x, dfd_y, how="inner", left_index=True, right_index=True)
         return dfd_xy.corr().iloc[0, 1]
@@ -318,84 +267,11 @@
                     t_df: pd.DataFrame = df[(df["cid"] == cid) & (df["xcat"] == xcat)]
                     self.assertTrue(set(ebdates) == set(t_df["real_date"]))
                     # assert that the values are the same as the line style
-                    self.assertTrue(
-                        np.array_equal(
-                            t_df["value"].to_numpy(),
-                            generate_lines(sig_len=len(ebdates), style=ls),
-                        )
-                    )
-
-<<<<<<< HEAD
-    def test_mock_qdf(self):
-        cids: List[str] = ["AUD", "CAD", "GBP", "USD"]
-        xcats: List[str] = ["XR", "IR"]
-        start_date: str = "2010-01-01"
-        end_date: str = "2011-12-31"
-        good_args: Dict[str, Any] = {
-            "cids": cids.copy(),
-            "xcats": xcats.copy(),
-            "start": start_date,
-            "end": end_date,
-        }
-
-        for arg, val in good_args.items():
-            # all args should raise a type error when passed an integer
-            bad_args: Dict[str, Any] = good_args.copy()
-            bad_args[arg] = 1
-            self.assertRaises(TypeError, mock_qdf, **bad_args)
-
-        for arg in ["cids", "xcats"]:
-            bad_args: Dict[str, Any] = good_args.copy()
-            bad_args[arg] = []
-            self.assertRaises(ValueError, mock_qdf, **bad_args)
-
-            bad_args: Dict[str, Any] = good_args.copy()
-            bad_args[arg] = bad_args[arg] + [1]
-            self.assertRaises(TypeError, mock_qdf, **bad_args)
-
-        # use random string to test start/end date
-        random_str: str = "2h3rn2j"
-        for arg in ["start", "end"]:
-            bad_args: Dict[str, Any] = good_args.copy()
-            bad_args[arg] = random_str
-            self.assertRaises(ValueError, mock_qdf, **bad_args)
-
-        # test that it would allow a single string as cid/xcat
-        bad_args: Dict[str, Any] = good_args.copy()
-        bad_args["cids"] = "AUD"
-        self.assertTrue(isinstance(mock_qdf(**bad_args), pd.DataFrame))
-
-        bad_args: Dict[str, Any] = good_args.copy()
-        bad_args["xcats"] = "XR"
-        self.assertTrue(isinstance(mock_qdf(**bad_args), pd.DataFrame))
-
-        # check the output is a dataframe
-        df: pd.DataFrame = mock_qdf(**good_args)
-        self.assertTrue(isinstance(df, pd.DataFrame))
-
-        # check all business days are present
-        ebdates: pd.DatetimeIndex = pd.bdate_range(start=start_date, end=end_date)
-        self.assertTrue(set(df["real_date"]) == set(ebdates))
-
-        # check that all cids and xcats are present
-        self.assertTrue(set(df["cid"]) == set(cids))
-        self.assertTrue(set(df["xcat"]) == set(xcats))
-
-        # test that the columns are correct
-        expc_cols: List[str] = [
-            "cid",
-            "xcat",
-            "real_date",
-            "value",
-            "eop_lag",
-            "mop_lag",
-            "grading",
-        ]
-
-        self.assertTrue(set(df.columns) == set(expc_cols))
-
-=======
->>>>>>> 3f0053eb
-
-if __name__ == "__main__":
+                    self.assertTrue(np.array_equal(t_df['value'].to_numpy(), generate_lines(sig_len=len(ebdates), style=ls)))
+        
+
+
+
+if __name__ == '__main__':
+
     unittest.main()