import unittest
import pandas as pd
import warnings
import datetime
import numpy as np

from typing import List, Tuple, Dict, Union, Set, Any
from macrosynergy.management.simulate import make_test_df
from macrosynergy.management.types import QuantamentalDataFrame
from macrosynergy.management.utils import (
    get_cid,
    get_xcat,
    downsample_df_on_real_date,
    get_dict_max_depth,
    rec_search_dict,
    is_valid_iso_date,
    convert_dq_to_iso,
    convert_iso_to_dq,
    form_full_url,
    generate_random_date,
    common_cids,
    drop_nan_series,
    ticker_df_to_qdf,
    qdf_to_ticker_df,
    get_eops,
    _map_to_business_day_frequency,
)
from macrosynergy.management.constants import FREQUENCY_MAP
from macrosynergy.management.utils.math import expanding_mean_with_nan
from tests.simulate import make_qdf


class TestFunctions(unittest.TestCase):
    def test_get_dict_max_depth(self):
        d: dict = {"a": 1, "b": {"c": 2, "d": {"e": 3}}}
        self.assertEqual(get_dict_max_depth(d), 3)

        d: int = 10
        self.assertEqual(get_dict_max_depth(d), 0)

        dx: dict = {0: "a"}
        for i in range(1, 100):
            dx = {i: dx}
        self.assertEqual(get_dict_max_depth(dx), 100)

    def test_rec_search_dict(self):
        d: dict = {"a": 1, "b": {"c": 2, "d": {"e": 3}}}
        self.assertEqual(rec_search_dict(d, "e"), 3)

        self.assertEqual(rec_search_dict("Some string", "KEY"), None)

        dx: dict = {0: "a"}
        for i in range(1, 100):
            dx = {i: dx}
        self.assertEqual(rec_search_dict(dx, 0), "a")

        d = {"12": 1, "123": 2, "234": 3, "1256": 4, "246": 5}
        self.assertEqual(rec_search_dict(d=d, key="25", match_substring=True), 4)
        self.assertEqual(rec_search_dict(d=d, key="99", match_substring=True), None)

        d = {"12": 1, "123": [2], "234": "3", "1256": 4.0, "246": {"a": 1}}
        for k in d.keys():
            self.assertEqual(
                rec_search_dict(
                    d=d, key=k, match_substring=True, match_type=type(d[k])
                ),
                d[k],
            )

    def test_is_valid_iso_date(self):
        good_case: str = "2020-01-01"

        bad_cases: List[str] = [
            "2020-01-01T00:00:00",
            "2020-01-01T00:00:00Z",
            "12-900-56",
            "foo",
            "bar",
            "Ze-ld-a",
        ]

        type_error_cases: List[Any] = [
            1,
            2.0,
            {},
            [],
            None,
            True,
            False,
            ["2020-01-01", "2020-01-02", "2020-01-03"],
            {"a": "2020-01-01", "b": "2020-01-02", "c": "2020-01-03"},
            pd.Timestamp("2020-01-01"),
            pd.Timestamp("2020-01-01 00:00:00"),
            1 + 2j,
        ]

        self.assertTrue(is_valid_iso_date(good_case))
        for bcase in bad_cases:
            self.assertFalse(is_valid_iso_date(bcase))

        for tcase in type_error_cases:
            self.assertRaises(TypeError, is_valid_iso_date, tcase)

    def test_convert_dq_to_iso(self):
        d: List[Tuple[str, str]] = [
            ("20200101", "2020-01-01"),
            ("20110101", "2011-01-01"),
            ("20120101", "2012-01-01"),
            ("20130101", "2013-01-01"),
            ("20140101", "2014-01-01"),
            ("20150101", "2015-01-01"),
        ]

        for i in range(len(d)):
            self.assertEqual(convert_dq_to_iso(d[i][0]), d[i][1])

        # generate 20 random dates
        dts = [generate_random_date() for i in range(20)]
        for dt in dts:
            self.assertEqual(convert_iso_to_dq(dt), dt.replace("-", ""))
            self.assertEqual(convert_dq_to_iso(dt.replace("-", "")), dt)

    def test_convert_iso_to_dq(self):
        d: List[Tuple[str, str]] = [
            ("2020-01-01", "20200101"),
            ("2011-01-01", "20110101"),
            ("2012-01-01", "20120101"),
            ("2013-01-01", "20130101"),
            ("2014-01-01", "20140101"),
            ("2015-01-01", "20150101"),
        ]

        for i in range(len(d)):
            self.assertEqual(convert_iso_to_dq(d[i][0]), d[i][1])

        # generate 20 random dates
        dts: List[str] = [generate_random_date() for i in range(20)]
        for dt in dts:
            self.assertEqual(convert_iso_to_dq(dt), dt.replace("-", ""))

    def test_form_full_url(self):
        url: str = "https://www.google.com"
        params: Dict[str, Union[str, int]] = {"a": 1, "b": 2}
        # html safe url
        self.assertEqual(form_full_url(url, params), "https://www.google.com?a=1&b=2")
        # url = http://foo.bar
        # params = {'banana': '!@#$%^&*()_+{}|:"<>?'}', 'apple': '><?>?<?><?'}
        url = "http://foo.bar"
        params = {"banana": """!@#$%^&*()_+{}|:"<>?}""", "apple": "><?>?<?><?"}

        exp_out: str = (
            "http://foo.bar?banana=%21%40%23%24%25%5E%26%"
            "2A%28%29_%2B%7B%7D%7C%3A%22%3C%3E%3F%7D&apple"
            "=%3E%3C%3F%3E%3F%3C%3F%3E%3C%3F"
        )
        self.assertEqual(form_full_url(url, params), exp_out)

    def test_generate_random_date(self):
        # get 20 random dates
        strts: List[str] = [generate_random_date() for i in range(10)]
        ends: List[str] = [generate_random_date() for i in range(10)]

        for st, ed in zip(strts, ends):
            stD = datetime.datetime.strptime(st, "%Y-%m-%d")
            edD = datetime.datetime.strptime(ed, "%Y-%m-%d")
            if stD > edD:
                stD, edD = edD, stD
                # generate random date between st and ed
                rd = generate_random_date(stD, edD)
                rdD = datetime.datetime.strptime(rd, "%Y-%m-%d")
                self.assertTrue(stD <= rdD <= edD)

        strts = ["2020-01-01", "2023-05-02", "2021-12-31"]
        ends = ["2020-01-03", "2023-05-03", "2021-12-31"]
        endst = ["2020-01-02", "2023-05-03", "2021-12-31"]
        for st, ed, edt in zip(strts, ends, endst):
            stD = datetime.datetime.strptime(st, "%Y-%m-%d")
            edD = datetime.datetime.strptime(ed, "%Y-%m-%d")
            edtD = datetime.datetime.strptime(edt, "%Y-%m-%d")
            if stD > edD:
                stD, edD = edD, stD
            # generate random date between st and ed
            rd = generate_random_date(stD, edD)
            rdD = datetime.datetime.strptime(rd, "%Y-%m-%d")
            self.assertTrue(stD <= rdD <= edD)
            self.assertTrue(rdD <= edtD)

            # when generate st=ed, rd=ed
            rdD = generate_random_date(edD, edD)
            self.assertEqual(rdD, edD.strftime("%Y-%m-%d"))

    def test_common_cids(self):
        cids: List[str] = ["AUD", "USD", "GBP", "EUR", "CAD"]
        xcats: List[str] = ["FXXR", "IR", "EQXR", "CRY", "FXFW"]
        df: pd.DataFrame = make_test_df(cids=cids, xcats=xcats)

        # check normal case
        com_cids: List[str] = common_cids(df=df, xcats=xcats)
        self.assertEqual(set(com_cids), set(cids))

        self.assertRaises(TypeError, common_cids, df=1, xcats=xcats)
        self.assertRaises(TypeError, common_cids, df=df, xcats=1)
        self.assertRaises(ValueError, common_cids, df=df, xcats=["xcat"])
        self.assertRaises(ValueError, common_cids, df=df, xcats=["apple", "banana"])
        self.assertRaises(TypeError, common_cids, df=df, xcats=[1, 2, 3])

        # test A
        dfA: pd.DataFrame = df.copy()
        dfA = dfA[~((dfA["cid"] == "USD") & (dfA["xcat"].isin(["FXXR", "IR"])))]
        dfA = dfA[~((dfA["cid"] == "CAD") & (dfA["xcat"].isin(["FXXR", "IR"])))]

        com_cids: List[str] = common_cids(df=dfA, xcats=xcats)
        self.assertEqual(set(com_cids), set(["AUD", "GBP", "EUR"]))

        comm_cids: List[str] = common_cids(df=dfA, xcats=["FXXR", "IR"])
        self.assertEqual(
            set(comm_cids),
            set(
                [
                    "AUD",
                    "GBP",
                    "EUR",
                ]
            ),
        )

        # test B
        dfB: pd.DataFrame = df.copy()
        # remove "FXXR", "IR", "EQXR" from "AUD", "USD"
        dfB = dfB[~((dfB["cid"] == "AUD") & (dfB["xcat"].isin(["FXXR", "IR", "EQXR"])))]
        dfB = dfB[~((dfB["cid"] == "USD") & (dfB["xcat"].isin(["FXXR", "IR", "EQXR"])))]

        com_cids: List[str] = common_cids(df=dfB, xcats=xcats)
        self.assertEqual(set(com_cids), set(["GBP", "EUR", "CAD"]))

        comm_cids: List[str] = common_cids(df=dfB, xcats=["FXFW", "CRY"])
        self.assertEqual(set(comm_cids), set(cids))

    def test_drop_nan_series(self):
        cids: List[str] = ["AUD", "USD", "GBP", "EUR", "CAD"]
        xcats: List[str] = ["FXXR", "IR", "EQXR", "CRY", "FXFW"]
        df_orig: pd.DataFrame = make_test_df(cids=cids, xcats=xcats)

        # set warnings to error. test if a warning is raised in the obvious "clean" case
        warnings.simplefilter("error")
        for boolx in [True, False]:
            try:
                dfx: pd.DataFrame = drop_nan_series(df=df_orig, raise_warning=boolx)
                self.assertTrue(dfx.equals(df_orig))
            except Warning as w:
                self.fail("Warning raised unexpectedly")

        df_test: pd.DataFrame = df_orig.copy()
        df_test.loc[
            (df_test["cid"] == "AUD") & (df_test["xcat"].isin(["FXXR", "IR"])), "value"
        ] = pd.NA

        warnings.simplefilter("always")
        with warnings.catch_warnings(record=True) as w:
            dfx: pd.DataFrame = drop_nan_series(df=df_test, raise_warning=True)
            self.assertEqual(len(w), 2)
            for ww in w:
                self.assertTrue(issubclass(ww.category, UserWarning))

            found_tickers: Set = set(dfx["cid"] + "_" + dfx["xcat"])
            if any([x in found_tickers for x in ["AUD_FXXR", "AUD_IR"]]):
                self.fail("NaN series not dropped")

        with warnings.catch_warnings(record=True) as w:
            dfx: pd.DataFrame = drop_nan_series(df=df_test, raise_warning=False)
            self.assertEqual(len(w), 0)
            found_tickers: Set = set(dfx["cid"] + "_" + dfx["xcat"])
            if any([x in found_tickers for x in ["AUD_FXXR", "AUD_IR"]]):
                self.fail("NaN series not dropped")

        self.assertRaises(TypeError, drop_nan_series, df=1, raise_warning=True)
        self.assertRaises(TypeError, drop_nan_series, df=df_test, raise_warning=1)

        df_test_q = df_test.dropna(how="any")
        with warnings.catch_warnings(record=True) as w:
            dfx: pd.DataFrame = drop_nan_series(df=df_test_q, raise_warning=True)
            dfu: pd.DataFrame = drop_nan_series(df=df_test_q, raise_warning=False)
            self.assertEqual(len(w), 0)
            self.assertTrue(dfx.equals(df_test_q))
            self.assertTrue(dfu.equals(df_test_q))

        df_test: pd.DataFrame = df_orig.copy()
        bcids: List[str] = [
            "AUD",
            "USD",
            "GBP",
        ]
        bxcats: List[str] = [
            "FXXR",
            "IR",
            "EQXR",
        ]
        df_test.loc[
            (df_test["cid"].isin(bcids)) & (df_test["xcat"].isin(bxcats)), "value"
        ] = pd.NA
        with warnings.catch_warnings(record=True) as w:
            dfx: pd.DataFrame = drop_nan_series(df=df_test, raise_warning=True)
            self.assertEqual(len(w), 9)
            for ww in w:
                self.assertTrue(issubclass(ww.category, UserWarning))

            found_tickers: Set = set(dfx["cid"] + "_" + dfx["xcat"])
            if any(
                [
                    x in found_tickers
                    for x in [f"{cid}_{xcat}" for cid in bcids for xcat in bxcats]
                ]
            ):
                self.fail("NaN series not dropped")

            dfu: pd.DataFrame = drop_nan_series(df=df_test, raise_warning=False)
            self.assertEqual(len(w), 9)

        warnings.resetwarnings()

    def test_qdf_to_ticker_df(self):
        cids: List[str] = ["AUD", "USD", "GBP", "EUR", "CAD"]
        xcats: List[str] = ["FXXR", "IR", "EQXR", "CRY", "FXFW"]
        start_date: str = "2010-01-01"
        end_date: str = "2020-01-31"
        bdtrange: pd.DatetimeIndex = pd.bdate_range(start_date, end_date)

        tickers: List[str] = [f"{cid}_{xcat}" for cid in cids for xcat in xcats]

        test_df: pd.DataFrame = make_test_df(
            cids=cids, xcats=xcats, start=start_date, end=end_date
        )

        # test case 0 - does it work?
        rdf: pd.DataFrame = qdf_to_ticker_df(df=test_df.copy())

        # test 0.1  - are all tickers present as columns?
        self.assertEqual(set(rdf.columns), set(tickers))

        # test 0.2 - is the df indexed by "real_date"?
        self.assertTrue(rdf.index.name == "real_date")

        # test 0.3 - are all dates present?
        self.assertEqual(set(rdf.index), set(bdtrange))

        # test 0.4 - are the axes unnamed - should be

        self.assertTrue(rdf.columns.name is None)

        # test case 1 - type error on df
        self.assertRaises(TypeError, qdf_to_ticker_df, df=1)

        # test case 2 - value error, thrown by standardise_df
        bad_df: pd.DataFrame = test_df.copy()
        # rename xcats to xkats
        bad_df.rename(columns={"xcat": "xkat"}, inplace=True)
        self.assertRaises(TypeError, qdf_to_ticker_df, df=bad_df)

        # test case 3 - NO side effects
        # test case 3.1 - df is not modified
        df: pd.DataFrame = test_df.copy()
        rdf: pd.DataFrame = qdf_to_ticker_df(df=df)
        self.assertTrue(df.equals(test_df))

    def test_ticker_df_to_qdf(self):
        cids: List[str] = ["AUD", "USD", "GBP", "EUR", "CAD"]
        xcats: List[str] = ["FXXR", "IR", "EQXR", "CRY", "FXFW"]
        tickers: List[str] = [f"{cid}_{xcat}" for cid in cids for xcat in xcats]
        start_date: str = "2010-01-01"
        end_date: str = "2020-01-31"
        bdtrange: pd.DatetimeIndex = pd.bdate_range(start_date, end_date)
        test_df: pd.DataFrame = qdf_to_ticker_df(
            df=make_test_df(cids=cids, xcats=xcats, start=start_date, end=end_date)
        )

        # test case 0 - does it work?
        rdf: pd.DataFrame = ticker_df_to_qdf(df=test_df.copy())

        # test 0.1  - are all tickers successfully converted to cid and xcat?
        found_tickers: List[str] = (
            (rdf["cid"] + "_" + rdf["xcat"]).drop_duplicates().tolist()
        )
        self.assertEqual(set(found_tickers), set(tickers))

        # test 0.2 - is the df unindexed?
        self.assertTrue(rdf.index.name is None)

        # test 0.3 - are all dates present?
        self.assertEqual(set(rdf["real_date"]), set(bdtrange))

        # test 0.4 - isinstance
        self.assertTrue(isinstance(rdf, QuantamentalDataFrame))
        self.assertTrue(
            set(rdf.columns), set(QuantamentalDataFrame.IndexCols + ["value"])
        )
        # test case 1 - type error on df
        self.assertRaises(TypeError, ticker_df_to_qdf, df=1)

        # test case 2 - there should only be cid, xcat, real_date, value columns in rdf
        self.assertEqual(set(rdf.columns), set(["cid", "xcat", "real_date", "value"]))

        # test case 3 - NO side effects
        # test case 3.1 - df is not modified
        df: pd.DataFrame = test_df.copy()
        rdf: pd.DataFrame = ticker_df_to_qdf(df=df)
        self.assertTrue(df.equals(test_df))

    def test_get_cid(self):
        good_cases: List[Tuple[str, str]] = [
            ("AUD_FXXR", "AUD"),
            ("USD_IR", "USD"),
            ("GBP_EQXR_NSA", "GBP"),
            ("EUR_CRY_ABC", "EUR"),
            ("CAD_FXFW", "CAD"),
        ]
        # test good cases
        for case in good_cases:
            self.assertEqual(get_cid(case[0]), case[1])

        # test type errors
        for case in [1, 1.0, None, True, False]:
            self.assertRaises(TypeError, get_cid, case)

        # test value errors for empty lists
        for case in [[], (), {}, set()]:
            self.assertRaises(ValueError, get_cid, case)

        # test overloading for iterables
        cases: List[str] = [case[0] for case in good_cases]
        fresults: List[str] = get_cid(cases)
        self.assertTrue(isinstance(fresults, list))
        self.assertEqual(fresults, [case[1] for case in good_cases])

        # cast to pd.Series and test
        cases: pd.Series = pd.Series(cases)
        self.assertEqual(get_cid(cases), [case[1] for case in good_cases])

        # test value errors for bad tickers
        bad_cases: List[str] = ["AUD", "USD-IR-FXXR", ""]
        for case in bad_cases:
            self.assertRaises(ValueError, get_cid, case)

    def test_get_xcat(self):
        good_cases: List[Tuple[str, str]] = [
            ("AUD_FXXR", "FXXR"),
            ("USD_IR", "IR"),
            ("GBP_EQXR_NSA", "EQXR_NSA"),
            ("EUR_CRY_ABC", "CRY_ABC"),
            ("CAD_FXFW", "FXFW"),
        ]
        # test good cases
        for case in good_cases:
            self.assertEqual(get_xcat(case[0]), case[1])

        # test type errors
        for case in [1, 1.0, None, True, False]:
            self.assertRaises(TypeError, get_xcat, case)

        # test value errors for empty lists
        for case in [[], (), {}, set()]:
            self.assertRaises(ValueError, get_xcat, case)

        # test overloading for iterables
        cases: List[str] = [case[0] for case in good_cases]
        fresults: List[str] = get_xcat(cases)
        self.assertTrue(isinstance(fresults, list))
        self.assertEqual(fresults, [case[1] for case in good_cases])

        # cast to pd.Series and test
        cases: pd.Series = pd.Series(cases)
        self.assertEqual(get_xcat(cases), [case[1] for case in good_cases])

        # test value errors for bad tickers
        bad_cases: List[str] = ["AUD", "USD-IR-FXXR", ""]
        for case in bad_cases:
            self.assertRaises(ValueError, get_xcat, case)

    def test_downsample_df_on_real_date(self):
        test_cids: List[str] = ["USD"]  # ,  "EUR", "GBP"]
        test_xcats: List[str] = ["FX"]
        df: pd.DataFrame = make_test_df(
            cids=test_cids,
            xcats=test_xcats,
            style="any",
            start="2010-01-01",
            end="2010-12-31",
        )

        freq = "M"
        agg_method = "mean"

        downsampled_df: pd.DataFrame = downsample_df_on_real_date(
            df=df, groupby_columns=["cid", "xcat"], freq=freq, agg=agg_method
        )
        assert downsampled_df.shape[0] == 12

    def test_downsample_df_on_real_date_multiple_xcats(self):
        test_cids: List[str] = ["USD", "EUR", "GBP"]
        test_xcats: List[str] = ["FX"]
        df: pd.DataFrame = make_test_df(
            cids=test_cids,
            xcats=test_xcats,
            style="any",
            start="2010-01-01",
            end="2010-12-31",
        )

        freq = "M"
        agg_method = "mean"

        downsampled_df: pd.DataFrame = downsample_df_on_real_date(
            df=df, groupby_columns=["cid", "xcat"], freq=freq, agg=agg_method
        )
        assert downsampled_df.shape[0] == 36

    def test_downsample_df_on_real_date_invalid_freq(self):
        test_cids: List[str] = ["USD"]
        test_xcats: List[str] = ["FX"]
        df: pd.DataFrame = make_test_df(
            cids=test_cids,
            xcats=test_xcats,
            style="any",
            start="2010-01-01",
            end="2010-12-31",
        )

        freq = 0
        agg_method = "mean"

        with self.assertRaises(TypeError):
            downsample_df_on_real_date(
                df=df, groupby_columns=["cid", "xcat"], freq=freq, agg=agg_method
            )

        freq = "INVALID_FREQ"
        agg_method = "mean"

        with self.assertRaises(ValueError):
            downsample_df_on_real_date(
                df=df, groupby_columns=["cid", "xcat"], freq=freq, agg=agg_method
            )

    def test_downsample_df_on_real_date_invalid_agg(self):
        test_cids: List[str] = ["USD"]
        test_xcats: List[str] = ["FX"]
        df: pd.DataFrame = make_test_df(
            cids=test_cids,
            xcats=test_xcats,
            style="any",
            start="2010-01-01",
            end="2010-12-31",
        )

        freq = "M"
        agg_method = 0

        with self.assertRaises(TypeError):
            downsample_df_on_real_date(
                df=df, groupby_columns=["cid", "xcat"], freq=freq, agg=agg_method
            )

        freq = "M"
        agg_method = "INVALID_AGG"

        with self.assertRaises(ValueError):
            downsample_df_on_real_date(
                df=df, groupby_columns=["cid", "xcat"], freq=freq, agg=agg_method
            )

    def test_rolling_mean(self):
        self.__dict__["cids"] = ["AUD", "CAD", "GBP", "NZD"]
        self.__dict__["xcats"] = ["XR", "CRY", "GROWTH", "INFL"]
        df_cids = pd.DataFrame(
            index=self.cids, columns=["earliest", "latest", "mean_add", "sd_mult"]
        )
        df_cids.loc["AUD"] = ["2000-01-01", "2020-12-31", 0.1, 1]
        df_cids.loc["CAD"] = ["2001-01-01", "2020-11-30", 0, 1]
        df_cids.loc["GBP"] = ["2002-01-01", "2020-11-30", 0, 2]
        df_cids.loc["NZD"] = ["2002-01-01", "2020-09-30", -0.1, 2]

        df_xcats = pd.DataFrame(
            index=self.xcats,
            columns=[
                "earliest",
                "latest",
                "mean_add",
                "sd_mult",
                "ar_coef",
                "back_coef",
            ],
        )

        df_xcats.loc["XR"] = ["2000-01-01", "2020-12-31", 0.1, 1, 0, 0.3]
        df_xcats.loc["CRY"] = ["2000-01-01", "2020-12-31", 1, 2, 0.95, 1]
        df_xcats.loc["GROWTH"] = ["2001-01-01", "2020-10-30", 1, 2, 0.9, 1]
        df_xcats.loc["INFL"] = ["2001-01-01", "2020-10-30", 1, 2, 0.8, 0.5]

        dfd = make_qdf(df_cids, df_xcats, back_ar=0.75)
        self.__dict__["dfd"] = dfd

        dfd_xr = dfd[dfd["xcat"] == "XR"]
        self.__dict__["dfd_xr"] = dfd_xr

        dfw = dfd_xr.pivot(index="real_date", columns="cid", values="value")
        self.__dict__["dfw"] = dfw
        no_rows = dfw.shape[0]

        self.__dict__["no_timestamps"] = no_rows

        ar_neutral = expanding_mean_with_nan(dfw=self.dfw)

        benchmark_pandas = [
            self.dfw.iloc[0 : (i + 1), :].stack().mean()
            for i in range(self.no_timestamps)
        ]

        self.assertTrue(len(ar_neutral) == len(benchmark_pandas))

        for i, elem in enumerate(ar_neutral):
            bm_elem = round(benchmark_pandas[i], 4)
            self.assertTrue(round(elem, 4) == bm_elem)

        bm_expanding = self.dfw.mean(axis=1)
        bm_expanding = bm_expanding.expanding(min_periods=1).mean()

        # Test on another category to confirm the logic.
        dfd_cry = self.dfd[self.dfd["xcat"] == "CRY"]
        dfw_cry = dfd_cry.pivot(index="real_date", columns="cid", values="value")

        ar_neutral = expanding_mean_with_nan(dfw=dfw_cry)
        benchmark_pandas_cry = [
            dfw_cry.iloc[0 : (i + 1), :].stack().mean()
            for i in range(self.no_timestamps)
        ]

        self.assertTrue(len(ar_neutral) == len(benchmark_pandas_cry))
        for i, elem in enumerate(ar_neutral):
            bm_elem_cry = round(benchmark_pandas_cry[i], 4)
            self.assertTrue(round(elem, 4) == bm_elem_cry)

    def test_get_eops(self):
        daterange1 = pd.bdate_range(start="2023-01-28", end="2023-02-02")
        test_case_1 = pd.DataFrame({"real_date": pd.Series(daterange1)})
        # NOTE: get_eops(freq=...) is case insensitive
        test_result_1 = get_eops(dates=test_case_1, freq="M")
        # expected results : 2023-01-31 (last of cycle), last index

        expc_vals = set([pd.Timestamp("2023-01-31"), daterange1[-1]])
        test_vals = set(test_result_1.tolist())
        self.assertEqual(expc_vals, test_vals)

        daterange2 = pd.bdate_range(start="2023-03-20", end="2023-07-10")
        test_case_2 = pd.DataFrame({"real_date": pd.Series(daterange2)})
        test_result_2 = get_eops(dates=test_case_2, freq="q")
        # expected results : 2023-03-31 (last of cycle), 2023-06-30 (last of cycle), last index

        expc_vals = set(
            [pd.Timestamp("2023-03-31"), pd.Timestamp("2023-06-30"), daterange2[-1]]
        )
        test_vals = set(test_result_2.tolist())
        self.assertEqual(expc_vals, test_vals)

        daterange3 = pd.bdate_range(start="2000-01-01", end="2023-07-10")
        test_case_3 = pd.DataFrame({"real_date": pd.Series(daterange3)})
        test_result_3 = get_eops(dates=test_case_3, freq="m")

        # expc_vals = set(
        # print(test_case_3[test_result_3]["real_date"].values.tolist())
        expc_vals = []
        r_start_date = pd.Timestamp("2000-01-01")
        r_end_date = pd.Timestamp("2023-07-10")

        expc_no_cycles = (r_end_date.year - r_start_date.year) * 12 + (
            r_end_date.month - r_start_date.month
        )
        self.assertEqual(expc_no_cycles, len(test_result_3) - 1)
        # -1 as len(test_result_3) includes the last index
        set_test_result_3 = set(test_result_3)

        test_vals = [
            [pd.Timestamp("2023-01-31"), True],
            [pd.Timestamp("2016-02-29"), True],
            # [pd.Timestamp("2023-02-29"), False],
            # this timestamp doesn't exist and will raise an Exception
            [pd.Timestamp("2023-02-28"), True],
            [pd.Timestamp("2023-03-20"), False],
            [pd.Timestamp("2005-12-30"), True],
            [pd.Timestamp("2000-12-29"), True],
        ]
        for tval in test_vals:
            self.assertEqual(tval[0] in set_test_result_3, tval[1])

        test_start_date = "2000-01-01"
        test_end_date = "2001-10-31"

        test_result_4 = get_eops(
            start_date=test_start_date, end_date=test_end_date, freq="Q"
        )
        expected_rs_4 = [
            "2000-03-31",
            "2000-06-30",
            "2000-09-29",
            "2000-12-29",
            "2001-03-30",
            "2001-06-29",
            "2001-09-28",
            "2001-10-31",
        ]
        self.assertTrue(
            set(test_result_4) == set([pd.Timestamp(dx) for dx in expected_rs_4])
        )

<<<<<<< HEAD
        daterange5 = pd.bdate_range(start="2023-01-01", end="2024-01-01")
=======
        stdt5, enddt5 = "2023-01-01", "2024-01-01"
        daterange5 = pd.bdate_range(start=stdt5, end=enddt5)
>>>>>>> 018b0b08
        test_case_5 = pd.DataFrame({"real_date": pd.Series(daterange5)})
        test_result_5 = get_eops(dates=test_case_5, freq="D")

        expc_vals = set(daterange5.tolist())
        test_vals = set(test_result_5.tolist())
        self.assertEqual(expc_vals, test_vals)
<<<<<<< HEAD
        
        test_result_6 = get_eops(start_date="2023-01-01", end_date="2024-01-01", freq="D")
        self.assertEqual(expc_vals, set(test_result_6))

=======

        stdt5, enddt5 = enddt5, stdt5  # swap
        test_result_6 = get_eops(start_date=stdt5, end_date=enddt5, freq="D")
        self.assertEqual(expc_vals, set(test_result_6))

        with self.assertRaises(TypeError):
            get_eops(start_date=1, end_date="2024-01-01", freq="D")

        with self.assertRaises(ValueError):
            get_eops(start_date="0", end_date="2024-01-01", freq="D")

        with self.assertRaises(ValueError):
            get_eops(start_date="2023-01-01", end_date="2024-01-01", freq="X")

        with self.assertRaises(ValueError):
            get_eops(start_date="2023-01-01", freq=1)

        with self.assertRaises(ValueError):
            get_eops(start_date="2023-01-01", dates=test_case_5, freq="D")

        test_result_7 = get_eops(dates=test_case_5, freq="A")
        self.assertTrue(len(test_result_7) == 2)  # as there are 2 years

>>>>>>> 018b0b08
    def test_map_to_business_day_frequency(self):
        fm_copy = FREQUENCY_MAP.copy()
        for k in fm_copy.keys():
            self.assertEqual(
                _map_to_business_day_frequency(k), fm_copy[k], f"Failed for {k}"
            )

        with self.assertRaises(ValueError):
            _map_to_business_day_frequency("X")

        with self.assertRaises(TypeError):
            _map_to_business_day_frequency(1)

        with self.assertRaises(ValueError):
            _map_to_business_day_frequency("D", valid_freqs=["W", "M"])

        with self.assertRaises(ValueError):
            _map_to_business_day_frequency("D", valid_freqs=["X", "Y", "Z"])

        # check reverse mapping
        for k, v in fm_copy.items():
            self.assertEqual(_map_to_business_day_frequency(v), v, f"Failed for {v}")

        with self.assertRaises(TypeError):
            _map_to_business_day_frequency("M", valid_freqs=1)


if __name__ == "__main__":
    unittest.main()<|MERGE_RESOLUTION|>--- conflicted
+++ resolved
@@ -710,24 +710,14 @@
             set(test_result_4) == set([pd.Timestamp(dx) for dx in expected_rs_4])
         )
 
-<<<<<<< HEAD
-        daterange5 = pd.bdate_range(start="2023-01-01", end="2024-01-01")
-=======
         stdt5, enddt5 = "2023-01-01", "2024-01-01"
         daterange5 = pd.bdate_range(start=stdt5, end=enddt5)
->>>>>>> 018b0b08
         test_case_5 = pd.DataFrame({"real_date": pd.Series(daterange5)})
         test_result_5 = get_eops(dates=test_case_5, freq="D")
 
         expc_vals = set(daterange5.tolist())
         test_vals = set(test_result_5.tolist())
         self.assertEqual(expc_vals, test_vals)
-<<<<<<< HEAD
-        
-        test_result_6 = get_eops(start_date="2023-01-01", end_date="2024-01-01", freq="D")
-        self.assertEqual(expc_vals, set(test_result_6))
-
-=======
 
         stdt5, enddt5 = enddt5, stdt5  # swap
         test_result_6 = get_eops(start_date=stdt5, end_date=enddt5, freq="D")
@@ -751,7 +741,6 @@
         test_result_7 = get_eops(dates=test_case_5, freq="A")
         self.assertTrue(len(test_result_7) == 2)  # as there are 2 years
 
->>>>>>> 018b0b08
     def test_map_to_business_day_frequency(self):
         fm_copy = FREQUENCY_MAP.copy()
         for k in fm_copy.keys():
