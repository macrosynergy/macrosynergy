--- conflicted
+++ resolved
@@ -233,18 +233,14 @@
             "neg_mae": make_scorer(mean_absolute_error, greater_is_better=False),
             "neg_mse": make_scorer(mean_squared_error, greater_is_better=False),
         }
-<<<<<<< HEAD
-        output = panel_cv_scores(X=self.X, y=self.y, splitter=self.splitter, estimators=self.estimators, scoring=scoring, n_jobs=1)
-=======
-        output = panel_cv_scores(
-            X=self.X,
-            y=self.y,
-            splitter=self.splitter,
-            estimators=self.estimators,
-            scoring=scoring,
-            n_jobs=1,
-        )
->>>>>>> 34ea49b4
+        output = panel_cv_scores(
+            X=self.X,
+            y=self.y,
+            splitter=self.splitter,
+            estimators=self.estimators,
+            scoring=scoring,
+            n_jobs=1,
+        )
         self.assertIsInstance(output, pd.DataFrame)
         self.assertEqual(output.shape[0], 4)
         self.assertEqual(output.shape[1], 2)
@@ -252,9 +248,6 @@
             "neg_mae": make_scorer(mean_absolute_error, greater_is_better=False),
             "neg_mse": make_scorer(mean_squared_error, greater_is_better=False),
         }
-<<<<<<< HEAD
-        output = panel_cv_scores(X=self.X, y=self.y, splitter=self.splitter, estimators=self.estimators, scoring=scoring,show_std=True, n_jobs=1)
-=======
         output = panel_cv_scores(
             X=self.X,
             y=self.y,
@@ -264,7 +257,6 @@
             show_std=True,
             n_jobs=1,
         )
->>>>>>> 34ea49b4
         self.assertIsInstance(output, pd.DataFrame)
         self.assertEqual(output.shape[0], 8)
         self.assertEqual(output.shape[1], 2)
@@ -272,9 +264,6 @@
             "neg_mae": make_scorer(mean_absolute_error, greater_is_better=False),
             "neg_mse": make_scorer(mean_squared_error, greater_is_better=False),
         }
-<<<<<<< HEAD
-        output = panel_cv_scores(X=self.X, y=self.y, splitter=self.splitter, estimators=self.estimators, scoring=scoring,show_longbias=False, n_jobs=1)
-=======
         output = panel_cv_scores(
             X=self.X,
             y=self.y,
@@ -284,7 +273,6 @@
             show_longbias=False,
             n_jobs=1,
         )
->>>>>>> 34ea49b4
         self.assertIsInstance(output, pd.DataFrame)
         self.assertEqual(output.shape[0], 2)
         self.assertEqual(output.shape[1], 2)
@@ -292,9 +280,6 @@
             "neg_mae": make_scorer(mean_absolute_error, greater_is_better=False),
             "neg_mse": make_scorer(mean_squared_error, greater_is_better=False),
         }
-<<<<<<< HEAD
-        output = panel_cv_scores(X=self.X, y=self.y, splitter=self.splitter, estimators=self.estimators, scoring=scoring,show_longbias=False, show_std=True, n_jobs=1)
-=======
         output = panel_cv_scores(
             X=self.X,
             y=self.y,
@@ -305,7 +290,6 @@
             show_std=True,
             n_jobs=1,
         )
->>>>>>> 34ea49b4
         self.assertIsInstance(output, pd.DataFrame)
         self.assertEqual(output.shape[0], 4)
         self.assertEqual(output.shape[1], 2)