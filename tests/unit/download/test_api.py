--- conflicted
+++ resolved
@@ -8,7 +8,6 @@
 import pandas as pd
 
 
-
 class TestCertAuth(unittest.TestCase):
     def test_something(self):
         self.assertEqual(True, True)
@@ -71,13 +70,9 @@
             value = random()
         return value
 
-<<<<<<< HEAD
-    def request_wrapper(self, dq_expressions: List[str]):
-=======
     def request_wrapper(
         self, dq_expressions: List[str], start_date: str, end_date: str
     ):
->>>>>>> b74147ff
         """
         Contrived request method to replicate output from DataQuery. Will replicate the
         form of a JPMaQS expression from DataQuery which will subsequently be used to
@@ -94,16 +89,11 @@
                         "label": None,
                         "attribute-id": None,
                         "attribute-name": None,
-<<<<<<< HEAD
-                        "time-series": [["20220607", self.jpmaqs_value(elem)]],
-                    }
-=======
                         "time-series": [
                             [d.strftime("%Y%m%d"), self.jpmaqs_value(elem)]
                             for d in pd.bdate_range(start_date, end_date)
                         ],
                     },
->>>>>>> b74147ff
                 ],
                 "instrument-id": None,
                 "instrument-name": None,
@@ -114,11 +104,7 @@
 
     @mock.patch(
         "macrosynergy.download.dataquery.OAuth._request",
-<<<<<<< HEAD
-        return_value=({"info": {"code": 200, "message" : "Service Available."}}),
-=======
         return_value=({"info": {"code": 200, "message": "Service Available."}}),
->>>>>>> b74147ff
     )
     def test_check_connection(self, mock_p_request):
         # If the connection to DataQuery is working, the response code will invariably be
@@ -134,11 +120,7 @@
 
     @mock.patch(
         "macrosynergy.download.dataquery.OAuth._request",
-<<<<<<< HEAD
-        return_value=({"info": {"code": 200, "message" : "Service Available."}}),
-=======
         return_value=({"info": {"code": 200, "message": "Service Available."}}),
->>>>>>> b74147ff
     )
     def test_check_connection_on_init(self, mock_p_request):
         # If the connection to DataQuery is working, the response code will invariably be
@@ -215,134 +197,6 @@
             ) as downloader:
                 pass
 
-<<<<<<< HEAD
-    # def test_isolate_timeseries(self):
-    #     cids_dmca = ["AUD", "CAD", "CHF", "EUR", "GBP", "JPY"]
-    #     xcats = ["EQXR_NSA", "FXXR_NSA"]
-
-    #     tickers = [cid + "_" + xcat for xcat in xcats for cid in cids_dmca]
-
-    #     jpmaqs_download = JPMaQSDownload(
-    #         oauth=True, client_id="client_id", client_secret="client_secret"
-    #     )
-
-    #     # First replicate the api.Interface()._request() method using the associated
-    #     # JPMaQS expression.
-    #     expression = jpmaqs_download.jpmaqs_indicators(
-    #         metrics=["value", "grading"], tickers=tickers
-    #     )
-    #     final_output = self.dq_request(dq_expressions=expression)
-
-    #     # The method, .isolate_timeseries(), will receive the returned dictionary from
-    #     # the ._request() method and return a dictionary where the keys are the tickers
-    #     # and the values are stacked DataFrames where each column represents the metrics
-    #     # that have been requested.
-
-    #     # Therefore, assert that the dictionary contains the expected tickers and that
-    #     # each value is a three-dimensional DataFrame: real_date, value, grade.
-    #     results_dict, output_dict, s_list = jpmaqs_download.isolate_timeseries(
-    #         list_=final_output,
-    #         metrics=["value", "grading"],
-    #         debug=False,
-    #         sequential=False,
-    #     )
-
-    #     self.__dict__["results_dict"] = results_dict
-
-    #     self.assertTrue(len(results_dict.keys()) == len(tickers))
-
-    #     ticker_trunc = lambda t: t.split(",")[1]
-    #     test_keys = results_dict.keys()
-
-    #     test_keys = sorted(test_keys)
-    #     self.assertTrue(test_keys == sorted(tickers))
-
-    #     first_ticker = next(iter(results_dict.keys()))
-    #     self.assertTrue(results_dict[first_ticker].shape[1] == 3)
-
-    # def test_valid_ticker(self):
-    #     # Call test_isolate_timeseries() to obtain the dictionary produced from the
-    #     # associated method, isolate_timeseries().
-    #     self.test_isolate_timeseries()
-
-    #     jpmaqs_download = JPMaQSDownload(
-    #         oauth=True, client_id="client_id", client_secret="client_secret"
-    #     )
-
-    #     # The method, self.valid_ticker(), is used to delimit if each ticker has a valid
-    #     # time-series. To determine if a time-series is valid, pass through each date and
-    #     # confirm that the associated value is not a NoneType. If all dates contain NaN
-    #     # values, exclude the ticker from the DataFrame. For instance, USD_FXXR_NSA would
-    #     # be removed.
-
-    #     # All tickers held in the dictionary are valid tickers. Therefore, confirm the
-    #     # keys for the two dictionary, received & returned, match.
-    #     results_dict = jpmaqs_download.valid_ticker(
-    #         _dict=self.results_dict, suppress_warning=True, debug=False
-    #     )
-    #     self.assertTrue(len(results_dict.keys()) == len(self.results_dict.keys()))
-
-    #     test = sorted(list(results_dict.keys()))
-    #     benchmark = sorted(list(self.results_dict.keys()))
-    #     self.assertTrue(test == benchmark)
-
-    #     # Add a ticker that does not have a "valid" time-series and will subsequently be
-    #     # removed. Confirm the series has been removed from the dictionary.
-    #     f_ticker = next(iter(results_dict.keys()))
-    #     shape = results_dict[f_ticker].shape
-    #     # Again, as described above, a series is not valid if all values are NoneType.
-    #     data = np.array([None] * (shape[0] * shape[1]))
-
-    #     results_dict["DB(JPMAQS,USD_FXXR_NSA"] = data.reshape(shape)
-    #     results_dict_USD = jpmaqs_download.valid_ticker(
-    #         self.results_dict, suppress_warning=True, debug=False
-    #     )
-    #     # Ticker should be removed from the dictionary.
-    #     self.assertTrue("DB(JPMAQS,USD_FXXR_NSA" not in results_dict_USD.keys())
-
-    # def test_dataframe_wrapper(self):
-    #     cids_dmca = ["AUD", "CAD", "CHF", "EUR", "GBP", "JPY"]
-    #     xcats = ["EQXR_NSA", "FXXR_NSA"]
-
-    #     tickers = [cid + "_" + xcat for xcat in xcats for cid in cids_dmca]
-
-    #     # After the time-series have been isolated for each ticker and all the tickers
-    #     # have been validated, aggregate the results, still held in a dictionary, into
-    #     # a single DataFrame where the columns will be the passed metrics, 'value' &
-    #     # 'grading' plus the standardised JPMaQS columns: 'cid', 'xcat', 'real_date'.
-
-    #     # The method api.Interface.valid_ticker() is not required given each ticker will
-    #     # be valid by design.
-    #     self.test_isolate_timeseries()
-
-    #     jpmaqs_download = JPMaQSDownload(
-    #         oauth=True, client_id="client_id", client_secret="client_secret"
-    #     )
-
-    #     results_dict = self.results_dict
-    #     trial_df = jpmaqs_download.dataframe_wrapper(
-    #         _dict=results_dict, no_metrics=2, original_metrics=["value", "grading"]
-    #     )
-
-    #     # Confirm the dictionary is a standardised DataFrame plus the respective metrics
-    #     # passed.
-    #     expected_columns = ["cid", "xcat", "real_date", "value", "grading"]
-    #     self.assertEqual(sorted(expected_columns), sorted(list(trial_df.columns)))
-
-    #     # Next confirm that tickers held in the DataFrame are the complete set: i.e all
-    #     # the tickers defined in the constructor. All tickers are valid. Therefore,
-    #     # confirm there is not any inadvertent leakage from constructing the DataFrame
-    #     # and all tickers are included.
-
-    #     tickers_df = list(trial_df["cid"] + "_" + trial_df["xcat"])
-    #     self.assertTrue(sorted(tickers_df) == sorted(tickers))
-
-    #     # Given the constructed nature of the DataFrame, confirm all values in the
-    #     # 'grading' column are equal to 1.0.
-    #     # Confirms the columns have the expected values.
-
-    #     self.assertIn(next(iter((trial_df["grading"].unique()))), [1.0])
-=======
     def test_timeseries_to_df(self):
         cids_dmca = ["AUD", "CAD", "CHF", "EUR", "GBP", "JPY"]
         xcats = ["EQXR_NSA", "FXXR_NSA"]
@@ -439,7 +293,6 @@
         for tkm, expression in zip(tkms, expressions):
             self.assertEqual(tkm, "_".join(jpmaqs_download.deconstruct_expression(expression=expression)))
             
->>>>>>> b74147ff
 
 
 if __name__ == "__main__":
