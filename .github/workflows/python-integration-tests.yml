--- conflicted
+++ resolved
@@ -27,37 +27,17 @@
       - name: Install dependencies
         run: |
           pip install .[test]
-
-<<<<<<< HEAD
+        
       - name: Run integration tests with pytest
         env:
           DQ_CLIENT_ID: ${{ secrets.DQ_CLIENT_ID }}
           DQ_CLIENT_SECRET: ${{ secrets.DQ_CLIENT_SECRET }}
         run: |
           echo 'Run Integration tests'
-          pytest tests/integration/
+          pytest -n 1 tests/integration/
+          # echo "Integration test temporarily disabled."
           echo 'Integration test complete'
-
       - name: Test build settings
         run: |
           pip install .[all] 
-          python -c "import macrosynergy; print(macrosynergy.__version__)"
-=======
-    - name: Install dependencies
-      run: |
-        pip install .[test]
-        
-    - name: Run integration tests with pytest
-      env:
-        DQ_CLIENT_ID: ${{ secrets.DQ_CLIENT_ID }}
-        DQ_CLIENT_SECRET: ${{ secrets.DQ_CLIENT_SECRET }}
-      run: |
-        echo 'Run Integration tests'
-        pytest -n 1 tests/integration/
-        # echo "Integration test temporarily disabled."
-        echo 'Integration test complete'
-    - name: Test build settings
-      run: |
-        pip install .[all] 
-        python -c "import macrosynergy; print(macrosynergy.__version__)"
->>>>>>> 9c8fd577
+          python -c "import macrosynergy; print(macrosynergy.__version__)"