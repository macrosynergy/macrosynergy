"""Macrosynergy Quant Research Package"""

try:
    from .version import git_revision as __git_revision__
    from .version import version as __version__
except ModuleNotFoundError:
    from setup import get_version_info

    FULLVERSION, GIT_REVISION = get_version_info()
    __version__ = FULLVERSION
    __git_revision__ = GIT_REVISION

import sys

# Define constants based on the Python version
PYTHON_VERSION = sys.version_info
PYTHON_3_8_OR_LATER = PYTHON_VERSION >= (3, 8)

from . import visuals, download, panel, pnl, management, signal, learning

from .management.utils import check_package_version

__all__ = [
    "visuals",
    "download",
    "panel",
    "pnl",
    "management",
    "signal",
    "learning",
    "check_package_version",
<<<<<<< HEAD
=======
    "PYTHON_3_8_OR_LATER",
>>>>>>> 2f9a4c34
]

__name__ = ["__version__"]


# allows the package version information to be accessed from the package<|MERGE_RESOLUTION|>--- conflicted
+++ resolved
@@ -29,10 +29,7 @@
     "signal",
     "learning",
     "check_package_version",
-<<<<<<< HEAD
-=======
     "PYTHON_3_8_OR_LATER",
->>>>>>> 2f9a4c34
 ]
 
 __name__ = ["__version__"]
