--- conflicted
+++ resolved
@@ -72,39 +72,20 @@
     mabs = np.mean(np.abs(x))
     return mabs
 
-<<<<<<< HEAD
-def get_cycles(dates_df: pd.DataFrame, freq: str = "m", lback_periods : int = 21) -> pd.Series:
-=======
 def get_cycles(dates_df: pd.DataFrame, freq: str = "m",) -> pd.Series:
->>>>>>> bdd9405b
     """Returns a DataFrame with values aggregated by the frequency specified.
 
     :param <pd.DataFrame>  dates_df: standardized DataFrame with the following necessary columns:
         'cid', 'xcats', 'real_date' and 'value'. Will contain all of the data across all
         macroeconomic fields.
-<<<<<<< HEAD
-        
-    :param <str> freq: Frequency of the data. Options are 'm' for monthly, 'q' for
-        quarterly and 'a' for annual. Default is 'm'.
-=======
     :param <str> freq: Frequency of the data. Options are 'w' (weekly), 'm' (monthly),
         'q' (quarterly) and 'd' (daily). Default is 'm'.
         
     :return <pd.Series>: A boolean mask which is True where the calculation is triggered.
->>>>>>> bdd9405b
     """
 
     def quarters_btwn_dates(start_date : pd.Timestamp, end_date : pd.Timestamp):
         """Returns the number of quarters between two dates."""
-<<<<<<< HEAD
-        return (end_date.year - start_date.year) * 4 + (end_date.quarter - start_date.quarter)
-
-    def months_btwn_dates(start_date : pd.Timestamp, end_date : pd.Timestamp):
-        """Returns the number of months between two dates."""
-        return (end_date.year - start_date.year) * 12 + (end_date.month - start_date.month)
-    
-
-=======
         return (end_date.year - start_date.year) * 4 \
             + (end_date.quarter - start_date.quarter)
 
@@ -113,27 +94,10 @@
         return (end_date.year - start_date.year) * 12 + \
                     (end_date.month - start_date.month)
     
->>>>>>> bdd9405b
     def weeks_btwn_dates(start_date : pd.Timestamp, end_date : pd.Timestamp):
         """Returns the number of business weeks between two dates."""
         next_monday = start_date + pd.offsets.Week(weekday=0)
         dif = (end_date - next_monday).days // 7 + 1
-<<<<<<< HEAD
-        # altcalc = (end_date.week - start_date.week) + (end_date.year - start_date.year) * 52
-        # assert altcalc == dif, f"weeks_btwn_dates: {altcalc} != {dif}. dates in question: {start_date}, {end_date}"
-        # test with dates 2010-01-01 and 2010-01-04 to understand why
-        return dif
-    
-    dfc = dates_df.copy()
-    start_date = dfc['real_date'].min()
-    funcs = {'q': quarters_btwn_dates,
-                'm': months_btwn_dates,
-                'w': weeks_btwn_dates,
-                'd': lambda x, y: (y - x).days}
-    group_func = funcs[freq]
-                    # NOTE: actual days not business days
-    dfc['cycleCount'] = dfc['real_date'].apply(lambda x: group_func(start_date, x))
-=======
         return dif
     
     freq = freq.lower()
@@ -147,7 +111,6 @@
     group_func = funcs[freq]
     dfc['cycleCount'] = dfc['real_date'].apply(
                             lambda x: group_func(start_date, x))
->>>>>>> bdd9405b
 
     triggers = dfc['cycleCount'].shift(-1) != dfc['cycleCount']
     # triggers is now a boolean mask which is True where the calculation is triggered
@@ -200,13 +163,7 @@
         window instead.
     :param <str> postfix: string appended to category name for output; default is "ASD".
     :param <float> nan_tolerance: minimum ratio of NaNs to non-NaNs in a lookback window,
-<<<<<<< HEAD
-        if exceeded the resulting volatility is set to NaN. Default is 0.25. If an integer
-        is passed, it is interpreted as the maximum number of NaNs allowed in a lookback
-        window.
-=======
         if exceeded the resulting volatility is set to NaN. Default is 0.25.
->>>>>>> bdd9405b
 
     :return <pd.DataFrame>: standardized DataFrame with the estimated annualized standard
         deviations of the chosen xcat.
@@ -219,39 +176,15 @@
     df = df[["cid", "xcat", "real_date", "value"]]
     in_df = df.copy()
     est_freq = est_freq.lower()
-<<<<<<< HEAD
-    assert lback_periods > half_life, "Half life must be shorter than lookback period."
-    assert lback_meth in ['xma', 'ma'], "Incorrect request."
-=======
     assert lback_meth in ['xma', 'ma'], ("Lookback method must be either 'xma' "
                                          "(exponential moving average) or 'ma' (moving average).")
     if lback_meth == 'xma':
         assert lback_periods > half_life, "Half life must be shorter than lookback period."
         assert half_life > 0, "Half life must be greater than 0."
->>>>>>> bdd9405b
     assert est_freq in ['d', 'w', 'm', 'q'], "Estimation frequency must be one of 'd', 'w', 'm', 'q'."
     
     # assert nan tolerance is an int or float. must be >0. if >1 must be int
     assert isinstance(nan_tolerance, (int, float)), "nan_tolerance must be an int or float."
-<<<<<<< HEAD
-    assert nan_tolerance >= 0.0, "nan_tolerance must be greater than or equal to 0."
-    if nan_tolerance >= 1.0:
-        assert nan_tolerance.is_integer(), "nan_tolerance must be an integer if >= 1."
-    
-    df = reduce_df(
-        df, xcats=[xcat], cids=cids, start=start, end=end, blacklist=blacklist
-    )
-    
-    dfw = df.pivot(index='real_date', columns='cid', values='value')
-
-    # dates_df = pd.DataFrame({'real_date': dfw.index})
-    # triggers = get_cycles(dates_df, freq=est_freq, lback_periods=lback_periods)
-    # trigger_indices = dfw.index[triggers]
-    trigger_indices = dfw.index[get_cycles(pd.DataFrame({'real_date': dfw.index}), 
-                                           freq=est_freq, lback_periods=lback_periods)]
-    # TODO: check that last date of dfw that has a value is always included as trigger
-    # DONE: as the last_date != last_date+1, the last date is always included as trigger
-=======
     assert 0 <= nan_tolerance <= 1, "nan_tolerance must be between 0.0 and 1.0 inclusive."
     
     df = reduce_df(
@@ -261,7 +194,6 @@
 
     trigger_indices = dfw.index[get_cycles(pd.DataFrame({'real_date': dfw.index}), 
                                            freq=est_freq,)]
->>>>>>> bdd9405b
     
     def single_calc(row, dfw : pd.DataFrame, lback_periods : int, 
                     nan_tolerance : float, roll_func : callable,
@@ -269,26 +201,6 @@
 
         target_dates = pd.bdate_range(end=row['real_date'], periods=lback_periods)
         target_df : pd.DataFrame = dfw.loc[dfw.index.isin(target_dates)]
-<<<<<<< HEAD
-        
-        if weights is None:
-            out = np.sqrt(252) * target_df.agg(roll_func, remove_zeros=remove_zeros)
-        else:
-            out = np.sqrt(252) * target_df.agg(roll_func, w=weights, remove_zeros=remove_zeros)
-
-        if nan_tolerance.is_integer():
-            mask = ((target_df.isna().sum(axis=0) + (lback_periods - len(target_df))) <= nan_tolerance)
-        else:
-            mask = ((target_df.isna().sum(axis=0) + (lback_periods - len(target_df))) / len(target_df)) <= nan_tolerance
-        out[~mask] = np.nan
-        
-        # TODO : ensure 0s are included in the NA count
-        
-        # TODO: rewrite like so
-        # lenfactor = len(target_df) if nan_tolerance.is_integer() else 1.0
-        # out[((target_df.isna().sum(axis=0) + (lback_periods - len(target_df))) / lenfactor) > nan_tolerance] = np.nan
-          
-=======
 
         if weights is None:
             out = np.sqrt(252) * \
@@ -308,7 +220,6 @@
         # are all treated as missing data and trigger a NaN in the output        
         out[~mask] = np.nan
 
->>>>>>> bdd9405b
         return out
     
     
@@ -356,14 +267,10 @@
         date_list = in_df[in_df['cid'] == cid]['real_date'].unique()
         date_range = pd.date_range(date_list.min(), date_list.max())
         # only copy over values that are in the date range
-<<<<<<< HEAD
-        df_out = pd.concat([df_out, df_out_copy[df_out_copy['real_date'].isin(date_range) & (df_out_copy['cid'] == cid)]])
-=======
         df_out = pd.concat([df_out, 
                             df_out_copy[df_out_copy['real_date'].isin(date_range) 
                                         & (df_out_copy['cid'] == cid)]
                             ])
->>>>>>> bdd9405b
         
     return df_out[df.columns].sort_values(['cid', 'xcat', 'real_date'])
 
@@ -399,13 +306,7 @@
     print(df.head(10))
 
     print("Calculating historic volatility with the exponential moving average method")
-<<<<<<< HEAD
-    weights = expo_weights(lback_periods=21, half_life=11)
-    df = historic_vol(dfd, cids=cids, xcat='XR', lback_periods=21, lback_meth='xma',
-                        est_freq="w", half_life=11, remove_zeros=True, weights=weights)
-=======
     df = historic_vol(dfd, cids=cids, xcat='XR', lback_periods=7, lback_meth='xma',
                         est_freq="w", half_life=3, remove_zeros=True,)
->>>>>>> bdd9405b
 
     print(df.head(10))