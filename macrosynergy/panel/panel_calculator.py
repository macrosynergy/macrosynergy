--- conflicted
+++ resolved
@@ -5,24 +5,14 @@
 
 import numpy as np
 import pandas as pd
-from typing import List, Tuple, Union
+from typing import List, Tuple
 from macrosynergy.management.simulate import make_qdf
-<<<<<<< HEAD
-from macrosynergy.management.utils import (
-    reduce_df,
-    drop_nan_series,
-    concat_single_metric_qdfs,
-    ticker_df_to_qdf,
-)
-=======
 from macrosynergy.management.utils import reduce_df
 from macrosynergy.management.utils import drop_nan_series
 from macrosynergy.management.types import QuantamentalDataFrame
->>>>>>> d45cf958
 from macrosynergy import PYTHON_3_8_OR_LATER
 import re
 import random
-import gc
 
 
 def panel_calculator(
@@ -191,14 +181,9 @@
             exec(f"{single} = dfw")
 
     # F. Calculate the panels and collect.
-    # df_out: pd.DataFrame
-    # dfs_out: List[pd.DataFrame] = []
-    df_out: Union[pd.DataFrame, List[pd.DataFrame]] = []
+    df_out: pd.DataFrame
     for new_xcat, formula in ops.items():
         dfw_add = eval(formula)
-<<<<<<< HEAD
-        df_out.append(dfw_add)
-=======
         df_add = pd.melt(dfw_add.reset_index(), id_vars=["real_date"]).rename(
             {"variable": "cid"}, axis=1
         )
@@ -207,32 +192,8 @@
             df_out = df_add[cols]
         else:
             df_out = pd.concat([df_out, df_add[cols]], axis=0, ignore_index=True)
->>>>>>> d45cf958
         dfw_add = _replace_zeros(df=dfw_add)
         exec(f"{new_xcat} = dfw_add")
-
-        # df_add = pd.melt(dfw_add.reset_index(), id_vars=["real_date"]).rename(
-        #     {"variable": "cid"}, axis=1
-        # )
-        # dfs_out.append(dfw_add)
-        # df_add["xcat"] = new_xcat
-        # if new_xcat == list(ops.keys())[0]:
-        #     df_out = df_add[cols]
-        # else:
-        #     df_out = pd.concat([df_out, df_add[cols]], axis=0, ignore_index=True)
-        # dfw_add = _replace_zeros(df=dfw_add)
-        # exec(f"{new_xcat} = dfw_add")
-
-    # gc.collect()
-
-    assert isinstance(df_out, list) and all(
-        isinstance(dfo, pd.DataFrame) for dfo in df_out
-    ), "`df_out` must be a list of DataFrames."
-    for dfo, xcat in zip(df_out, ops.keys()):
-        dfo.columns = [f"{col}_{xcat}" for col in dfo.columns]
-
-    df_out = ticker_df_to_qdf(pd.concat(df_out, axis=1))
-    gc.collect()
 
     if df_out.isna().any().any():
         df_out = drop_nan_series(df=df_out, raise_warning=True)
@@ -385,15 +346,11 @@
 
     if not PYTHON_3_8_OR_LATER: # pragma: no cover
         for col in df.columns:
-<<<<<<< HEAD
-            df[col] = df[col].replace(0, np.nan)
-=======
             df[col] = df[col].replace(pd.NA, np.nan)
             df[col] = df[col].astype("float64")
         return df
     else:
         return df
->>>>>>> d45cf958
 
     return df
 
@@ -437,18 +394,17 @@
 
     # First testcase.
 
-    # f1 = "NEW_VAR1 = GROWTH - iEUR_INFL"
-    # formulas = [f1]
-    # cidx = ["AUD", "CAD"]
-    # df_calc = panel_calculator(
-    #     df=dfd, calcs=formulas, cids=cidx, start=start, end=end, blacklist=black
-    # )
-    # # Second testcase: EUR is not passed in as one of the cross-sections in "cids"
+    f1 = "NEW_VAR1 = GROWTH - iEUR_INFL"
+    formulas = [f1]
+    cidx = ["AUD", "CAD"]
+    df_calc = panel_calculator(
+        df=dfd, calcs=formulas, cids=cidx, start=start, end=end, blacklist=black
+    )
+    # Second testcase: EUR is not passed in as one of the cross-sections in "cids"
     # parameter but is defined in the dataframe. Therefore, code will not break.
     cids = ["AUD", "CAD", "GBP", "USD", "NZD"]
     formula = "NEW1 = XR - iUSD_XR"
     formula_2 = "NEW2 = GROWTH - iEUR_INFL"
-    formula
     formulas = [formula, formula_2]
     df_calc = panel_calculator(
         df=dfd, calcs=formulas, cids=cids, start=start, end=end, blacklist=black
