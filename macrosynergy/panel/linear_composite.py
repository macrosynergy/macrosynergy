"""
Implementation of linear_composite() function as a module.
"""

import numpy as np
import pandas as pd
from typing import List, Dict, Union, Optional, Tuple, Type, Set
import warnings
from packaging import version
from macrosynergy.management.utils import reduce_df, is_valid_iso_date
from macrosynergy.management.simulate import make_test_df
from macrosynergy.management.types import QuantamentalDataFrame

listtypes: Tuple[Type, ...] = (list, np.ndarray, pd.Series, tuple)

PD_FUTURE_STACK = (
    dict(future_stack=True)
    if version.parse(pd.__version__) > version.parse("2.1.0")
    else dict(dropna=False)
)

def linear_composite(
    df: pd.DataFrame,
    xcats: Union[str, List[str]],
    cids: Optional[List[str]] = None,
    weights: Optional[Union[List[float], str]] = None,
    normalize_weights: bool = True,
    signs: Optional[List[float]] = None,
    start: Optional[str] = None,
    end: Optional[str] = None,
    blacklist: Dict[str, List[str]] = None,
    complete_xcats: bool = False,
    complete_cids: bool = False,
    new_xcat="NEW",
    new_cid="GLB",
):
    """
    Weighted linear combinations of cross sections or categories

    Parameters
    ----------
    df : ~pandas.DataFrame
        standardized JPMaQS DataFrame with the necessary columns: 'cid', 'xcat',
        'real_date' and 'value'.
    xcats : Union[str, List[str]
        One or more categories to be combined. If a single category is given the linear
        combination is calculated across cross-sections. This results in a single series
        to which a new cross-sectional identifier is assigned. If more than one category
        string is given the output will be a new category, i.e. a panel that is a linear
        combination of the categories specified.
    cids : List[str]
        cross-sections for which the linear combinations are calculated. Default is all
        cross-section available.
    weights : Union[List[float], str]
        This specifies how categories or cross sections are combined. There are three
        principal options. The first (default) is None, in which case equal weights are
        given to all categories or cross sections that are available. The second case is a
        set of fixed coefficients, in which case these very coefficients are applied to all
        available categories of cross sections. Per default the coefficients are normalized
        so that they add up to one for each period. This can be changed with the argument
        `normalize_weights`. The third case is the assignment of a weighting category. This
        only applies to combinations of cross sections. In this care the weighting category
        is multiplied for each period with the corresponding value of main category of the
        same cross section. Per default the weight category values are normalized so that
        they add up to one for each period. This can be changed with the argument
        `normalize_weights`.
    normalize_weights : bool
        If True (default) the weights are normalized to sum to 1. If False the weights
        are used as specified.
    signs : List[float]
        An array of consisting of +1s or -1s, of the same length as the number of
        categories in `xcats` to indicate whether the respective category should be added or
        subtracted from the linear combination. Not relevant when aggregating over cross-
        sections, i.e. when a single category is given in `xcats`. Default is None and all
        signs are set to +1.
    start : str
        earliest date in ISO format. Default is None and earliest date for which the
        respective category is available is used.
    end : str
        latest date in ISO format. Default is None and latest date for which the
        respective category is available is used.
    complete_xcats : bool
        If True (default) combinations are only calculated for observation dates on
        which all categories are available. If False a combination of the available
        categories is used. Not relevant when aggregating over cross-sections, i.e.
        when a single category is given in `xcats`.
    complete_cids : bool
        If True (default) combinations are only calculated for observation dates on
        which all cross-sections are available. If False a combination of the available
        cross-sections is used. Not relevant when aggregating over categories, i.e. when
        multiple categories are given in `xcats`.
    new_xcat : str
        Name of new composite category when aggregating over categories for a given
        cross-section. Default is "NEW".
    new_cid : str
        Name of new composite cross-section when aggregating over cross-sections for a 
        given category. Default is "GLB".

    Returns
    -------
    ~pandas.DataFrame
        standardized DataFrame with the composite values, with the columns:
        'cid', 'xcat', 'real_date' and 'value'.
    """

    (
        df,
        xcats,
        cids,
        weights,
        normalize_weights,
        signs,
        start,
        end,
        blacklist,
        complete_xcats,
        complete_cids,
        new_xcat,
        new_cid,
        _xcat_agg,
        mode,
    ) = _check_args(
        df=df,
        xcats=xcats,
        cids=cids,
        weights=weights,
        normalize_weights=normalize_weights,
        signs=signs,
        start=start,
        end=end,
        blacklist=blacklist,
        complete_xcats=complete_xcats,
        complete_cids=complete_cids,
        new_xcat=new_xcat,
        new_cid=new_cid,
    )

    # update local variables

    _xcats: List[str] = xcats + ([weights] if isinstance(weights, str) else [])

    df = QuantamentalDataFrame(df)
    result_as_categorical = df.InitializedAsCategorical
    remaining_xcats: List[str]
    remaining_cids: List[str]
    # NOTE: the "remaining_*" variables will not be in the same order as the input
    # cids/xcats.
    # Do not used these for index based lookups/operations.
    df, remaining_xcats, remaining_cids = reduce_df(
        df=df,
        xcats=_xcats,
        cids=cids,
        start=start,
        end=end,
        blacklist=blacklist,
        intersect=False,
        out_all=True,
    )

    if len(remaining_cids) < len(cids) and not _xcat_agg and complete_cids or len(remaining_cids) == 0:
        missing_cids_xcats_str = _missing_cids_xcats_str(df=df, cids=cids, xcats=xcats)
        raise ValueError(
            "Not all `cids` have complete `xcat` data required for the calculation.\n"
            f"{missing_cids_xcats_str}"
        )

    if _xcat_agg:
        df = _populate_missing_xcat_series(df)

        result_df: QuantamentalDataFrame =  linear_composite_xcat_agg(
            df=df,
            xcats=xcats,
            weights=weights,
            signs=signs,
            normalize_weights=normalize_weights,
            complete_xcats=complete_xcats,
            new_xcat=new_xcat,
        )

    else:  # mode == "cid_agg" -- single xcat
        df, cids, _xcat, weights, signs = _check_df_for_missing_cid_data(
            df=df, cids=cids, weights=weights, signs=signs
        )

        result_df: QuantamentalDataFrame =  linear_composite_cid_agg(
            df=df,
            xcat=_xcat,
            cids=cids,
            weights=weights,
            signs=signs,
            normalize_weights=normalize_weights,
            complete_cids=complete_cids,
            new_cid=new_cid,
        )
    
    return QuantamentalDataFrame(result_df, categorical=result_as_categorical)

def _missing_cids_xcats_str(
    df: QuantamentalDataFrame,
    cids: List[str],
    xcats: List[str],
) -> str:
    output_strs: List[str] = []

    found_cids = df["cid"].unique().tolist()
    found_xcats = df["xcat"].unique().tolist()

    if set(cids) != set(found_cids):
        missing_cids = list(set(cids) - set(found_cids))
    else:
        missing_cids = []

    if set(xcats) != set(found_xcats):
        missing_xcats = list(set(xcats) - set(found_xcats))
    else:
        missing_xcats = []

    xcat_dict: Dict[str, str] = {}
    for xc in sorted(xcats):
        miss_cids = list(
            set(cids) - set(df.loc[df["xcat"] == xc, "cid"].unique().tolist())
        )
        if miss_cids:
            xcat_dict[xc] = miss_cids

    if missing_cids:
        output_strs.append(f"Missing cids: {missing_cids}")
    if missing_xcats:
        output_strs.append(f"Missing xcats: {missing_xcats}")

    if xcat_dict:
        output_strs.append(
            "The following `cids` are missing for the respective `xcats`:"
        )
        longest_xc = max([len(xc) for xc in xcat_dict.keys()])
        for _xc, _cids in xcat_dict.items():
            msg = f"{_xc}: " + " " * (longest_xc - len(_xc)) + " " + str(sorted(_cids))
            output_strs.append(msg)

    return "\n".join(output_strs)


def _linear_composite_basic(
    data_df: pd.DataFrame,
    weights_df: pd.DataFrame,
    normalize_weights: bool = True,
    complete: bool = False,
    mode: str = "xcat_agg",
):
    """Main calculation function for linear_composite()"""

    # Create a boolean mask to help us work out the calcs
    nan_mask: pd.DataFrame = data_df.isna() | weights_df.isna()

    # Normalize weights (if requested)
    if normalize_weights:
        adj_weights_wide = weights_df[~nan_mask].div(
            weights_df[~nan_mask].abs().sum(axis=1), axis=0
        )
        adj_weights_wide[nan_mask] = np.NaN

        assert np.allclose(
            adj_weights_wide[~adj_weights_wide.isna().all(axis=1)].abs().sum(axis=1), 1
        ), "Weights do not sum to 1. Normalization failed."

        weights_df = adj_weights_wide.copy()

    # Multiply the weights by the target data
    out_df = data_df * weights_df

    # Sum across the columns
    out_df = out_df.sum(axis="columns")

    # NOTE: Using `axis` with strings, to make it more readable
    # Remove periods with missing data (if requested) (rows with any NaNs)
    if complete:
        out_df[nan_mask.any(axis="columns")] = np.NaN

    # put NaNs back in, as sum() removes them
    out_df[nan_mask.all(axis="columns")] = np.NaN

    # Reset index, rename columns and return
    out_df = out_df.reset_index().rename(columns={0: "value"})

    # TODO: out_df from cid_agg and xcat_agg are not in the same format...

    return out_df


def linear_composite_cid_agg(
    df: QuantamentalDataFrame,
    xcat: str,
    cids: List[str],
    weights: Union[str, List[float]],
    signs: List[float],
    normalize_weights: bool = True,
    complete_cids: bool = True,
    new_cid="GLB",
):
    """Linear composite of various cids for a given category across all periods."""
    if isinstance(weights, str):
        weights_df: pd.DataFrame = df[(df["xcat"] == weights)]
        weights_df = weights_df.set_index(["real_date", "cid"])["value"].unstack(
            level=1
        )
        weights_df = weights_df[cids].mul(signs, axis=1)

    else:
        weights_series: pd.Series = pd.Series(
            np.array(weights) * np.array(signs),
            index=cids,
        )
        weights_df = pd.DataFrame(
            data=[weights_series.sort_index()],
            index=pd.to_datetime(df["real_date"].unique().tolist()),
            columns=df["cid"].unique(),
        )

        weights_df.index.names = ["real_date"]
        weights_df.columns.names = ["cid"]

    # create the data_df
    data_df: pd.DataFrame = (
        df[(df["xcat"] == xcat)]
        .set_index(["real_date", "cid"])["value"]
        .unstack(level=1)
    )
    # aligning the index of weights_df to the data one
    # so that we have the same set of dates and same set of CIDs -- thank you
    # @mikiinterfiore
    weights_df = (
        weights_df.stack(**PD_FUTURE_STACK)
        .reindex(data_df.stack(**PD_FUTURE_STACK).index)
        .unstack(1)
    )

    # assert that data_df and weights_df have the same shape, index and columns
    assert (
        (data_df.shape == weights_df.shape)
        and (data_df.index.equals(weights_df.index))
        and (data_df.columns.equals(weights_df.columns))
    ), (
        "Unexpected shape of `data_df` and `weights_df`. "
        "Unable to shape data for calculation."
    )

    # Calculate the linear combination
    out_df: pd.DataFrame = _linear_composite_basic(
        data_df=data_df,
        weights_df=weights_df,
        normalize_weights=normalize_weights,
        complete=complete_cids,
        mode="cid_agg",
    )

    if df.is_categorical():
        out_df = QuantamentalDataFrame.from_timeseries(
            out_df.set_index("real_date")["value"], ticker=f"{new_cid}_{xcat}"
        )
    else:
        out_df["cid"] = new_cid
        out_df["xcat"] = xcat

    return out_df


def linear_composite_xcat_agg(
    df: QuantamentalDataFrame,
    xcats: List[str],
    weights: List[float],
    signs: List[float],
    normalize_weights: bool = True,
    complete_xcats: bool = True,
    new_xcat="NEW",
):
    """Linear composite of various xcats across all cids and periods"""

    # Create a weights series with the xcats as index
    weights_series: pd.Series = pd.Series(
        np.array(weights) * np.array(signs), index=xcats
    )

    # Create wide dataframes for the data and weights
    data_df = df.set_index(["cid", "real_date", "xcat"])["value"].unstack(level=2)
    weights_df = pd.DataFrame(
        data=[weights_series.sort_index()],
        index=data_df.index,
        columns=data_df.columns,
    )

    # Calculate the linear combination
    out_df: pd.DataFrame = _linear_composite_basic(
        data_df=data_df,
        weights_df=weights_df,
        normalize_weights=normalize_weights,
        complete=complete_xcats,
        mode="xcat_agg",
    )
    if df.is_categorical():
        # add a new column called xcat with the new_xcat value
        out_df["xcat"] = pd.Categorical.from_codes(
            codes=[0] * len(out_df), categories=[new_xcat]
        )
        out_df = QuantamentalDataFrame(out_df)
    else:
        out_df["xcat"] = new_xcat

    return out_df


def _populate_missing_xcat_series(
    df: QuantamentalDataFrame,
) -> QuantamentalDataFrame:
    """
    Populate missing xcat series with NaNs
    """
    found_cids: List[str] = df["cid"].unique().tolist()
    found_xcats: List[str] = df["xcat"].unique().tolist()
    found_xcats_set: Set[str] = set(found_xcats)
    dt_range: pd.DatetimeIndex = pd.to_datetime(df["real_date"].unique())
    wrn_msg: str = (
        "{cidx} does not have complete xcat data for {missing_xcats}."
        " These will be filled with NaNs for the calculation."
    )

    for cidx in found_cids:
        missing_xcats = list(
            found_xcats_set - set(df.loc[df["cid"] == cidx, "xcat"].unique())
        )
        if missing_xcats:
            warnings.warn(wrn_msg.format(cidx=cidx, missing_xcats=missing_xcats))
            for xc in missing_xcats:
                if df.is_categorical():
                    df.add_nan_series(
                        ticker=f"{cidx}_{xc}",
                        start=dt_range.min(),
                        end=dt_range.max(),
                    )
                else:
                    dct = {
                        "cid": cidx,
                        "xcat": xc,
                        "real_date": dt_range,
                        "value": np.NaN,
                    }
                    df = pd.concat([df, pd.DataFrame(data=dct)])

    return df


def _check_df_for_missing_cid_data(
    df: QuantamentalDataFrame,
    cids: List[str],
    weights: Union[str, List[float]],
    signs: List[float],
) -> Tuple[
    QuantamentalDataFrame, List[str], str, Union[str, List[float], None], List[float]
]:
    """
    Check the DataFrame for missing `cid` data and drop them if necessary and return the
    DataFrame with the missing `cid` data dropped.
    """

    found_cids: List[str] = df["cid"].unique().tolist()
    found_cids = [cid for cid in cids if cid in found_cids]
    found_xcats: List[str] = df["xcat"].unique().tolist()
    found_xcats_set: Set[str] = set(found_xcats)
    wrn_msg: str = (
        "`cid` {cidx} does not have complete `xcat` data for {missing_xcats}."
        " These will be dropped from the calculation."
    )
    if isinstance(weights, str):
        if not (
            (weights in found_xcats) and (len((set(found_xcats) - {weights})) == 1)
        ):
            raise ValueError(
                f"Weight category {weights} not found in `df`."
                f" Available categories are {found_xcats}."
            )

    if set(cids) - set(found_cids) != set():
        for cid in set(cids) - set(found_cids):
            # Cids has already been removed since it uses
            warnings.warn(f"cid {cid} not found in `df`. It will be ignored.")
            signs.pop(cids.index(cid))
            if isinstance(weights, list):
                weights.pop(cids.index(cid))


    ctr = 0
    for cidx in found_cids.copy():  # copy to allow modification of `cids`
        missing_xcats = list(
            found_xcats_set - set(df.loc[df["cid"] == cidx, "xcat"].unique())
        )
        if missing_xcats:
            found_cids.pop(ctr)
            signs.pop(ctr)
            if isinstance(weights, list):
                weights.pop(ctr)
            # drop from df
            df = df.loc[df["cid"] != cidx, :]
            warnings.warn(wrn_msg.format(cidx=cidx, missing_xcats=missing_xcats))
        else:
            ctr += 1

    if len(found_cids) == 0:
        raise ValueError(
            "No `cids` have complete `xcat` data required for the calculation."
        )

    _xcat: str = list(set(found_xcats) - {weights if isinstance(weights, str) else ""})[
        0
    ]

    rcids = [c for c in cids if c in found_cids]  # to preserve order
<<<<<<< HEAD
    return QuantamentalDataFrame(df), rcids, _xcat, weights, signs
=======
    return df, rcids, _xcat, weights, signs
>>>>>>> ff511de7


def _check_args(
    df: QuantamentalDataFrame,
    xcats: Union[str, List[str]],
    cids: Optional[List[str]] = None,
    weights: Optional[Union[List[float], str]] = None,
    normalize_weights: bool = True,
    signs: Optional[List[float]] = None,
    start: Optional[str] = None,
    end: Optional[str] = None,
    blacklist: Dict[str, List[str]] = None,
    complete_xcats: bool = False,
    complete_cids: bool = False,
    new_xcat="NEW",
    new_cid="GLB",
):
    """
    Check the arguments of linear_composite()
    """

    # df check
    if (
        (not isinstance(df, QuantamentalDataFrame))
        or ("value" not in df.columns)
        or (df["value"].isna().all())
    ):
        raise TypeError("`df` must be a standardized Quantamental DataFrame.")
    # copy df to avoid side effects
    df: pd.DataFrame = df.copy()

    if start is None:
        start: str = pd.to_datetime(df["real_date"]).min().strftime("%Y-%m-%d")
    if end is None:
        end: str = pd.to_datetime(df["real_date"]).max().strftime("%Y-%m-%d")

    # dates check
    for varx, namex in zip([start, end], ["start", "end"]):
        if varx is not None:
            if not (isinstance(varx, str) and is_valid_iso_date(varx)):
                raise ValueError(f"`{namex}` must be a valid ISO date string.")

    # check xcats
    if xcats is None:
        xcats: List[str] = df["xcat"].unique().tolist()
    elif isinstance(xcats, str):
        xcats: List[str] = [xcats]
    elif isinstance(xcats, listtypes):
        xcats: List[str] = list(xcats)
    else:
        raise TypeError("`xcats` must be a string or list of strings.")

    # check xcats in df
    if not set(xcats).issubset(set(df["xcat"].unique().tolist())):
        if complete_xcats:
            raise ValueError("Not all `xcats` are available in `df`.")
        else:
            missing_xcats = list(set(xcats) - set(df["xcat"].unique().tolist()))
            warnings.warn(
                f"Not all `xcats` are available in `df`: {missing_xcats} "
                "The calculation will be performed with the available xcats."
            )
            signs = [signs[i] for i, xc in enumerate(xcats) if xc not in missing_xcats]
            if isinstance(weights, list):
                weights = [weights[i] for i, xc in enumerate(xcats) if xc not in missing_xcats]
            xcats = [xc for xc in xcats if xc not in missing_xcats]

    # check cids
    if cids is None:
        cids: List[str] = df["cid"].unique().tolist()
    elif isinstance(cids, str):
        cids: List[str] = [cids]
    elif isinstance(cids, listtypes):
        cids: List[str] = list(cids)
    else:
        raise TypeError("`cids` must be a string or list of strings.")

    # check cids in df
    if not set(cids).issubset(set(df["cid"].unique().tolist())):
        if complete_cids:
            raise ValueError("Not all `cids` are available in `df`.")
        else:
            missing_cids = list(set(cids) - set(df["cid"].unique().tolist()))
            warnings.warn(
                f"Not all `cids` are available in `df`: {missing_cids} "
                "The calculation will be performed with the available cids."
            )
            if signs is not None:
                signs = [signs[i] for i, cid in enumerate(cids) if cid not in missing_cids]
            if isinstance(weights, list):
                weights = [weights[i] for i, cid in enumerate(cids) if cid not in missing_cids]
            cids = [cid for cid in cids if cid not in missing_cids]

    _xcat_agg: bool = len(xcats) > 1 or new_xcat != "NEW"
    mode: str = "xcat_agg" if _xcat_agg else "cid_agg"

    if _xcat_agg and isinstance(weights, str):
        raise ValueError(
            "When aggregating over xcats, `weights` "
            "must be a list of floats or integers."
        )

    # check weights
    expc_weights_len: int = len(xcats) if _xcat_agg else len(cids)

    if weights is None:
        weights: List[float] = list(np.ones(expc_weights_len) / expc_weights_len)
    elif isinstance(weights, listtypes):
        weights: List[float] = list(weights)
        if not all([isinstance(x, (float, int)) for x in weights]):
            raise TypeError("`weights` must be a list of floats or integers.")
        if len(weights) != expc_weights_len:
            raise ValueError(
                "`weights` must be a list of floats of the same length as `xcats`."
            )
        if any([x == 0.0 for x in weights]):
            raise ValueError("`weights` must not contain any 0s.")

    elif isinstance(weights, str):
        if weights not in df["xcat"].unique().tolist():
            raise ValueError(
                "When using a category-string as `weights`"
                " it must be present in `df`."
            )
    else:
        raise TypeError("`weights` must be a list of floats, a string or None.")

    # check signs
    if signs is None:
        signs: List[float] = [1.0] * (len(xcats) if _xcat_agg else len(cids))
    elif isinstance(signs, listtypes):
        signs: List[float] = list(signs)
        if len(signs) != expc_weights_len:
            raise ValueError(
                "`signs` must be a list of floats of the same length as `xcats`."
            )
        if not all([x in [-1.0, 1.0] for x in signs]):
            if any([x == 0.0 for x in signs]):
                raise ValueError("`signs` must not contain any 0s.")
            warnings.warn(
                "`signs` must be a list of +1s or -1s. "
                "`signs` will be coerced to +1s/-1s. "
                "(i.e. signs = abs(signs) / signs)"
            )

            signs: List[float] = [abs(x) / x for x in signs]

    else:
        raise TypeError("`signs` must be a list of floats/ints or None.")

    if not isinstance(normalize_weights, bool):
        raise TypeError("`normalize_weights` must be a boolean.")

    if not isinstance(complete_xcats, bool):
        raise TypeError("`complete_xcats` must be a boolean.")

    if not isinstance(complete_cids, bool):
        raise TypeError("`complete_cids` must be a boolean.")

    if not isinstance(new_xcat, str):
        raise TypeError("`new_xcat` must be a string.")

    if not isinstance(new_cid, str):
        raise TypeError("`new_cid` must be a string.")

    if blacklist is not None:
        if not isinstance(blacklist, dict):
            raise TypeError("`blacklist` must be a dictionary.")

    return (
        df,
        xcats,
        cids,
        weights,
        normalize_weights,
        signs,
        start,
        end,
        blacklist,
        complete_xcats,
        complete_cids,
        new_xcat,
        new_cid,
        _xcat_agg,
        mode,
    )


<<<<<<< HEAD
=======
def linear_composite(
    df: pd.DataFrame,
    xcats: Union[str, List[str]],
    cids: Optional[List[str]] = None,
    weights: Optional[Union[List[float], str]] = None,
    normalize_weights: bool = True,
    signs: Optional[List[float]] = None,
    start: Optional[str] = None,
    end: Optional[str] = None,
    blacklist: Dict[str, List[str]] = None,
    complete_xcats: bool = False,
    complete_cids: bool = False,
    new_xcat="NEW",
    new_cid="GLB",
):
    """
    Weighted linear combinations of cross sections or categories

    :param <pd.DataFrame> df:  standardized JPMaQS DataFrame with the necessary
        columns: 'cid', 'xcat', 'real_date' and 'value'.
    :param <Union[str, List[str]> xcats: One or more categories to be combined.
        If a single category is given the linear combination is calculated across
        sections. This results in a single series to which a new cross-sectional
        identifier is assigned.
        If more than one category string is given the output will be a new category,
        i.e. a panel that is a linear combination of the categories specified.
    :param <List[str]> cids: cross-sections for which the linear combinations are
        calculated. Default is all cross-section available.
    :param <Union[List[float], str]> weights: This specifies how categories or cross
        sections are combined. There are three principal options.
        The first (default) is None, in which case equal weights are given to all
        categories or cross sections that are available.
        The second case is a set of fixed coefficients, in which case these very
        coefficients are applied to all available categories of cross sections.
        Per default the coefficients are normalized so that they add up to one for each
        period. This can be changed with the argument `normalize_weights`.
        The third case is the assignment of a weighting category. This only applies to
        combinations of cross sections. In this care the weighting category is multiplied
        for each period with the corresponding value of main category of the same cross
        section. Per default the weight category values are normalized so that they add up
        to one for each period. This can be changed with the argument `normalize_weights`.
    :param <bool> normalize_weights: If True (default) the weights are normalized to sum
        to 1. If False the weights are used as specified.
    :param <List[float]> signs: An array of consisting of +1s or -1s, of the same length
        as the number of categories in `xcats` to indicate whether the respective category
        should be added or subtracted from the linear combination. Not relevant when
        aggregating over cross-sections, i.e. when a single category is given in `xcats`.
        Default is None and all signs are set to +1.
    :param <str> start: earliest date in ISO format. Default is None and earliest date
        for which the respective category is available is used.
    :param <str> end: latest date in ISO format. Default is None and latest date for
        which the respective category is available is used.
    :param <bool> complete_xcats: If True (default) combinations are only calculated for
        observation dates on which all xcats are available. If False a combination of the
        available categories is used. Not relevant when aggregating over cross-sections,
        i.e. when a single category is given in `xcats`.
    :param <bool> complete_cids: If True (default) combinations are only calculated for
        observation dates on which all cids are available. If False a combination of the
        available cross-sections is used. Not relevant when aggregating over categories,
        i.e. when multiple categories are given in `xcats`.
    :param <str> new_xcat: Name of new composite xcat when aggregating over xcats for a
        given cid. Default is "NEW".
    :param <str> new_cid: Name of new composite cid when aggregating over cids for a given
        xcat. Default is "GLB".

    :return <pd.DataFrame>: standardized DataFrame with the relative values, featuring
        the categories: 'cid', 'xcat', 'real_date' and 'value'.
    """

    (
        df,
        xcats,
        cids,
        weights,
        normalize_weights,
        signs,
        start,
        end,
        blacklist,
        complete_xcats,
        complete_cids,
        new_xcat,
        new_cid,
        _xcat_agg,
        mode,
    ) = _check_args(
        df=df,
        xcats=xcats,
        cids=cids,
        weights=weights,
        normalize_weights=normalize_weights,
        signs=signs,
        start=start,
        end=end,
        blacklist=blacklist,
        complete_xcats=complete_xcats,
        complete_cids=complete_cids,
        new_xcat=new_xcat,
        new_cid=new_cid,
    )

    # update local variables

    _xcats: List[str] = xcats + ([weights] if isinstance(weights, str) else [])

    df: pd.DataFrame
    remaining_xcats: List[str]
    remaining_cids: List[str]
    # NOTE: the "remaining_*" variables will not be in the same order as the input
    # cids/xcats.
    # Do not used these for index based lookups/operations.
    df, remaining_xcats, remaining_cids = reduce_df(
        df=df,
        xcats=_xcats,
        cids=cids,
        start=start,
        end=end,
        blacklist=blacklist,
        intersect=False,
        out_all=True,
    )

    if len(remaining_cids) < len(cids) and not _xcat_agg and complete_cids or len(remaining_cids) == 0:
        missing_cids_xcats_str = _missing_cids_xcats_str(df=df, cids=cids, xcats=xcats)
        raise ValueError(
            "Not all `cids` have complete `xcat` data required for the calculation.\n"
            f"{missing_cids_xcats_str}"
        )

    if _xcat_agg:
        df = _populate_missing_xcat_series(df)

        return linear_composite_xcat_agg(
            df=df,
            xcats=xcats,
            weights=weights,
            signs=signs,
            normalize_weights=normalize_weights,
            complete_xcats=complete_xcats,
            new_xcat=new_xcat,
        )

    else:  # mode == "cid_agg" -- single xcat
        df, cids, _xcat, weights, signs = _check_df_for_missing_cid_data(
            df=df, cids=cids, weights=weights, signs=signs
        )

        return linear_composite_cid_agg(
            df=df,
            xcat=_xcat,
            cids=cids,
            weights=weights,
            signs=signs,
            normalize_weights=normalize_weights,
            complete_cids=complete_cids,
            new_cid=new_cid,
        )


>>>>>>> ff511de7
if __name__ == "__main__":
    cids = ["AUD", "CAD", "GBP"]
    xcats = ["XR", "CRY", "INFL"]

    df: pd.DataFrame = pd.concat(
        [
            make_test_df(
                cids=cids,
                xcats=xcats[:-1],
                start="2000-01-01",
                end="2000-02-01",
                style="linear",
            ),
            make_test_df(
                cids=cids,
                xcats=["INFL"],
                start="2000-01-01",
                end="2000-02-01",
                style="decreasing-linear",
            ),
        ]
    )

    # all infls are now decreasing-linear, while everything else is increasing-linear

    df.loc[
        (df["cid"] == "GBP")
        & (df["xcat"] == "INFL")
        & (df["real_date"] == "2000-01-17"),
        "value",
    ] = np.NaN

    df.loc[
        (df["cid"] == "AUD")
        & (df["xcat"] == "CRY")
        & (df["real_date"] == "2000-01-17"),
        "value",
    ] = np.NaN

    # there are now missing values for AUD-CRY and GBP-INFL on 2000-01-17

<<<<<<< HEAD
    lc_cid = linear_composite(
        df=df, xcats="XR", weights="INFL", normalize_weights=False
    )
    df = QuantamentalDataFrame(df)
=======
    # lc_cid = linear_composite(
    #     df=df, xcats="XR", weights="INFL", normalize_weights=False
    # )

    df = df[(df["cid"] != "AUD")]

>>>>>>> ff511de7
    lc_xcat = linear_composite(
        df=df,
        cids=["GBP", "AUD", "CAD"],
        xcats=["XR"],
        weights=[1, 2, 1],
        signs=[1, -1, 1],
<<<<<<< HEAD
        complete_xcats=True,
=======
>>>>>>> ff511de7
    )<|MERGE_RESOLUTION|>--- conflicted
+++ resolved
@@ -513,11 +513,7 @@
     ]
 
     rcids = [c for c in cids if c in found_cids]  # to preserve order
-<<<<<<< HEAD
     return QuantamentalDataFrame(df), rcids, _xcat, weights, signs
-=======
-    return df, rcids, _xcat, weights, signs
->>>>>>> ff511de7
 
 
 def _check_args(
@@ -706,168 +702,6 @@
     )
 
 
-<<<<<<< HEAD
-=======
-def linear_composite(
-    df: pd.DataFrame,
-    xcats: Union[str, List[str]],
-    cids: Optional[List[str]] = None,
-    weights: Optional[Union[List[float], str]] = None,
-    normalize_weights: bool = True,
-    signs: Optional[List[float]] = None,
-    start: Optional[str] = None,
-    end: Optional[str] = None,
-    blacklist: Dict[str, List[str]] = None,
-    complete_xcats: bool = False,
-    complete_cids: bool = False,
-    new_xcat="NEW",
-    new_cid="GLB",
-):
-    """
-    Weighted linear combinations of cross sections or categories
-
-    :param <pd.DataFrame> df:  standardized JPMaQS DataFrame with the necessary
-        columns: 'cid', 'xcat', 'real_date' and 'value'.
-    :param <Union[str, List[str]> xcats: One or more categories to be combined.
-        If a single category is given the linear combination is calculated across
-        sections. This results in a single series to which a new cross-sectional
-        identifier is assigned.
-        If more than one category string is given the output will be a new category,
-        i.e. a panel that is a linear combination of the categories specified.
-    :param <List[str]> cids: cross-sections for which the linear combinations are
-        calculated. Default is all cross-section available.
-    :param <Union[List[float], str]> weights: This specifies how categories or cross
-        sections are combined. There are three principal options.
-        The first (default) is None, in which case equal weights are given to all
-        categories or cross sections that are available.
-        The second case is a set of fixed coefficients, in which case these very
-        coefficients are applied to all available categories of cross sections.
-        Per default the coefficients are normalized so that they add up to one for each
-        period. This can be changed with the argument `normalize_weights`.
-        The third case is the assignment of a weighting category. This only applies to
-        combinations of cross sections. In this care the weighting category is multiplied
-        for each period with the corresponding value of main category of the same cross
-        section. Per default the weight category values are normalized so that they add up
-        to one for each period. This can be changed with the argument `normalize_weights`.
-    :param <bool> normalize_weights: If True (default) the weights are normalized to sum
-        to 1. If False the weights are used as specified.
-    :param <List[float]> signs: An array of consisting of +1s or -1s, of the same length
-        as the number of categories in `xcats` to indicate whether the respective category
-        should be added or subtracted from the linear combination. Not relevant when
-        aggregating over cross-sections, i.e. when a single category is given in `xcats`.
-        Default is None and all signs are set to +1.
-    :param <str> start: earliest date in ISO format. Default is None and earliest date
-        for which the respective category is available is used.
-    :param <str> end: latest date in ISO format. Default is None and latest date for
-        which the respective category is available is used.
-    :param <bool> complete_xcats: If True (default) combinations are only calculated for
-        observation dates on which all xcats are available. If False a combination of the
-        available categories is used. Not relevant when aggregating over cross-sections,
-        i.e. when a single category is given in `xcats`.
-    :param <bool> complete_cids: If True (default) combinations are only calculated for
-        observation dates on which all cids are available. If False a combination of the
-        available cross-sections is used. Not relevant when aggregating over categories,
-        i.e. when multiple categories are given in `xcats`.
-    :param <str> new_xcat: Name of new composite xcat when aggregating over xcats for a
-        given cid. Default is "NEW".
-    :param <str> new_cid: Name of new composite cid when aggregating over cids for a given
-        xcat. Default is "GLB".
-
-    :return <pd.DataFrame>: standardized DataFrame with the relative values, featuring
-        the categories: 'cid', 'xcat', 'real_date' and 'value'.
-    """
-
-    (
-        df,
-        xcats,
-        cids,
-        weights,
-        normalize_weights,
-        signs,
-        start,
-        end,
-        blacklist,
-        complete_xcats,
-        complete_cids,
-        new_xcat,
-        new_cid,
-        _xcat_agg,
-        mode,
-    ) = _check_args(
-        df=df,
-        xcats=xcats,
-        cids=cids,
-        weights=weights,
-        normalize_weights=normalize_weights,
-        signs=signs,
-        start=start,
-        end=end,
-        blacklist=blacklist,
-        complete_xcats=complete_xcats,
-        complete_cids=complete_cids,
-        new_xcat=new_xcat,
-        new_cid=new_cid,
-    )
-
-    # update local variables
-
-    _xcats: List[str] = xcats + ([weights] if isinstance(weights, str) else [])
-
-    df: pd.DataFrame
-    remaining_xcats: List[str]
-    remaining_cids: List[str]
-    # NOTE: the "remaining_*" variables will not be in the same order as the input
-    # cids/xcats.
-    # Do not used these for index based lookups/operations.
-    df, remaining_xcats, remaining_cids = reduce_df(
-        df=df,
-        xcats=_xcats,
-        cids=cids,
-        start=start,
-        end=end,
-        blacklist=blacklist,
-        intersect=False,
-        out_all=True,
-    )
-
-    if len(remaining_cids) < len(cids) and not _xcat_agg and complete_cids or len(remaining_cids) == 0:
-        missing_cids_xcats_str = _missing_cids_xcats_str(df=df, cids=cids, xcats=xcats)
-        raise ValueError(
-            "Not all `cids` have complete `xcat` data required for the calculation.\n"
-            f"{missing_cids_xcats_str}"
-        )
-
-    if _xcat_agg:
-        df = _populate_missing_xcat_series(df)
-
-        return linear_composite_xcat_agg(
-            df=df,
-            xcats=xcats,
-            weights=weights,
-            signs=signs,
-            normalize_weights=normalize_weights,
-            complete_xcats=complete_xcats,
-            new_xcat=new_xcat,
-        )
-
-    else:  # mode == "cid_agg" -- single xcat
-        df, cids, _xcat, weights, signs = _check_df_for_missing_cid_data(
-            df=df, cids=cids, weights=weights, signs=signs
-        )
-
-        return linear_composite_cid_agg(
-            df=df,
-            xcat=_xcat,
-            cids=cids,
-            weights=weights,
-            signs=signs,
-            normalize_weights=normalize_weights,
-            complete_cids=complete_cids,
-            new_cid=new_cid,
-        )
-
-
->>>>>>> ff511de7
 if __name__ == "__main__":
     cids = ["AUD", "CAD", "GBP"]
     xcats = ["XR", "CRY", "INFL"]
@@ -909,27 +743,15 @@
 
     # there are now missing values for AUD-CRY and GBP-INFL on 2000-01-17
 
-<<<<<<< HEAD
     lc_cid = linear_composite(
         df=df, xcats="XR", weights="INFL", normalize_weights=False
     )
     df = QuantamentalDataFrame(df)
-=======
-    # lc_cid = linear_composite(
-    #     df=df, xcats="XR", weights="INFL", normalize_weights=False
-    # )
-
-    df = df[(df["cid"] != "AUD")]
-
->>>>>>> ff511de7
     lc_xcat = linear_composite(
         df=df,
         cids=["GBP", "AUD", "CAD"],
         xcats=["XR"],
         weights=[1, 2, 1],
         signs=[1, -1, 1],
-<<<<<<< HEAD
         complete_xcats=True,
-=======
->>>>>>> ff511de7
     )