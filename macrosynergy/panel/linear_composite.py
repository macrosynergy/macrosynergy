"""
Implementation of linear_composite() function as a module.
"""

import numpy as np
import pandas as pd
from typing import List, Dict, Union, Optional, Tuple, Type, Set
import warnings
from packaging import version
from macrosynergy.management.utils import reduce_df, is_valid_iso_date
from macrosynergy.management.simulate import make_test_df
from macrosynergy.management.types import QuantamentalDataFrame

listtypes: Tuple[Type, ...] = (list, np.ndarray, pd.Series, tuple)

PD_FUTURE_STACK = (
    dict(future_stack=True)
    if version.parse(pd.__version__) > version.parse("2.1.0")
    else dict(dropna=False)
)


def linear_composite(
    df: pd.DataFrame,
    xcats: Union[str, List[str]],
    cids: Optional[List[str]] = None,
    weights: Optional[Union[List[float], str]] = None,
    normalize_weights: bool = True,
    signs: Optional[List[float]] = None,
    start: Optional[str] = None,
    end: Optional[str] = None,
    blacklist: Dict[str, List[str]] = None,
    complete_xcats: bool = False,
    complete_cids: bool = False,
    new_xcat="NEW",
    new_cid="GLB",
):
    """
    Weighted linear combinations of cross sections or categories

    Parameters
    ----------
    df : ~pandas.DataFrame
        standardized JPMaQS DataFrame with the necessary columns: 'cid', 'xcat',
        'real_date' and 'value'.
    xcats : Union[str, List[str]
        One or more categories to be combined. If a single category is given the linear
        combination is calculated across cross-sections. This results in a single series 
        to which a new cross-sectional identifier is assigned. If more than one category 
        string is given the output will be a new category, i.e. a panel that is a linear 
        combination of the categories specified.
    cids : List[str]
        cross-sections for which the linear combinations are calculated. Default is all
        cross-section available.
    weights : Union[List[float], str]
        This specifies how categories or cross sections are combined. There are three
        principal options. The first (default) is None, in which case equal weights are
        given to all categories or cross sections that are available. The second case is a
        set of fixed coefficients, in which case these very coefficients are applied to all
        available categories of cross sections. Per default the coefficients are normalized
        so that they add up to one for each period. This can be changed with the argument
        `normalize_weights`. The third case is the assignment of a weighting category. This
        only applies to combinations of cross sections. In this care the weighting category
        is multiplied for each period with the corresponding value of main category of the
        same cross section. Per default the weight category values are normalized so that
        they add up to one for each period. This can be changed with the argument
        `normalize_weights`.
    normalize_weights : bool
        If True (default) the weights are normalized to sum to 1. If False the weights
        are used as specified.
    signs : List[float]
        An array of consisting of +1s or -1s, of the same length as the number of
        categories in `xcats` to indicate whether the respective category should be added or
        subtracted from the linear combination. Not relevant when aggregating over cross-
        sections, i.e. when a single category is given in `xcats`. Default is None and all
        signs are set to +1.
    start : str
        earliest date in ISO format. Default is None and earliest date for which the
        respective category is available is used.
    end : str
        latest date in ISO format. Default is None and latest date for which the
        respective category is available is used.
    complete_xcats : bool
        If True (default) combinations are only calculated for observation dates on
        which all xcats are available. If False a combination of the available categories is
        used. Not relevant when aggregating over cross-sections, i.e. when a single category
        is given in `xcats`.
    complete_cids : bool
        If True (default) combinations are only calculated for observation dates on
        which all cids are available. If False a combination of the available cross-sections
        is used. Not relevant when aggregating over categories, i.e. when multiple
        categories are given in `xcats`.
    new_xcat : str
        Name of new composite xcat when aggregating over xcats for a given cid. Default
        is "NEW".
    new_cid : str
        Name of new composite cid when aggregating over cids for a given xcat. Default
        is "GLB".

    Returns
    -------
    ~pandas.DataFrame
        standardized DataFrame with the composite values, with the columns:
        'cid', 'xcat', 'real_date' and 'value'.
    """

    (
        df,
        xcats,
        cids,
        weights,
        normalize_weights,
        signs,
        start,
        end,
        blacklist,
        complete_xcats,
        complete_cids,
        new_xcat,
        new_cid,
        _xcat_agg,
        mode,
    ) = _check_args(
        df=df,
        xcats=xcats,
        cids=cids,
        weights=weights,
        normalize_weights=normalize_weights,
        signs=signs,
        start=start,
        end=end,
        blacklist=blacklist,
        complete_xcats=complete_xcats,
        complete_cids=complete_cids,
        new_xcat=new_xcat,
        new_cid=new_cid,
    )

    # update local variables
    df = QuantamentalDataFrame(df)
    result_as_categorical = df.InitializedAsCategorical
    _xcats: List[str] = xcats + ([weights] if isinstance(weights, str) else [])

    df: pd.DataFrame
    remaining_xcats: List[str]
    remaining_cids: List[str]
    # NOTE: the "remaining_*" variables will not be in the same order as the input
    # cids/xcats.
    # Do not used these for index based lookups/operations.
    df, remaining_xcats, remaining_cids = reduce_df(
        df=df,
        xcats=_xcats,
        cids=cids,
        start=start,
        end=end,
        blacklist=blacklist,
        intersect=False,
        out_all=True,
    )

    if len(remaining_cids) < len(cids) and not _xcat_agg:
        missing_cids_xcats_str = _missing_cids_xcats_str(df=df, cids=cids, xcats=xcats)
        raise ValueError(
            "Not all `cids` have complete `xcat` data required for the calculation.\n"
            f"{missing_cids_xcats_str}"
        )

    if _xcat_agg:
        df = _populate_missing_xcat_series(df)

        result_df: QuantamentalDataFrame = linear_composite_xcat_agg(
            df=df,
            xcats=xcats,
            weights=weights,
            signs=signs,
            normalize_weights=normalize_weights,
            complete_xcats=complete_xcats,
            new_xcat=new_xcat,
        )

    else:  # mode == "cid_agg" -- single xcat
        df, cids, _xcat, weights, signs = _check_df_for_missing_cid_data(
            df=df, cids=cids, weights=weights, signs=signs
        )

        result_df: QuantamentalDataFrame = linear_composite_cid_agg(
            df=df,
            xcat=_xcat,
            cids=cids,
            weights=weights,
            signs=signs,
            normalize_weights=normalize_weights,
            complete_cids=complete_cids,
            new_cid=new_cid,
        )

    return QuantamentalDataFrame(result_df, categorical=result_as_categorical)


def _missing_cids_xcats_str(
    df: QuantamentalDataFrame,
    cids: List[str],
    xcats: List[str],
) -> str:
    output_strs: List[str] = []

    found_cids = df["cid"].unique().tolist()
    found_xcats = df["xcat"].unique().tolist()

    if set(cids) != set(found_cids):
        missing_cids = list(set(cids) - set(found_cids))
    else:
        missing_cids = []

    if set(xcats) != set(found_xcats):
        missing_xcats = list(set(xcats) - set(found_xcats))
    else:
        missing_xcats = []

    xcat_dict: Dict[str, str] = {}
    for xc in sorted(xcats):
        miss_cids = list(
            set(cids) - set(df.loc[df["xcat"] == xc, "cid"].unique().tolist())
        )
        if miss_cids:
            xcat_dict[xc] = miss_cids

    if missing_cids:
        output_strs.append(f"Missing cids: {missing_cids}")
    if missing_xcats:
        output_strs.append(f"Missing xcats: {missing_xcats}")

    if xcat_dict:
        output_strs.append(
            "The following `cids` are missing for the respective `xcats`:"
        )
        longest_xc = max([len(xc) for xc in xcat_dict.keys()])
        for _xc, _cids in xcat_dict.items():
            msg = f"{_xc}: " + " " * (longest_xc - len(_xc)) + " " + str(sorted(_cids))
            output_strs.append(msg)

    return "\n".join(output_strs)


def _linear_composite_basic(
    data_df: pd.DataFrame,
    weights_df: pd.DataFrame,
    normalize_weights: bool = True,
    complete: bool = False,
    mode: str = "xcat_agg",
):
    """Main calculation function for linear_composite()"""

    # Create a boolean mask to help us work out the calcs
    nan_mask: pd.DataFrame = data_df.isna() | weights_df.isna()

    # Normalize weights (if requested)
    if normalize_weights:
        adj_weights_wide = weights_df[~nan_mask].div(
            weights_df[~nan_mask].abs().sum(axis=1), axis=0
        )
        adj_weights_wide[nan_mask] = np.NaN

        assert np.allclose(
            adj_weights_wide[~adj_weights_wide.isna().all(axis=1)].abs().sum(axis=1), 1
        ), "Weights do not sum to 1. Normalization failed."

        weights_df = adj_weights_wide.copy()

    # Multiply the weights by the target data
    out_df = data_df * weights_df

    # Sum across the columns
    out_df = out_df.sum(axis="columns")

    # NOTE: Using `axis` with strings, to make it more readable
    # Remove periods with missing data (if requested) (rows with any NaNs)
    if complete:
        out_df[nan_mask.any(axis="columns")] = np.NaN

    # put NaNs back in, as sum() removes them
    out_df[nan_mask.all(axis="columns")] = np.NaN

    # Reset index, rename columns and return
    out_df = out_df.reset_index().rename(columns={0: "value"})

    # TODO: out_df from cid_agg and xcat_agg are not in the same format...

    return out_df


def linear_composite_cid_agg(
    df: QuantamentalDataFrame,
    xcat: str,
    cids: List[str],
    weights: Union[str, List[float]],
    signs: List[float],
    normalize_weights: bool = True,
    complete_cids: bool = True,
    new_cid="GLB",
):
    """Linear composite of various cids for a given xcat across all periods."""
    if isinstance(weights, str):
        weights_df: pd.DataFrame = df[(df["xcat"] == weights)]
        weights_df = weights_df.set_index(["real_date", "cid"])["value"].unstack(
            level=1
        )
        weights_df = weights_df.mul(signs, axis=1)

    else:
        weights_series: pd.Series = pd.Series(
            np.array(weights) * np.array(signs),
            index=cids,
        )
        weights_df = pd.DataFrame(
            data=[weights_series.sort_index()],
            index=pd.to_datetime(df["real_date"].unique().tolist()),
            columns=df["cid"].unique(),
        )

        weights_df.index.names = ["real_date"]
        weights_df.columns.names = ["cid"]

    # create the data_df
    data_df: pd.DataFrame = (
        df[(df["xcat"] == xcat)]
        .set_index(["real_date", "cid"])["value"]
        .unstack(level=1)
    )
    # aligning the index of weights_df to the data one
    # so that we have the same set of dates and same set of CIDs -- thank you
    # @mikiinterfiore
    weights_df = (
        weights_df.stack(**PD_FUTURE_STACK)
        .reindex(data_df.stack(**PD_FUTURE_STACK).index)
        .unstack(1)
    )

    # assert that data_df and weights_df have the same shape, index and columns
    assert (
        (data_df.shape == weights_df.shape)
        and (data_df.index.equals(weights_df.index))
        and (data_df.columns.equals(weights_df.columns))
    ), (
        "Unexpected shape of `data_df` and `weights_df`. "
        "Unable to shape data for calculation."
    )

    # Calculate the linear combination
    out_df: pd.DataFrame = _linear_composite_basic(
        data_df=data_df,
        weights_df=weights_df,
        normalize_weights=normalize_weights,
        complete=complete_cids,
        mode="cid_agg",
    )

    if df.is_categorical():
        out_df = QuantamentalDataFrame.from_timeseries(
            out_df.set_index("real_date")["value"], ticker=f"{new_cid}_{xcat}"
        )
    else:
        out_df["cid"] = new_cid
        out_df["xcat"] = xcat

    return out_df


def linear_composite_xcat_agg(
    df: QuantamentalDataFrame,
    xcats: List[str],
    weights: List[float],
    signs: List[float],
    normalize_weights: bool = True,
    complete_xcats: bool = True,
    new_xcat="NEW",
):
    """Linear composite of various xcats across all cids and periods"""

    # Create a weights series with the xcats as index
    weights_series: pd.Series = pd.Series(
        np.array(weights) * np.array(signs), index=xcats
    )

    # Create wide dataframes for the data and weights
    data_df = df.set_index(["cid", "real_date", "xcat"])["value"].unstack(level=2)
    weights_df = pd.DataFrame(
        data=[weights_series.sort_index()],
        index=data_df.index,
        columns=data_df.columns,
    )

    # Calculate the linear combination
    out_df: pd.DataFrame = _linear_composite_basic(
        data_df=data_df,
        weights_df=weights_df,
        normalize_weights=normalize_weights,
        complete=complete_xcats,
        mode="xcat_agg",
    )
    if df.is_categorical():
        # add a new column called xcat with the new_xcat value
        out_df["xcat"] = pd.Categorical.from_codes(
            codes=[0] * len(out_df), categories=[new_xcat]
        )
        out_df = QuantamentalDataFrame(out_df)
    else:
        out_df["xcat"] = new_xcat

    return out_df


def _populate_missing_xcat_series(
    df: QuantamentalDataFrame,
) -> QuantamentalDataFrame:
    """
    Populate missing xcat series with NaNs
    """
    found_cids: List[str] = df["cid"].unique().tolist()
    found_xcats: List[str] = df["xcat"].unique().tolist()
    found_xcats_set: Set[str] = set(found_xcats)
    dt_range: pd.DatetimeIndex = pd.to_datetime(df["real_date"].unique())
    wrn_msg: str = (
        "{cidx} does not have complete xcat data for {missing_xcats}."
        " These will be filled with NaNs for the calculation."
    )

    for cidx in found_cids:
        missing_xcats = list(
            found_xcats_set - set(df.loc[df["cid"] == cidx, "xcat"].unique())
        )
        if missing_xcats:
            warnings.warn(wrn_msg.format(cidx=cidx, missing_xcats=missing_xcats))
            for xc in missing_xcats:
                if df.is_categorical():
                    df.add_nan_series(
                        ticker=f"{cidx}_{xc}",
                        start=dt_range.min(),
                        end=dt_range.max(),
                    )
                else:
                    dct = {
                        "cid": cidx,
                        "xcat": xc,
                        "real_date": dt_range,
                        "value": np.NaN,
                    }
                    df = pd.concat([df, pd.DataFrame(data=dct)])

    return df


def _check_df_for_missing_cid_data(
    df: QuantamentalDataFrame,
    cids: List[str],
    weights: Union[str, List[float]],
    signs: List[float],
) -> Tuple[
    QuantamentalDataFrame, List[str], str, Union[str, List[float], None], List[float]
]:
    """
    Check the DataFrame for missing `cid` data and drop them if necessary and return the
    DataFrame with the missing `cid` data dropped.
    """

    found_cids: List[str] = df["cid"].unique().tolist()
    found_xcats: List[str] = df["xcat"].unique().tolist()
    found_xcats_set: Set[str] = set(found_xcats)
    wrn_msg: str = (
        "`cid` {cidx} does not have complete `xcat` data for {missing_xcats}."
        " These will be dropped from the calculation."
    )
    if isinstance(weights, str):
        if not (
            (weights in found_xcats) and (len((set(found_xcats) - {weights})) == 1)
        ):
            raise ValueError(
                f"Weight category {weights} not found in `df`."
                f" Available categories are {found_xcats}."
            )

    ctr = 0
    for cidx in found_cids.copy():  # copy to allow modification of `cids`
        missing_xcats = list(
            found_xcats_set - set(df.loc[df["cid"] == cidx, "xcat"].unique())
        )
        if missing_xcats:
            found_cids.pop(ctr)
            signs.pop(ctr)
            if isinstance(weights, list):
                weights.pop(ctr)
            # drop from df
            df = df.loc[df["cid"] != cidx, :]
            warnings.warn(wrn_msg.format(cidx=cidx, missing_xcats=missing_xcats))
        else:
            ctr += 1

    if len(found_cids) == 0:
        raise ValueError(
            "No `cids` have complete `xcat` data required for the calculation."
        )

    _xcat: str = list(set(found_xcats) - {weights if isinstance(weights, str) else ""})[
        0
    ]

    rcids = [c for c in cids if c in found_cids]  # to preserve order
    return QuantamentalDataFrame(df), rcids, _xcat, weights, signs

def _check_args(
    df: QuantamentalDataFrame,
    xcats: Union[str, List[str]],
    cids: Optional[List[str]] = None,
    weights: Optional[Union[List[float], str]] = None,
    normalize_weights: bool = True,
    signs: Optional[List[float]] = None,
    start: Optional[str] = None,
    end: Optional[str] = None,
    blacklist: Dict[str, List[str]] = None,
    complete_xcats: bool = False,
    complete_cids: bool = False,
    new_xcat="NEW",
    new_cid="GLB",
):
    """
    Check the arguments of linear_composite()
    """

    # df check
    if (
        (not isinstance(df, QuantamentalDataFrame))
        or ("value" not in df.columns)
        or (df["value"].isna().all())
    ):
        raise TypeError("`df` must be a standardized Quantamental DataFrame.")
    # copy df to avoid side effects
    df: pd.DataFrame = df.copy()

    if start is None:
        start: str = pd.to_datetime(df["real_date"]).min().strftime("%Y-%m-%d")
    if end is None:
        end: str = pd.to_datetime(df["real_date"]).max().strftime("%Y-%m-%d")

    # dates check
    for varx, namex in zip([start, end], ["start", "end"]):
        if varx is not None:
            if not (isinstance(varx, str) and is_valid_iso_date(varx)):
                raise ValueError(f"`{namex}` must be a valid ISO date string.")

    # check xcats
    if xcats is None:
        xcats: List[str] = df["xcat"].unique().tolist()
    elif isinstance(xcats, str):
        xcats: List[str] = [xcats]
    elif isinstance(xcats, listtypes):
        xcats: List[str] = list(xcats)
    else:
        raise TypeError("`xcats` must be a string or list of strings.")

    # check xcats in df
    if not set(xcats).issubset(set(df["xcat"].unique().tolist())):
        if complete_xcats:
            raise ValueError("Not all `xcats` are available in `df`.")
        else:
            missing_xcats = list(set(xcats) - set(df["xcat"].unique().tolist()))
            warnings.warn(
                f"Not all `xcats` are available in `df`: {missing_xcats} "
                "The calculation will be performed with the available xcats."
            )
            signs = [signs[i] for i, xc in enumerate(xcats) if xc not in missing_xcats]
            if isinstance(weights, list):
                weights = [weights[i] for i, xc in enumerate(xcats) if xc not in missing_xcats]
            xcats = [xc for xc in xcats if xc not in missing_xcats]

    # check cids
    if cids is None:
        cids: List[str] = df["cid"].unique().tolist()
    elif isinstance(cids, str):
        cids: List[str] = [cids]
    elif isinstance(cids, listtypes):
        cids: List[str] = list(cids)
    else:
        raise TypeError("`cids` must be a string or list of strings.")

    # check cids in df
    if not set(cids).issubset(set(df["cid"].unique().tolist())):
        if complete_cids:
            raise ValueError("Not all `cids` are available in `df`.")
        else:
            missing_cids = list(set(cids) - set(df["cid"].unique().tolist()))
            warnings.warn(
                f"Not all `cids` are available in `df`: {missing_cids} "
                "The calculation will be performed with the available cids."
            )
            if signs is not None:
                signs = [signs[i] for i, cid in enumerate(cids) if cid not in missing_cids]
            if isinstance(weights, list):
                weights = [weights[i] for i, cid in enumerate(cids) if cid not in missing_cids]
            cids = [cid for cid in cids if cid not in missing_cids]

    _xcat_agg: bool = len(xcats) > 1 or new_xcat != "NEW"
    mode: str = "xcat_agg" if _xcat_agg else "cid_agg"

    if _xcat_agg and isinstance(weights, str):
        raise ValueError(
            "When aggregating over xcats, `weights` "
            "must be a list of floats or integers."
        )

    # check weights
    expc_weights_len: int = len(xcats) if _xcat_agg else len(cids)

    if weights is None:
        weights: List[float] = list(np.ones(expc_weights_len) / expc_weights_len)
    elif isinstance(weights, listtypes):
        weights: List[float] = list(weights)
        if not all([isinstance(x, (float, int)) for x in weights]):
            raise TypeError("`weights` must be a list of floats or integers.")
        if len(weights) != expc_weights_len:
            raise ValueError(
                "`weights` must be a list of floats of the same length as `xcats`."
            )
        if any([x == 0.0 for x in weights]):
            raise ValueError("`weights` must not contain any 0s.")

    elif isinstance(weights, str):
        if weights not in df["xcat"].unique().tolist():
            raise ValueError(
                "When using a category-string as `weights`"
                " it must be present in `df`."
            )
    else:
        raise TypeError("`weights` must be a list of floats, a string or None.")

    # check signs
    if signs is None:
        signs: List[float] = [1.0] * (len(xcats) if _xcat_agg else len(cids))
    elif isinstance(signs, listtypes):
        signs: List[float] = list(signs)
        if len(signs) != expc_weights_len:
            raise ValueError(
                "`signs` must be a list of floats of the same length as `xcats`."
            )
        if not all([x in [-1.0, 1.0] for x in signs]):
            if any([x == 0.0 for x in signs]):
                raise ValueError("`signs` must not contain any 0s.")
            warnings.warn(
                "`signs` must be a list of +1s or -1s. "
                "`signs` will be coerced to +1s/-1s. "
                "(i.e. signs = abs(signs) / signs)"
            )

            signs: List[float] = [abs(x) / x for x in signs]

    else:
        raise TypeError("`signs` must be a list of floats/ints or None.")

    if not isinstance(normalize_weights, bool):
        raise TypeError("`normalize_weights` must be a boolean.")

    if not isinstance(complete_xcats, bool):
        raise TypeError("`complete_xcats` must be a boolean.")

    if not isinstance(complete_cids, bool):
        raise TypeError("`complete_cids` must be a boolean.")

    if not isinstance(new_xcat, str):
        raise TypeError("`new_xcat` must be a string.")

    if not isinstance(new_cid, str):
        raise TypeError("`new_cid` must be a string.")

    if blacklist is not None:
        if not isinstance(blacklist, dict):
            raise TypeError("`blacklist` must be a dictionary.")

    return (
        df,
        xcats,
        cids,
        weights,
        normalize_weights,
        signs,
        start,
        end,
        blacklist,
        complete_xcats,
        complete_cids,
        new_xcat,
        new_cid,
        _xcat_agg,
        mode,
    )


<<<<<<< HEAD
=======
def linear_composite(
    df: pd.DataFrame,
    xcats: Union[str, List[str]],
    cids: Optional[List[str]] = None,
    weights: Optional[Union[List[float], str]] = None,
    normalize_weights: bool = True,
    signs: Optional[List[float]] = None,
    start: Optional[str] = None,
    end: Optional[str] = None,
    blacklist: Dict[str, List[str]] = None,
    complete_xcats: bool = False,
    complete_cids: bool = False,
    new_xcat="NEW",
    new_cid="GLB",
):
    """
    Weighted linear combinations of cross sections or categories

    :param <pd.DataFrame> df:  standardized JPMaQS DataFrame with the necessary
        columns: 'cid', 'xcat', 'real_date' and 'value'.
    :param <Union[str, List[str]> xcats: One or more categories to be combined.
        If a single category is given the linear combination is calculated across
        sections. This results in a single series to which a new cross-sectional
        identifier is assigned.
        If more than one category string is given the output will be a new category,
        i.e. a panel that is a linear combination of the categories specified.
    :param <List[str]> cids: cross-sections for which the linear combinations are
        calculated. Default is all cross-section available.
    :param <Union[List[float], str]> weights: This specifies how categories or cross
        sections are combined. There are three principal options.
        The first (default) is None, in which case equal weights are given to all
        categories or cross sections that are available.
        The second case is a set of fixed coefficients, in which case these very
        coefficients are applied to all available categories of cross sections.
        Per default the coefficients are normalized so that they add up to one for each
        period. This can be changed with the argument `normalize_weights`.
        The third case is the assignment of a weighting category. This only applies to
        combinations of cross sections. In this care the weighting category is multiplied
        for each period with the corresponding value of main category of the same cross
        section. Per default the weight category values are normalized so that they add up
        to one for each period. This can be changed with the argument `normalize_weights`.
    :param <bool> normalize_weights: If True (default) the weights are normalized to sum
        to 1. If False the weights are used as specified.
    :param <List[float]> signs: An array of consisting of +1s or -1s, of the same length
        as the number of categories in `xcats` to indicate whether the respective category
        should be added or subtracted from the linear combination. Not relevant when
        aggregating over cross-sections, i.e. when a single category is given in `xcats`.
        Default is None and all signs are set to +1.
    :param <str> start: earliest date in ISO format. Default is None and earliest date
        for which the respective category is available is used.
    :param <str> end: latest date in ISO format. Default is None and latest date for
        which the respective category is available is used.
    :param <bool> complete_xcats: If True (default) combinations are only calculated for
        observation dates on which all xcats are available. If False a combination of the
        available categories is used. Not relevant when aggregating over cross-sections,
        i.e. when a single category is given in `xcats`.
    :param <bool> complete_cids: If True (default) combinations are only calculated for
        observation dates on which all cids are available. If False a combination of the
        available cross-sections is used. Not relevant when aggregating over categories,
        i.e. when multiple categories are given in `xcats`.
    :param <str> new_xcat: Name of new composite xcat when aggregating over xcats for a
        given cid. Default is "NEW".
    :param <str> new_cid: Name of new composite cid when aggregating over cids for a given
        xcat. Default is "GLB".

    :return <pd.DataFrame>: standardized DataFrame with the relative values, featuring
        the categories: 'cid', 'xcat', 'real_date' and 'value'.
    """

    (
        df,
        xcats,
        cids,
        weights,
        normalize_weights,
        signs,
        start,
        end,
        blacklist,
        complete_xcats,
        complete_cids,
        new_xcat,
        new_cid,
        _xcat_agg,
        mode,
    ) = _check_args(
        df=df,
        xcats=xcats,
        cids=cids,
        weights=weights,
        normalize_weights=normalize_weights,
        signs=signs,
        start=start,
        end=end,
        blacklist=blacklist,
        complete_xcats=complete_xcats,
        complete_cids=complete_cids,
        new_xcat=new_xcat,
        new_cid=new_cid,
    )

    # update local variables

    _xcats: List[str] = xcats + ([weights] if isinstance(weights, str) else [])

    df: pd.DataFrame
    remaining_xcats: List[str]
    remaining_cids: List[str]
    # NOTE: the "remaining_*" variables will not be in the same order as the input
    # cids/xcats.
    # Do not used these for index based lookups/operations.
    df, remaining_xcats, remaining_cids = reduce_df(
        df=df,
        xcats=_xcats,
        cids=cids,
        start=start,
        end=end,
        blacklist=blacklist,
        intersect=False,
        out_all=True,
    )

    if len(remaining_cids) < len(cids) and not _xcat_agg and complete_cids or len(remaining_cids) == 0:
        missing_cids_xcats_str = _missing_cids_xcats_str(df=df, cids=cids, xcats=xcats)
        raise ValueError(
            "Not all `cids` have complete `xcat` data required for the calculation.\n"
            f"{missing_cids_xcats_str}"
        )

    if _xcat_agg:
        df = _populate_missing_xcat_series(df)

        return linear_composite_xcat_agg(
            df=df,
            xcats=xcats,
            weights=weights,
            signs=signs,
            normalize_weights=normalize_weights,
            complete_xcats=complete_xcats,
            new_xcat=new_xcat,
        )

    else:  # mode == "cid_agg" -- single xcat
        df, cids, _xcat = _check_df_for_missing_cid_data(
            df=df, weights=weights, signs=signs
        )

        return linear_composite_cid_agg(
            df=df,
            xcat=_xcat,
            cids=cids,
            weights=weights,
            signs=signs,
            normalize_weights=normalize_weights,
            complete_cids=complete_cids,
            new_cid=new_cid,
        )


>>>>>>> c2250d61
if __name__ == "__main__":
    cids = ["AUD", "CAD", "GBP"]
    xcats = ["XR", "CRY", "INFL"]

    df: pd.DataFrame = pd.concat(
        [
            make_test_df(
                cids=cids,
                xcats=xcats[:-1],
                start="2000-01-01",
                end="2000-02-01",
                style="linear",
            ),
            make_test_df(
                cids=cids,
                xcats=["INFL"],
                start="2000-01-01",
                end="2000-02-01",
                style="decreasing-linear",
            ),
        ]
    )

    # all infls are now decreasing-linear, while everything else is increasing-linear

    df.loc[
        (df["cid"] == "GBP")
        & (df["xcat"] == "INFL")
        & (df["real_date"] == "2000-01-17"),
        "value",
    ] = np.NaN

    df.loc[
        (df["cid"] == "AUD")
        & (df["xcat"] == "CRY")
        & (df["real_date"] == "2000-01-17"),
        "value",
    ] = np.NaN

    # there are now missing values for AUD-CRY and GBP-INFL on 2000-01-17

<<<<<<< HEAD
    lc_cid = linear_composite(
        df=df, xcats="XR", weights="INFL", normalize_weights=False
    )
    df = QuantamentalDataFrame(df)
=======
    # lc_cid = linear_composite(
    #     df=df, xcats="XR", weights="INFL", normalize_weights=False
    # )

    df = df[(df["xcat"] != "INFL")]

>>>>>>> c2250d61
    lc_xcat = linear_composite(
        df=df,
        cids=["AUD", "CAD", "GBP"],
        xcats=["XR", "CRY", "INFL"],
        weights=[1, 2, 1],
        signs=[1, -1, 1],
        complete_xcats=True,
    )
    # Check that the output is as expected
    #lc_xcat[["value", "real_date"]] 
    print("CHECK DATA")<|MERGE_RESOLUTION|>--- conflicted
+++ resolved
@@ -693,8 +693,6 @@
     )
 
 
-<<<<<<< HEAD
-=======
 def linear_composite(
     df: pd.DataFrame,
     xcats: Union[str, List[str]],
@@ -854,7 +852,6 @@
         )
 
 
->>>>>>> c2250d61
 if __name__ == "__main__":
     cids = ["AUD", "CAD", "GBP"]
     xcats = ["XR", "CRY", "INFL"]
@@ -896,19 +893,10 @@
 
     # there are now missing values for AUD-CRY and GBP-INFL on 2000-01-17
 
-<<<<<<< HEAD
     lc_cid = linear_composite(
         df=df, xcats="XR", weights="INFL", normalize_weights=False
     )
     df = QuantamentalDataFrame(df)
-=======
-    # lc_cid = linear_composite(
-    #     df=df, xcats="XR", weights="INFL", normalize_weights=False
-    # )
-
-    df = df[(df["xcat"] != "INFL")]
-
->>>>>>> c2250d61
     lc_xcat = linear_composite(
         df=df,
         cids=["AUD", "CAD", "GBP"],
