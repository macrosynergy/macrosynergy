<<<<<<< HEAD
"""
Implementation of `make_relative_value()` function as a module. The function is used
to calculate values for indicators relative to a basket of cross-sections.
"""
=======
>>>>>>> d15f0963
import numpy as np
import pandas as pd
from typing import List, Set
from macrosynergy.management.simulate_quantamental_data import make_qdf
from macrosynergy.management.shape_dfs import reduce_df
import warnings


def _prepare_basket(
    df: pd.DataFrame,
    xcat: str,
    basket: List[str],
    cids_avl: List[str],
    complete_cross: bool,
):
    """
    Categories can be defined over different cross-sections. Will determine the
    respective basket given the available cross-sections for the respective category.

    :param <pd.DataFrame> df: long JPMaQS DataFrame of single category.
    :param <str> xcat: respective category for the relative value calculation.
    :param <pd.DataFrame> basket: cross-sections to be used for the relative value
        benchmark if available.
    :param <List[str] cids_avl: cross-sections available for the category.
    :param <bool> complete_cross: if True, the basket is only calculated if all cross-
        sections, held in the basket, are available for that respective category.
    """

    cids_used: List[str] = sorted(set(basket) & set(cids_avl))
    cids_miss = [b for b in basket if b not in cids_used]

    # Not able to be greater than because of assertion on line 126. If the basket
    # references a cross-section not defined in the DataFrame, an error will be thrown.
    condition = len(cids_used) < len(basket)
    if condition and complete_cross:
        cids_used = []
        err_str: str = (
            f"The category, {xcat}, is missing {cids_miss} which are included "
            f"in the basket {basket}. Therefore, the category will be excluded "
            f"from the returned DataFrame."
        )
        print(err_str)
        warnings.warn(err_str, UserWarning)

    elif condition:
        err_str: str = (
            f"The category, {xcat}, is missing {cids_miss} from the requested "
            f"basket. The new basket will be {cids_used}."
        )
        print(err_str)
        warnings.warn(err_str, UserWarning)

    # Reduce the DataFrame to the specified basket given the available cross-sections.
    dfb = df[df["cid"].isin(cids_used)]

    return dfb, cids_used


def make_relative_value(
    df: pd.DataFrame,
    xcats: List[str],
    cids: List[str] = None,
    start: str = None,
    end: str = None,
    blacklist: dict = None,
    basket: List[str] = None,
    complete_cross: bool = False,
    rel_meth: str = "subtract",
    rel_xcats: List[str] = None,
    postfix: str = "R",
):
    """
    Returns panel of relative values versus an average of cross-sections.

    :param <pd.DataFrame> df:  standardized JPMaQS DataFrame with the necessary
        columns: 'cid', 'xcat', 'real_date' and 'value'.
    :param <List[str]> xcats: all extended categories for which relative values are to
        be calculated.
    :param <List[str]> cids: cross-sections for which relative values are calculated.
        Default is all cross-section available for the respective category.
    :param <str> start: earliest date in ISO format. Default is None and earliest date
        for which the respective category is available is used.
    :param <str> end: latest date in ISO format. Default is None and latest date for
        which the respective category is available is used.
    :param <dict> blacklist: cross-sections with date ranges that should be excluded from
        the output.
    :param <List[str]> basket: cross-sections to be used for the relative value
        benchmark. The default is every cross-section in the chosen list that is
        available in the DataFrame over the respective time-period.
        However, the basket can be reduced to a valid subset of the available
        cross-sections.
    :param <bool> complete_cross: boolean parameter that outlines whether each category
        is required to have the full set of cross-sections held by the basket parameter
        for a relative value calculation to occur. If set to True, the category will be
        excluded from the output if cross-sections are missing.
        Default is False. If False, the mean, for the relative value, will use the subset
        that is available for that category. For instance, if basket = ['AUD', 'CAD',
        'GBP', 'NZD'] but available cids = ['GBP', 'NZD'], the basket will be implicitly
        updated to basket = ['GBP', 'NZD'] for that respective category.
    :param <str> rel_meth: method for calculating relative value. Default is 'subtract'.
        Alternative is 'divide'.
    :param <List[str]> rel_xcats: extended category name of the relative values. Will
        displace the original category names: xcat + postfix. The order should reflect
        the order of the passed categories.
    :param <str> postfix: acronym to be appended to 'xcat' string to give the name for
        relative value category. Only applies if rel_xcats is None. Default is 'R'

    :return <pd.DataFrame>: standardized DataFrame with the relative values, featuring
        the categories: 'cid', 'xcat', 'real_date' and 'value'.

    """

    expected_columns = ["cid", "xcat", "real_date", "value"]
    col_error = f"The DataFrame must contain the necessary columns: {expected_columns}."
    assert set(expected_columns).issubset(set(df.columns)), col_error

    df = df.loc[:, ["cid", "xcat", "real_date", "value"]]
    df["real_date"] = pd.to_datetime(df["real_date"], format="%Y-%m-%d")

    assert rel_meth in ["subtract", "divide"], "rel_meth must be 'subtract' or 'divide'"

    xcat_error = (
        f"List of categories or single single category string expected. "
        f"Received {type(xcats)}."
    )
    assert isinstance(xcats, (list, str)), xcat_error

    if isinstance(xcats, str):
        xcats = [xcats]

    if rel_xcats is not None:
        error_rel_xcat = "List of strings or single string expected for `rel_xcats`."
        assert isinstance(rel_xcats, (list, str)), error_rel_xcat

        if isinstance(rel_xcats, str):
            rel_xcats = [rel_xcats]

        error_length = "`rel_xcats` must have the same number of elements as `xcats`."
        assert len(xcats) == len(rel_xcats), error_length

        rel_xcats_dict = dict(zip(xcats, rel_xcats))

    col_names = ["cid", "xcat", "real_date", "value"]

    # Intersect parameter set to False. Therefore, cross-sections across the categories
    # can vary.
    all_cids: List[str] = []
    for cvar in [cids, basket]:
        if cvar is not None:
            all_cids.extend(cvar)
    all_cids = list(set(all_cids))
    if len(all_cids) < 1:
        all_cids = None
    dfx = reduce_df(df, xcats, all_cids, start, end, blacklist, out_all=False)

    if cids is None:
        # All cross-sections available - union across categories.
        cids = list(dfx["cid"].unique())

    if basket is not None:
        # Basket must be a subset of the available cross-sections.
        miss: Set = set(basket) - set(df["cid"])
        error_basket = (
            f"The basket elements {miss} are not specified or " f"are not available."
        )
        assert len(miss) == 0, error_basket
    else:
        # Default basket is all available cross-sections.
        basket = cids

    available_xcats = dfx["xcat"].unique()

    if len(cids) == len(basket) == 1:
        run_error = (
            "Computing the relative value on a single cross-section using a "
            "basket consisting exclusively of the aforementioned cross-section "
            "is an incorrect usage of the function."
        )
        raise RuntimeError(run_error)

    df_list: List[pd.DataFrame] = []
    # Categories can be defined over a different set of cross-sections.
    for i, xcat in enumerate(available_xcats):
        df_xcat = dfx[dfx["xcat"] == xcat]
        available_cids = df_xcat["cid"].unique()

        dfx_xcat: pd.DataFrame = df_xcat[["cid", "real_date", "value"]]

        dfb, basket = _prepare_basket(
            df=dfx_xcat,
            xcat=xcat,
            basket=basket,
            cids_avl=available_cids,
            complete_cross=complete_cross,
        )

        if len(basket) > 1:
            # Mean of (available) cross-sections at each point in time. If all
            # cross-sections defined in the "basket" data structure are not available for
            # a specific date, compute the mean over the available subset.
            bm = dfb.groupby(by="real_date").mean(numeric_only=True)
        elif len(basket) == 1:
            # Relative value is mapped against a single cross-section.
            bm = dfb.set_index("real_date")["value"]
        else:
            # Category is not defined over all cross-sections in the basket and
            # 'complete_cross' equals True.
            continue

        dfw: pd.DataFrame = dfx_xcat.pivot(
            index="real_date", columns="cid", values="value"
        )

        # Computing the relative value is only justified if the number of cross-sections,
        # for the respective date, exceeds one. Therefore, if any rows have only a single
        # cross-section, remove the dates from the DataFrame.
        dfw = dfw[dfw.count(axis=1) > 1]
        # The time-index will be delimited by the respective category.
        dfa = pd.merge(dfw, bm, how="left", left_index=True, right_index=True)
        dfo: pd.DataFrame
        if rel_meth == "subtract":
            dfo = dfa[dfw.columns].sub(dfa.loc[:, "value"], axis=0)
        else:
            dfo = dfa[dfw.columns].div(dfa.loc[:, "value"], axis=0)

        # Re-stack.
        df_new = (
            dfo.stack().reset_index().rename({"level_1": "cid", 0: "value"}, axis=1)
        )

        if rel_xcats is None:
            df_new["xcat"] = xcat + postfix
        else:
            df_new["xcat"] = rel_xcats_dict[xcat]

        if (
            df_new.sort_values(["cid", "real_date"])[col_names].isna().all().all()
            or (len(df_new) == 0)
            or df_new.empty
        ):
            continue

        df_list.append(df_new.sort_values(["cid", "real_date"])[col_names])

    return pd.concat(df_list).reset_index(drop=True)


if __name__ == "__main__":
    # Simulate DataFrame.

    cids = ["AUD", "CAD", "GBP", "NZD"]
    xcats = ["XR", "CRY", "GROWTH", "INFL"]
    df_cids = pd.DataFrame(
        index=cids, columns=["earliest", "latest", "mean_add", "sd_mult"]
    )
    df_cids.loc["AUD"] = ["2000-01-01", "2020-12-31", 0.1, 1]
    df_cids.loc["CAD"] = ["2001-01-01", "2020-11-30", 0, 1]
    df_cids.loc["GBP"] = ["2002-01-01", "2020-11-30", 0, 2]
    df_cids.loc["NZD"] = ["2002-01-01", "2020-09-30", -0.1, 2]

    df_xcats = pd.DataFrame(
        index=xcats,
        columns=["earliest", "latest", "mean_add", "sd_mult", "ar_coef", "back_coef"],
    )
    df_xcats.loc["XR"] = ["2000-01-01", "2020-12-31", 0.1, 1, 0, 0.3]
    df_xcats.loc["CRY"] = ["2000-01-01", "2020-10-30", 1, 2, 0.95, 1]
    df_xcats.loc["GROWTH"] = ["2001-01-01", "2020-10-30", 1, 2, 0.9, 1]
    df_xcats.loc["INFL"] = ["2001-01-01", "2020-10-30", 1, 2, 0.8, 0.5]

    dfd = make_qdf(df_cids, df_xcats, back_ar=0.75)

    # Simulate blacklist
    black = {"AUD": ["2000-01-01", "2003-12-31"], "GBP": ["2018-01-01", "2100-01-01"]}

    # Applications
    dfd_1 = make_relative_value(
        dfd,
        xcats=["GROWTH", "INFL"],
        cids=None,
        blacklist=None,
        rel_meth="subtract",
        rel_xcats=None,
        postfix="RV",
    )

    rel_xcats = ["GROWTH_sRV", "INFL_sRV"]
    dfd_1_black = make_relative_value(
        dfd,
        xcats=["GROWTH", "INFL"],
        cids=None,
        blacklist=black,
        rel_meth="subtract",
        rel_xcats=rel_xcats,
        postfix="RV",
    )<|MERGE_RESOLUTION|>--- conflicted
+++ resolved
@@ -1,10 +1,7 @@
-<<<<<<< HEAD
 """
 Implementation of `make_relative_value()` function as a module. The function is used
 to calculate values for indicators relative to a basket of cross-sections.
 """
-=======
->>>>>>> d15f0963
 import numpy as np
 import pandas as pd
 from typing import List, Set
