--- conflicted
+++ resolved
@@ -186,15 +186,9 @@
             df_mabs = expanding_stat(dfx.abs().to_frame(name=cid), dates_iter,
                                      stat="mean", sequential=sequential,
                                      min_obs=min_obs, iis=iis)
-<<<<<<< HEAD
+
             zns_css_arr = np.divide(dfx.to_numpy(), df_mabs.to_numpy())
-            dfw_zns_css.iloc[:, i] = zns_css_arr
-=======
-            df_zn = dfx / df_mabs["value"]
-
-            assert df_zn.shape[0] > 0, f"df_zn time-series is null for {cid}:\n{df_zn}"
-            dfw_zns_css.loc[df_zn.index, cid] = df_zn
->>>>>>> 4c0f9356
+            dfw_zns_css.loc[:, cid] = zns_css_arr
 
     dfw_zns = (dfw_zns_pan * pan_weight) + (dfw_zns_css * (1 - pan_weight))
     dfw_zns = dfw_zns.dropna(axis=0, how='all')
