import numpy as np
import pandas as pd
from typing import List, Union, Tuple
from macrosynergy.management.simulate_quantamental_data import make_qdf
from macrosynergy.management.shape_dfs import reduce_df


def pan_neutral(df: pd.DataFrame, neutral: str = 'zero', sequential: bool = False):

    """
    Compute neutral values of return series based on a panel, i.e. all cross-sections in
    the dataFrame.

    :param <pd.Dataframe> df: "wide" dataframe with time index and cross section columns
        of returns.
    :param <str> neutral: method to determine neutral level. Default is 'zero'.
        Alternatives are 'mean' and "median".
    :param <bool> sequential: if True (default) score parameters (neutral level and
        standard deviations) are estimated sequentially with cumulative concurrently
        available information only. If False one neutral value will be calculated for
        the whole panel.

    :return <np.ndarray> arr_neutral: row-wise neutral statistic. A single value produced
        per row. Therefore, a one-dimensional array will be returned whose length matches
        the row dimension of the dataframe df.
    """

    if neutral == 'mean':
        if sequential:
            ar_neutral = np.array([df.iloc[0:(i + 1), :].stack().mean()
                                   for i in range(df.shape[0])])
        else:  
            ar_neutral = np.repeat(df.stack().mean(), df.shape[0])
    elif neutral == 'median':  
        if sequential:
            ar_neutral = np.array([df.iloc[0:(i + 1), :].stack().median()
                                   for i in range(df.shape[0])])
        else:  
            ar_neutral = np.repeat(df.stack().median(), df.shape[0])
    else:
        ar_neutral = np.zeros(df.shape[0])

    return ar_neutral


def cross_neutral(df: pd.DataFrame, neutral: str = 'zero', sequential: bool = False):
    """
    Compute neutral values of return series individually for all cross sections.

    :param <pd.Dataframe> df: original DataFrame with the pivot function applied on the
        cross-sections. The DataFrame's columns
     will naturally consist of each cross-section's return series.
    :param <str> neutral: method to determine neutral level. Default is 'zero'.
        Alternatives are 'mean' and "median".
    :param <bool> sequential: if True (default) score parameters (neutral level and
        standard deviations) are estimated
     sequentially with cumulative concurrently available information only. If False one
        neutral value will be calculated for the whole panel.

    :return <np.ndarray> arr_neutral: column-wise neutral statistic. Same dimensions as
        the received DataFrame.
    """   
    cross_sections = df.columns
    no_dates = df.shape[0]
    arr_neutral = np.zeros((no_dates, len(cross_sections)))  # default is zeros only

    if neutral != 'zero':

        for i, cross in enumerate(cross_sections):
            column = df.iloc[:, i]

            if neutral == "mean":
                if sequential:
                    arr_neutral[:, i] = np.array([column[0:(j + 1)].mean()
                                                  for j in range(no_dates)])
                else:
                    arr_neutral[:, i] = np.repeat(column.mean(), no_dates)
            else:  # median
                if sequential:
                    arr_neutral[:, i] = np.array([column[0:(j + 1)].median()
                                                  for j in range(no_dates)])
                else:
                    arr_neutral[:, i] = np.repeat(column.median(), no_dates)
        
    return arr_neutral


def nan_insert(df: pd.DataFrame, min_obs: int = 252, iis: bool = True):

    """
    Adjust cross-sections individually for the minimum number of observations required by
        inserting NaN.

    :param <pd.Dataframe> df: original DataFrame with the pivot function applied on the
        cross-sections. The DataFrame's columns will naturally consist of each
        cross-section's return series.
    :param <int> min_obs:  the minimum number of observations required to calculate
        zn_scores. Default is 261.
    :param <bool> iis: if True (default) zn-scores are also calculated for the initial
        sample period defined by min-obs, on an in-sample basis, to avoid losing history.

    :return <pd.Dataframe> df: returns the same DataFrame received but with the insertion
        of NaN values.
    """

    if not iis:
    
        active_dates = {}
        columns_ = df.columns
        index_dates = list(df.index)
    
        for i, col in enumerate(columns_):
            s = df.iloc[:, i]
            date = s.first_valid_index()
            # Dictionary of indices of first non-NA value.
            active_dates[col] = index_dates.index(date)

        for k, v in active_dates.items():
            df[k][v: (v + min_obs)] = np.nan

    return df


def make_zn_scores(df: pd.DataFrame, xcat: str, cids: List[str] = None,
                   start: str = None, end: str = None, blacklist: dict = None,
<<<<<<< HEAD
                   sequential: bool = True, min_obs: int = 261,  iis: bool = True,
                   neutral: str = 'zero', thresh: float = None,
                   pan_weight: float = 1, postfix: str = 'ZN'):
=======
                   sequential: bool = False, min_obs: int = 252, neutral: str = 'zero',
                   thresh: float = None, pan_weight: float = 1, postfix: str = 'ZN'):
>>>>>>> 60f2d43c

    """
    Computes z-scores for a panel around a neutral level ("zn scores").
    
    :param <pd.Dataframe> df: standardized data frame with following necessary columns:
        'cid', 'xcat', 'real_date' and 'value'.
    :param <str> xcat:  extended category for which the zn_score is calculated.
    :param <List[str]> cids: cross sections for which zn_scores are calculated; default
        is all available for category.
    :param <str> start: earliest date in ISO format. Default is None and earliest date in
        df is used.
    :param <str> end: latest date in ISO format. Default is None and latest date in df is
        used.
<<<<<<< HEAD
    :param <dict> blacklist: cross sections with date ranges that should be excluded from
        the data frame. If one cross section has several blacklist periods append numbers
        to the cross-section code.
=======
    :param <dict> blacklist: cross sectional date ranges that should have zero target
        positions.
        This is a standardized dictionary with cross sections as keys and tuples of
        start and end dates of the blacklist periods in ISO formats as values.
        If one cross section has multiple blacklist periods, numbers are added to the
        keys (i.e. TRY_1, TRY_2, etc.)
>>>>>>> 60f2d43c
    :param <bool> sequential: if True (default) score parameters (neutral level and
        standard deviations) are estimated sequentially with concurrently available
        information only.
    :param <int> min_obs: the minimum number of observations required to calculate
        zn_scores. Default is 261.
    :param <bool> iis: if True (default) zn-scores are also calculated for the initial
        sample period defined by min-obs, on an in-sample basis, to avoid losing history.
    :param <str> neutral: method to determine neutral level. Default is 'zero'.
        Alternatives are 'mean' and "median".
    :param <float> thresh: threshold value beyond which scores are winsorized,
        i.e. contained at that threshold. The threshold is the maximum absolute
        score value that the function is allowed to produce. The minimum threshold is 1
        standard deviation.
    :param <float> pan_weight: weight of panel (versus individual cross section) for
        calculating the z-score parameters, i.e. the neutral level and the standard
        deviation. Default is 1, i.e. panel data are the basis for the parameters.
        Lowest possible value is 0, i.e. parameters are all specific to cross section.
    :param <str> postfix: string appended to category name for output; default is "ZN".

    :return <pd.Dataframe>: standardized dataframe with the zn-scores of the chosen xcat:
        'cid', 'xcat', 'real_date' and 'value'.
    """

    assert neutral in ['median', 'zero', 'mean']
    if thresh is not None:
        assert thresh > 1, "The 'thresh' parameter must be larger than 1"
    assert 0 <= pan_weight <= 1, "The 'pan_weight' parameter must be between 0 and 1"
    assert isinstance(iis, bool), "Boolean Object required."

<<<<<<< HEAD
    df = df.loc[:, ['cid', 'xcat', 'real_date', 'value']]
    df = reduce_df(df, xcats=[xcat], cids=cids, start=start, end=end,
                   blacklist=blacklist)
=======
    df = reduce_df(df, xcats=[xcat], cids=cids, start=start,
                   end=end, blacklist=blacklist)

>>>>>>> 60f2d43c
    dfw = df.pivot(index='real_date', columns='cid', values='value')

    no_dates = dfw.shape[0]
    cross_sections = dfw.columns

    if pan_weight > 0:

        ar_neutral = pan_neutral(dfw, neutral, sequential)

        dfx = dfw.sub(ar_neutral, axis='rows')  # df of excess values (minus neutrals)
        ar_sds = np.array([dfx.iloc[0:(i + 1), :].stack().abs().mean()
                           for i in range(dfx.shape[0])])
        dfw_zns_pan = dfx.div(ar_sds, axis='rows')
    else:
        dfw_zns_pan = dfw * 0

    if pan_weight < 1:

        arr_neutral = cross_neutral(dfw, neutral, sequential)
        dfx = dfw.sub(arr_neutral, axis='rows')

        ar_sds = np.empty((no_dates, len(cross_sections)))
        # Produce cross-section specific deviations around the neutral value.
        for i in range(len(cross_sections)):
            column = dfx.iloc[:, i]
            ar_sds[:, i] = np.array([column[0:(j + 1)].abs().mean()
                                     for j in range(no_dates)])
        dfw_zns_css = dfx.div(ar_sds, axis='rows')
    else:
        dfw_zns_css = dfw * 0

    dfw_zns = (dfw_zns_pan * pan_weight) + (dfw_zns_css * (1 - pan_weight))
    dfw_zns = nan_insert(dfw_zns, min_obs, iis)
    dfw_zns = dfw_zns.dropna(axis=0, how='all')
    
    if thresh is not None:
        dfw_zns.clip(lower=-thresh, upper=thresh, inplace=True)

    # df_out = dfw_zns.unstack().reset_index().rename(mapper={0: 'value'}, axis=1)
    df_out = dfw_zns.stack().to_frame("value").reset_index()
    df_out['xcat'] = xcat + postfix

    return df_out[df.columns]


if __name__ == "__main__":

    cids = ['AUD', 'CAD', 'GBP', 'USD', 'NZD']
    xcats = ['XR', 'CRY', 'GROWTH', 'INFL']

    df_cids = pd.DataFrame(index = cids, columns = ['earliest', 'latest', 'mean_add',
                                                    'sd_mult'])

    df_cids.loc['AUD'] = ['2010-01-01', '2020-12-31', 0.5, 2]
    df_cids.loc['CAD'] = ['2011-01-01', '2020-11-30', 0, 1]
    df_cids.loc['GBP'] = ['2012-01-01', '2020-11-30', -0.2, 0.5]
    df_cids.loc['USD'] = ['2013-01-01', '2020-09-30', -0.2, 0.5]
    df_cids.loc['NZD'] = ['2002-01-01', '2020-09-30', -0.1, 2]

    df_xcats = pd.DataFrame(index = xcats, columns = ['earliest', 'latest', 'mean_add',
                                                      'sd_mult', 'ar_coef', 'back_coef'])
    df_xcats.loc['XR'] = ['2010-01-01', '2020-12-31', 0, 1, 0, 0.3]
    df_xcats.loc['CRY'] = ['2011-01-01', '2020-10-30', 1, 2, 0.9, 0.5]
    df_xcats.loc['GROWTH'] = ['2012-01-01', '2020-10-30', 1, 2, 0.9, 1]
    df_xcats.loc['INFL'] = ['2013-01-01', '2020-10-30', 1, 2, 0.8, 0.5]
    
    print("Uses Ralph's make_qdf() function.")
    dfd = make_qdf(df_cids, df_xcats, back_ar = 0.75)

    print(dfd)
    df_output = make_zn_scores(dfd, xcat='CRY', sequential=True, cids=cids, iis=True,
                               neutral='mean', pan_weight=0.65)
    print(df_output)
    df_pivot = df_output.pivot(index='real_date', columns='cid', values='value')<|MERGE_RESOLUTION|>--- conflicted
+++ resolved
@@ -123,14 +123,9 @@
 
 def make_zn_scores(df: pd.DataFrame, xcat: str, cids: List[str] = None,
                    start: str = None, end: str = None, blacklist: dict = None,
-<<<<<<< HEAD
                    sequential: bool = True, min_obs: int = 261,  iis: bool = True,
                    neutral: str = 'zero', thresh: float = None,
                    pan_weight: float = 1, postfix: str = 'ZN'):
-=======
-                   sequential: bool = False, min_obs: int = 252, neutral: str = 'zero',
-                   thresh: float = None, pan_weight: float = 1, postfix: str = 'ZN'):
->>>>>>> 60f2d43c
 
     """
     Computes z-scores for a panel around a neutral level ("zn scores").
@@ -144,18 +139,9 @@
         df is used.
     :param <str> end: latest date in ISO format. Default is None and latest date in df is
         used.
-<<<<<<< HEAD
     :param <dict> blacklist: cross sections with date ranges that should be excluded from
         the data frame. If one cross section has several blacklist periods append numbers
         to the cross-section code.
-=======
-    :param <dict> blacklist: cross sectional date ranges that should have zero target
-        positions.
-        This is a standardized dictionary with cross sections as keys and tuples of
-        start and end dates of the blacklist periods in ISO formats as values.
-        If one cross section has multiple blacklist periods, numbers are added to the
-        keys (i.e. TRY_1, TRY_2, etc.)
->>>>>>> 60f2d43c
     :param <bool> sequential: if True (default) score parameters (neutral level and
         standard deviations) are estimated sequentially with concurrently available
         information only.
@@ -185,15 +171,9 @@
     assert 0 <= pan_weight <= 1, "The 'pan_weight' parameter must be between 0 and 1"
     assert isinstance(iis, bool), "Boolean Object required."
 
-<<<<<<< HEAD
     df = df.loc[:, ['cid', 'xcat', 'real_date', 'value']]
     df = reduce_df(df, xcats=[xcat], cids=cids, start=start, end=end,
                    blacklist=blacklist)
-=======
-    df = reduce_df(df, xcats=[xcat], cids=cids, start=start,
-                   end=end, blacklist=blacklist)
-
->>>>>>> 60f2d43c
     dfw = df.pivot(index='real_date', columns='cid', values='value')
 
     no_dates = dfw.shape[0]
