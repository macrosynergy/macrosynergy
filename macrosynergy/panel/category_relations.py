--- conflicted
+++ resolved
@@ -1,3 +1,4 @@
+
 import numpy as np
 import pandas as pd
 import matplotlib.pyplot as plt
@@ -443,11 +444,7 @@
                 line_kws={'lw': 1}
             )
 
-<<<<<<< HEAD
-            if coef_box_incl:
-=======
             if coef_box is not None:
->>>>>>> 349f672b
                 fg.map_dataframe(self.annotate_facet)
 
             fg.set_titles(col_template='{col_name}')
@@ -576,57 +573,7 @@
                            start="2001-01-01", blacklist=black,
                            years=None)
 
-<<<<<<< HEAD
-    cr.reg_scatter(labels=False, separator=None,
-                   title="Carry and Return",
-                   xlab="Carry", ylab="Return")
-
-    cr.reg_scatter(labels=False, coef_box='upper left', separator=None,
-                   title="Carry and Return",
-                   xlab="Carry", ylab="Return")
-    cr.reg_scatter(labels=False, coef_box='upper left', separator='cids',
-                   title="Carry and Return",
-                   ylab="", xlab="")
-    cr.reg_scatter(labels=False, coef_box='upper left', separator=2010,
-                   title="Carry and Return",
-                   xlab="Carry", ylab="Return")
-
-    cr = CategoryRelations(dfdx, xcats=['CRY', 'XR'], freq='M',
-                           cids=cidx, xcat_aggs=['last', 'mean'],
-                           start='2005-01-01', blacklist=black,
-                           years=3)
-
-    cr.reg_scatter(labels=True, coef_box='upper right', separator=None,
-                   title="Carry and Return",
-                   xlab="Carry", ylab="Return")
-    cr.reg_scatter(labels=True, coef_box='upper left', separator='cids',
-                   title="Carry and Return",
-                   xlab="Carry", ylab="Return")
-
-    cr = CategoryRelations(dfdx, xcats=['CRY', 'XR'], freq='M',
-                           cids=cidx, xcat_aggs=['last', 'mean'],
-                           start='2005-01-01', blacklist=black,
-                           years=None)
-    cr.reg_scatter(labels=True, coef_box='upper right', separator=2010,
-                   title="Test Mechanism.",
-                   xlab="Carry", ylab="Return")
-
-    cr = CategoryRelations(dfdx, xcats=['GROWTH', 'INFL'], cids=cidx, freq='M',
-                           xcat_aggs=['last', 'mean'], lag=1,
-                           start='2000-01-01', years=None, blacklist=black,
-                           xcat1_chg=None, xcat_trims=[2, 2])
-
-    cr.reg_scatter(labels=False, coef_box='upper left')
-
-    cr = CategoryRelations(dfd, xcats=['GROWTH', 'INFL'], cids=cids, freq='M',
-                           xcat_aggs=['mean', 'mean'],
-                           start='2000-01-01', years=3, blacklist=black)
-
-    cr.reg_scatter(labels=False, coef_box='lower right',
-                   title='Growth and Inflation', xlab='Growth', ylab='Inflation')
-=======
     cr.reg_scatter(
         labels=False, separator=None, title="Carry and Return", xlab="Carry",
         ylab="Return", coef_box="lower left"
-    )
->>>>>>> 349f672b
+    )