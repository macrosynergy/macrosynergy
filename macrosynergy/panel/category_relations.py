--- conflicted
+++ resolved
@@ -14,7 +14,6 @@
 
 
 class CategoryRelations:
-
     """Class for analyzing and visualizing two categories across a panel
     :param <pd.Dataframe> df: standardized data frame with the following necessary columns:
         'cid', 'xcats', 'real_date' and at least one column with values of interest.
@@ -34,25 +33,25 @@
     """
 
     def __init__(self, df: pd.DataFrame, xcats: List[str], cids: List[str] = None, val: str = 'value',
-                 start: str = None, end: str = None, blacklist: dict = None, years = None,
+                 start: str = None, end: str = None, blacklist: dict = None, years=None,
                  freq: str = 'M', lag: int = 0, fwin: int = 1, xcat_aggs: List[str] = ('mean', 'mean')):
 
         """Constructs all attributes for the category relationship to be analyzed"""
 
         self.xcats = xcats
-        self.cids = cids 
-        self.val = val 
+        self.cids = cids
+        self.val = val
         self.freq = freq
         self.lag = lag
-        self.years = years 
-        self.aggs = xcat_aggs 
+        self.years = years
+        self.aggs = xcat_aggs
 
         assert self.freq in ['D', 'W', 'M', 'Q', 'A']
         assert {'cid', 'xcat', 'real_date', val}.issubset(set(df.columns))
         assert len(xcats) == 2, "Expects two fields."
 
-        self.df = categories_df(df, xcats, cids, val, start = start, end = end, freq = freq, blacklist = blacklist,
-                                years = years, lag = lag, fwin = fwin, xcat_aggs = xcat_aggs)
+        self.df = categories_df(df, xcats, cids, val, start=start, end=end, freq=freq, blacklist=blacklist,
+                                years=years, lag=lag, fwin=fwin, xcat_aggs=xcat_aggs)
 
     def corr_probability(self, coef_box):
         x = self.df[self.xcats[0]].to_numpy()
@@ -60,25 +59,13 @@
         coeff, pval = stats.pearsonr(x, y)
         cpl = [np.round(coeff, 3), np.round(1 - pval, 3)]
         fields = ["Correlation\n coefficient", "Probability\n of significance"]
-        data_table = plt.table(cellText = [cpl], colLabels = fields,
-                               cellLoc = 'center', loc = coef_box)
+        data_table = plt.table(cellText=[cpl], colLabels=fields,
+                               cellLoc='center', loc=coef_box)
         return data_table
-        
-
-<<<<<<< HEAD
+
     def reg_scatter(self, title: str = None, labels: bool = False, size: Tuple[float] = (12, 8),
                     xlab: str = None, ylab: str = None, coef_box: str = None, fit_reg: bool = True,
                     reg_ci: int = 95, reg_order: int = 1, reg_robust: bool = False, box_fill: bool = False):
-=======
-        self.df = categories_df(df, xcats, cids, val, start=start, end=end, freq=freq, blacklist=blacklist,
-                                years=years, lag=lag, fwin=fwin, xcat_aggs=xcat_aggs)
-
-        print(self.df)
-
-    def reg_scatter(self, title: str = None, labels: bool = False,
-                    size: Tuple[float] = (12, 8), xlab: str = None, ylab: str = None, coef_box: str = None,
-                    fit_reg: bool = True, reg_ci: int = 95, reg_order: int = 1, reg_robust: bool = False):
->>>>>>> 10678248
 
         """Display scatterplot and regression line
         :param <str> title: title of plot. If None (default) an informative title is applied.
@@ -92,77 +79,19 @@
         :param <bool> reg_robust: if this will de-weight outliers, which is computationally expensive. Default is False.
         :param: <str> coef_box: gives location of box of correlation coefficient and probability.
             If None (default), no box is shown. Options are standard, i.e. 'upper left', 'lower right' and so forth.
-<<<<<<< HEAD
-=======
-
->>>>>>> 10678248
         """
 
         sns.set_theme(style="whitegrid")
-        fig, ax = plt.subplots(figsize=size)  # set up figure
+        if box_fill:
+            sns.set_theme(style="white")
+        fig, ax = plt.subplots(figsize=size)
         sns.regplot(data=self.df, x=self.xcats[0], y=self.xcats[1],
-<<<<<<< HEAD
-                    ci=reg_ci, order=reg_order, robust=reg_robust, fit_reg = fit_reg,
-                    scatter_kws={'s': 30, 'alpha': 0.5, 'color': 'lightgray'}, line_kws = {'lw': 1})
-
-        regr = linear_model.LinearRegression()
-        X = self.df['GROWTH'].to_numpy()
-        y = self.df['INFL'].to_numpy()
-        X = X[:, np.newaxis]
-        y = y[:, np.newaxis]
-        regr.fit(X, y)
-
-        
-        params = np.array(regr.coef_[0])
-        predictions = regr.predict(X)
-
-        newX = pd.DataFrame({"Constant": np.ones(len(X))}).join(pd.DataFrame(X))
-        MSE = (sum((y - predictions) ** 2)) / (len(newX) - len(newX.columns))
-
-        var_b = MSE * (np.linalg.inv(np.dot(newX.T, newX)).diagonal())
-        sd_b = np.sqrt(var_b)
-        ts_b = (params / sd_b)
-
-        sd_b = np.round(sd_b, 3)
-        ts_b = np.round(ts_b, 3)
-
-
-        X2 = sm.add_constant(X)
-        est = sm.OLS(y, X2)
-        est2 = est.fit()
-        
-        p_values = est2.pvalues
-        p_values = np.round(p_values, 5)
-        probability = np.array([(1 - p_values[1])])
-
-        df_prob = pd.DataFrame()
-        df_prob["Coefficients"], df_prob["P-Values"] = [params, probability]
-        data = list(df_prob.loc[0, :].to_numpy())
-        
-        sns.set_theme(style = "whitegrid")
-        if box_fill:
-            sns.set_theme(style = "white")
-        fig, ax = plt.subplots(figsize = size)
-        sns.regplot(data = self.df, x = self.xcats[0], y = self.xcats[1],
-                    ci = reg_ci, order = reg_order, robust = reg_robust, fit_reg = fit_reg,
-                    scatter_kws = {'s': 30, 'alpha': 0.5, 'color': 'lightgray'}, line_kws = {'lw': 1})
+                    ci=reg_ci, order=reg_order, robust=reg_robust, fit_reg=fit_reg,
+                    scatter_kws={'s': 30, 'alpha': 0.5, 'color': 'lightgray'}, line_kws={'lw': 1})
 
         if coef_box is not None:
             data_table = self.corr_probability(coef_box)
-            
-=======
-                    ci=reg_ci, order=reg_order, robust=reg_robust, fit_reg=fit_reg,
-                    scatter_kws={'s': 30, 'alpha': 0.5, 'color': 'lightgray'}, line_kws={'lw': 1})
-
-        if coef_box is not None:
-            x = self.df[self.xcats[0]].to_numpy()
-            y = self.df[self.xcats[1]].to_numpy()
-            coeff, pval = stats.pearsonr(x, y)
-            cpl = [np.round(coeff, 3), np.round(1-pval, 3)]
-            fields = ["Correlation\n coefficient", "Probability\n of significance"]
-            data_table = plt.table(cellText=[cpl], colLabels=fields,
-                                   cellLoc='center'   , loc=coef_box)
->>>>>>> 10678248
+
             data_table.scale(0.4, 2.5)
             data_table.set_fontsize(12)
 
@@ -189,12 +118,12 @@
         elif title is None:
             title = f'{self.xcats[0]} and {self.xcats[1]}'
 
-        ax.set_title(title, fontsize = 14)
+        ax.set_title(title, fontsize=14)
         if xlab is not None:
             ax.set_xlabel(xlab)
         if ylab is not None:
             ax.set_ylabel(ylab)
-            
+
         plt.show()
 
     def jointplot(self, kind, fit_reg: bool = True, title: str = None, height: float = 6,
@@ -215,22 +144,21 @@
         if fit_reg and coef_box is None:
             raise AssertionError("Requires a spatial position.")
 
-        sns.set_theme(style = 'whitegrid')
+        sns.set_theme(style='whitegrid')
         if kind == 'hex' or box_fill:
-            sns.set_theme(style = 'white')
-
-        fg = sns.jointplot(data = self.df,  x = self.xcats[0], y = self.xcats[1],
-                           kind = kind, height = 5, ratio = 3, color = 'steelblue')
-        
+            sns.set_theme(style='white')
+
+        fg = sns.jointplot(data=self.df, x=self.xcats[0], y=self.xcats[1],
+                           kind=kind, height=5, ratio=3, color='steelblue')
+
         if fit_reg and coef_box is not None:
-            fg.plot_joint(sns.regplot, scatter = False, ci = 0.95, color = 'black',
-                          line_kws = {'lw': 1, 'linestyle': '--'})
+            fg.plot_joint(sns.regplot, scatter=False, ci=0.95, color='black',
+                          line_kws={'lw': 1, 'linestyle': '--'})
 
             data_table = self.corr_probability(coef_box)
-            
+
             data_table.scale(1.5, 2)
             data_table.set_fontsize(14)
-            
 
         xlab = xlab if xlab is not None else ''
         ylab = ylab if ylab is not None else ''
@@ -242,7 +170,7 @@
         elif title is None:
             title = f'{self.xcats[0]} and {self.xcats[1]}'
 
-        fg.fig.suptitle(title, y = 1.02)
+        fg.fig.suptitle(title, y=1.02)
 
         plt.show()
 
@@ -256,16 +184,15 @@
 
 
 if __name__ == "__main__":
-
     cids = ['AUD', 'CAD', 'GBP', 'NZD']
     xcats = ['XR', 'CRY', 'GROWTH', 'INFL']
-    df_cids = pd.DataFrame(index = cids, columns = ['earliest', 'latest', 'mean_add', 'sd_mult'])
+    df_cids = pd.DataFrame(index=cids, columns=['earliest', 'latest', 'mean_add', 'sd_mult'])
     df_cids.loc['AUD'] = ['2000-01-01', '2020-12-31', 0.1, 1]
     df_cids.loc['CAD'] = ['2001-01-01', '2020-11-30', 0, 1]
     df_cids.loc['GBP'] = ['2002-01-01', '2020-11-30', 0, 2]
     df_cids.loc['NZD'] = ['2002-01-01', '2020-09-30', -0.1, 2]
 
-    df_xcats = pd.DataFrame(index = xcats, columns = ['earliest', 'latest', 'mean_add', 'sd_mult', 'ar_coef', 'back_coef'])
+    df_xcats = pd.DataFrame(index=xcats, columns=['earliest', 'latest', 'mean_add', 'sd_mult', 'ar_coef', 'back_coef'])
     df_xcats.loc['XR'] = ['2000-01-01', '2020-12-31', 0.1, 1, 0, 0.3]
     df_xcats.loc['CRY'] = ['2000-01-01', '2020-10-30', 1, 2, 0.95, 1]
     df_xcats.loc['GROWTH'] = ['2001-01-01', '2020-10-30', 1, 2, 0.9, 1]
@@ -275,26 +202,16 @@
     dfd = make_qdf(df_cids, df_xcats, back_ar=0.75)
     print(f"Time Elapsed, test_file: {time.time() - start}.")
 
-    
     black = {'AUD': ['2000-01-01', '2003-12-31'], 'GBP': ['2018-01-01', '2100-01-01']}
 
     start = time.time()
-    cr = CategoryRelations(dfd, xcats = ['GROWTH', 'INFL'], cids = cids, freq = 'M', xcat_aggs = ['mean', 'mean'],
-                           start = '2000-01-01', years = None, blacklist = black)
-<<<<<<< HEAD
+    cr = CategoryRelations(dfd, xcats=['GROWTH', 'INFL'], cids=cids, freq='M', xcat_aggs=['mean', 'mean'],
+                           start='2000-01-01', years=None, blacklist=black)
     print(f"Time Elapsed, test_file: {time.time() - start}.")
-    
+
     ## cr.reg_scatter(labels = False, coef_box = 'lower right', box_fill = True)
-    cr = CategoryRelations(dfd, xcats = ['GROWTH', 'INFL'], cids = cids, freq = 'M', xcat_aggs = ['mean', 'mean'],
-                           start = '2000-01-01', years = 3, blacklist = black)
-
-    cr.reg_scatter(labels = False, coef_box = 'lower right')
-    cr.jointplot(kind = 'hist', xlab = 'growth', ylab = 'inflation', coef_box = 'left')
-=======
+    cr = CategoryRelations(dfd, xcats=['GROWTH', 'INFL'], cids=cids, freq='M', xcat_aggs=['mean', 'mean'],
+                           start='2000-01-01', years=3, blacklist=black)
+
     cr.reg_scatter(labels=False, coef_box='lower right')
-    cr = CategoryRelations(dfd, xcats = ['GROWTH', 'INFL'], cids = cids, freq = 'M', xcat_aggs = ['mean', 'mean'],
-                           start = '2000-01-01', years = 3, blacklist = black)
-
-    cr.reg_scatter(labels=False, coef_box='lower right')
-    cr.jointplot(kind='hex', xlab='growth', ylab='inflation')
->>>>>>> 10678248
+    cr.jointplot(kind='hist', xlab='growth', ylab='inflation', coef_box='left')