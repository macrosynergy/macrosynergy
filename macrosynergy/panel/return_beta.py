"""
Functions for calculating the hedge ratios of a panel of returns with respect to a
single return. 
"""

<<<<<<< HEAD
=======
import warnings
>>>>>>> 1aebfd7f
import numpy as np
import pandas as pd
from typing import List, Tuple

import logging

import statsmodels.api as sm
from statsmodels.regression.linear_model import RegressionResults

from macrosynergy.management.types import QuantamentalDataFrame
from macrosynergy.management.simulate import make_qdf
from macrosynergy.management.utils import (
    reduce_df,
    _map_to_business_day_frequency,
    standardise_dataframe,
)
import matplotlib.pyplot as plt
<<<<<<< HEAD
from macrosynergy.management.utils import _map_to_business_day_frequency

logger = logging.getLogger(__name__)


def estimate_beta(
    rt: pd.Series, bm: pd.Serie, method: str, weights: np.ndarray = None
) -> np.float64:

    assert not rt.isnull().any() and rt.ndim == 1

    assert not bm.isnull().any() and bm.ndim == 1

    assert 0 < rt.shape[0] and rt.shape[0] == bm.shape[0]

    # TODO add docs and checks

    if weights is not None:
        # TODO np.ndarray...
        assert weights.ndim == 1 and weights.shape[0] == rt.shape[0]

        assert not weights.isnull().any()

        assert all(0 <= w and w <= 1 for w in weights)

        # TODO or normalise...
        assert np.isclose(np.sum(weights), 1)
    else:
        weights = 1

    yy = weights * rt
    xx = sm.add_constant(weights * bm)

    if method == "OLS":
        model = sm.OLS(yy, xx)
    elif method == "GLS":
        model = sm.GLS(yy, xx)
    else:
        # TODO add Quantile Regression (QR) and shrinkage methods
        raise NotImplementedError(
            f"Estimation method {method} is not implemented - current methods are OLS and GLS."
        )

    results = model.fit()
    # TODO return constant as well?
    return results.params[1]


def rolling_estimate(
    rt: pd.Series,
    bm: pd.Series,
    method: str,
    max_obs: int = None,
    rebalance: str = "m",
    hft: int = None,
    skipna: bool = True,
) -> pd.Series:
    assert isinstance(rt, pd.Series) and isinstance(bm, pd.Series)

    assert rt.index.is_monotonic_increasing and bm.index.is_monotonic_increasing

    start = max(rt.first_valid_index(), bm.first_valid_index())
    end = min(
        rt.last_valid_index(), bm.last_valid_index()
    )  # TODO should be inclusive for both?

    rt = rt.loc[start:end]  # TODO make sure include of end
    bm = bm.loc[start:end]

    if skipna:
        mask = ~rt.isnull()
        logger.info(
            "Dropping NaN values from the return series: %d NaN values dropped.",
            np.sum(~mask),
        )
        rt = rt[mask]
        bm = bm.loc[rt.index]

    assert not rt.isnull().any() and not bm.isnull().any()

    assert isinstance(min_obs, int) and min_obs > 0

    assert isinstance(rebalance, str) and rebelance in ["d", "w", "m", "q"]
    # Find rebalance dates...

    # Loop through rebalance dates (batch-up calculations...)
=======
>>>>>>> 1aebfd7f


def date_alignment(
    unhedged_return: pd.Series, benchmark_return: pd.Series
) -> Tuple[pd.Timestamp, pd.Timestamp]:
    """
    Method used to align the two Series over the same timestamps: the sample data for the
    endogenous & exogenous variables must match throughout the re-estimation calculation.

    :param <pd.DataFrame> unhedged_return: the return series of the asset that is being
        hedged.
    :param <pd.Series> benchmark_return: the return series of the asset being used to
        hedge against the main asset.

    :return <pd.Timestamp, pd.Timestamp>: the shared start and end date across the two
        series.
    """
    ma_dates = unhedged_return.index
    ha_dates = benchmark_return.index

    if ma_dates[0] > ha_dates[0]:
        start_date = ma_dates[0]
    else:
        start_date = ha_dates[0]

    if ma_dates[-1] > ha_dates[-1]:
        end_date = ha_dates[-1]
    else:
        end_date = ma_dates[-1]

    return start_date, end_date


def hedge_calculator(
    unhedged_return: pd.Series,
    benchmark_return: pd.Series,
    rdates: List[pd.Timestamp],
    cross_section: str,
    meth: str = "ols",
    min_obs: int = 24,
    max_obs: int = 1000,
) -> pd.DataFrame:
    """
    Calculate the hedge ratios for each cross-section in the panel being hedged. It is
    worth noting that the sample of data used for calculating the hedge ratio will
    increase according to the dates parameter: each date represents an additional number
    of timestamps where the numeracy of dates added to the sample is instructed by the
    "refreq" parameter.

    :param <pd.Series> unhedged_return: the return series of the asset that is being
        hedged.
    :param <pd.Series> benchmark_return: the return series of the asset being used to
        hedge against the main asset.
    :param <List[pd.Timestamp]> rdates: the dates controlling the frequency of
        re-estimation.
    :param <str> cross_section: cross-section responsible for the "benchmark_return"
        series.
    :param <str> meth: method to estimate hedge ratio. At present the only method is
        OLS regression ('ols').
    :param <int> min_obs: a hedge ratio will only be computed if the number of days has
        surpassed the integer held by the parameter.
    :param <int> max_obs: the maximum number of latest observations allowed in order to
        estimate a hedge ratio. The default value is 1000.

    :return <pd.DataFrame>: returns a dataframe of the hedge ratios for the respective
        cross-section.
    """

    benchmark_return = benchmark_return.astype(dtype=np.float32)
    unhedged_return = unhedged_return.astype(dtype=np.float32)

    if benchmark_return.name is None:
        benchmark_return.name = "hedge"

    benchmark_return = benchmark_return[
        benchmark_return.first_valid_index() : benchmark_return.last_valid_index()
    ]
    unhedged_return = unhedged_return[
        unhedged_return.first_valid_index() : unhedged_return.last_valid_index()
    ]

    s_date, e_date = date_alignment(
        unhedged_return=unhedged_return, benchmark_return=benchmark_return
    )

    unhedged_return = unhedged_return.truncate(before=s_date, after=e_date)
    benchmark_return = benchmark_return.truncate(before=s_date, after=e_date)

    # The date series will be adjusted to each cross-section. Daily dates each return
    # series is defined over.
    date_series = unhedged_return.index
    df_ur = unhedged_return.to_frame(name="returns")
    df_ur = df_ur.reset_index()

    # Access the minimum date from the adjusted series: having aligned the unhedged asset
    # and the benchmark return. Both series will be defined over the same timestamps.
    min_obs_date = date_series[min_obs]

    # Storage dataframe defined over the re-balancing dates.
    data_column = np.empty(len(rdates))
    data_column[:] = np.nan
    df_hrat = pd.DataFrame(data=data_column, index=rdates, columns=["value"])

    for d in rdates:
        if d > min_obs_date:
            curr_start_date: pd.Timestamp = rdates[max(0, rdates.index(d) - max_obs)]
            # Inclusive of the re-estimation date.
            yvar = unhedged_return.loc[curr_start_date:d]
            xvar = benchmark_return.loc[curr_start_date:d]
            # Condition currently redundant but will become relevant.
            if meth == "ols":
                xvar = sm.add_constant(xvar)
                results: RegressionResults = sm.OLS(yvar, xvar).fit()
                results_params: pd.Series = results.params

            df_hrat.loc[d] = results_params.loc[benchmark_return.name]

    # Any dates prior to the minimum observation which would be classified by NaN values
    # remove from the DataFrame.
    df_hrat = df_hrat.dropna(axis=0, how="all")
    df_hrat.index.name = "real_date"
    df_hrat = df_hrat.reset_index(level=0)

    # Merge to convert to the re-estimation frequency. The intermediary dates, daily
    # business days between re-estimation dates, will be populated with np.NaN values.
    df_hr = df_ur.merge(df_hrat, on="real_date", how="left")

    df_hr = df_hr.drop("returns", axis=1)
    df_hr = df_hr.ffill()
    # Accounts for the application of the minimum number of observations required and
    # merging the two DataFrames. Drop the np.nan values prior to the application of the
    # shift (able to validate the logic).
    df_hr = df_hr.dropna(axis=0, how="any")

    df_hr = df_hr.set_index("real_date", drop=True).shift(1).reset_index(level=0)

    df_hr["cid"] = cross_section

    return df_hr


def adjusted_returns(
    benchmark_return: pd.Series, df_hedge: pd.DataFrame, dfw: pd.DataFrame
) -> pd.DataFrame:
    """
    Method used to compute the hedge ratio returns on the hedging asset which will
    subsequently be subtracted from the returns of the position contracts to calculate
    the adjusted returns (adjusted for the hedged position) across all cross-sections in
    the panel. For instance, if using US Equity to hedge Australia FX:
    AUD_FXXR_NSA_H = AUD_FXXR_NSA - HR_AUD * USD_EQXR_NSA.

    :param <pd.Series> benchmark_return: the return series of the asset being used to
        hedge against the main asset.
    :param <pd.DataFrame> df_hedge: standardised dataframe with the hedge ratios.
    :param <pd.DataFrame> dfw: pivoted dataframe of the relevant returns.

    :return <pd.DataFrame>: standardised dataframe of adjusted returns.
    """

    hedge_pivot = df_hedge.pivot(index="real_date", columns="cid", values="value")
    index = benchmark_return.index

    # Matching the dimensions to the number of assets being hedged.
    benchmark_return = np.tile(
        benchmark_return.to_numpy(), (len(hedge_pivot.columns), 1)
    ).T
    br_df = pd.DataFrame(
        data=benchmark_return, columns=hedge_pivot.columns, index=index
    )

    hedged_returns = hedge_pivot.multiply(br_df)
    adj_rets = dfw - hedged_returns

    df_stack = adj_rets.stack().reset_index(name="value")
    df_stack.columns = ["real_date", "cid", "value"]

    return df_stack


def return_beta(
    df: QuantamentalDataFrame,
    xcat: str = None,
    cids: List[str] = None,
    benchmark_return: str = None,  # TODO is None a possible value?
    start: str = None,
    end: str = None,
    blacklist: dict = None,
    meth: str = "ols",
    oos: bool = True,  # TODO unused parameter?
    refreq: str = "M",
    min_obs: int = 24,
    max_obs: int = 1000,  # TODO why specify max? Do we need to allow for this to be unlimited?
    hedged_returns: bool = False,
    ratio_name: str = "_HR",
    hr_name: str = "H",
) -> QuantamentalDataFrame:
    """
    Estimate sensitivities (betas) of return category with respect to single return.

    :param <QuantamentalDataFrame> df: standardized DataFrame with the necessary columns:
        'cid', 'xcat', 'real_date' and 'value.
    :param <str> xcat:  return category based on the type of positions that are
        to be hedged.
        N.B.: Each cross-section of this category uses the same hedge asset/basket.
    :param <List[str]> cids: cross-sections of the returns for which hedge ratios are
        to be calculated. Default is all that are available in the dataframe.
    :param <str> benchmark_return: ticker of return of the hedge asset or basket.
        This is a single series, e.g. U.S. equity index returns ("USD_EQXR_NSA").
    :param <str> start: earliest date in ISO format. Default is None: earliest date in
        df is used.
    :param <str> end: latest date in ISO format. Default is None: latest date in df is
        used.
    :param <dict> blacklist: cross-sections with date ranges that should be excluded from
        the sample of data used for estimating hedge ratios. The estimated ratios
        during blacklist periods will be set equal to the last valid estimate.
    :param <bool> oos: if True (default) hedge ratios are calculated out-of-sample,
        i.e. for the period following the estimation period at the given
        re-estimation frequency.
    :param <str> refreq: re-estimation frequency. This is period after which hedge ratios
        are re-estimated. The re-estimation is conducted at the end of the period and
        used as hedge ratio for all days of the following period. Re-estimation can have
        weekly, monthly, and quarterly frequency with the notations 'W', 'M', and 'Q'
        respectively. The default frequency is monthly.
    :param <int> min_obs: the minimum number of observations required in order to
        estimate a hedge ratio. The default value is 24 days.
        The permissible minimum is 10.
    :param <int> max_obs: the maximum number of latest observations allowed in order to
        estimate a hedge ratio. The default value is 1000.
    :param <str> meth: method used to estimate hedge ratio. At present the only method is
        OLS regression ('ols').
    :param <bool> hedged_returns: If True the function appends the hedged returns to the
        dataframe of hedge ratios. Default is False.
    :param <str> ratio_name: hedge ratio label that will be appended to the category
        name. The default is "_HR". For instance, 'xcat' + "_HR".
    :param <str> hr_name: label used to distinguish the hedged returns in the DataFrame.
        The label is appended to the category being hedged. The default is "H".

    :return <QuantamentalDataFrame>: DataFrame with hedge ratio estimates that update at the
        chosen re-estimation frequency.
        Additionally, the dataframe can include the hedged returns if the parameter
        `benchmark_return` has been set to True.

    N.B.: A return beta is the estimated sensitivity of the main return with respect to
    the asset used for hedging. The ratio is recorded for the period after the estimation
    sample up until the next re-estimation date.

    """

    # Value checks
    if not isinstance(df, pd.DataFrame):
        raise TypeError(f"Expected DataFrame but received <{type(df)}>.")
    df: QuantamentalDataFrame = standardise_dataframe(df)

    all_tix = np.unique(df["cid"] + "_" + df["xcat"])
    bm_error = f"Benchmark return ticker {benchmark_return} is not in the DataFrame."
    if not benchmark_return in all_tix:
        raise ValueError(bm_error)

    error_xcat = (
        f"The field, xcat, must be a string but received <{type(xcat)}>. Only"
        f" a single category is used to hedge against the main asset."
    )
    if not isinstance(xcat, str):
        raise ValueError(error_xcat)

    available_categories = df["xcat"].unique()
    error_hedging = (
        f"The return category used to be hedged, {xcat}, is "
        f"not defined in the dataframe."
    )
    if not xcat in list(available_categories):
        raise ValueError(error_hedging)

    min_obs_error = (
        "The number of minimum observations required to compute a hedge "
        "ratio is 10 business days, or two weeks. Please provide an integer "
        "value greater than 10."
    )
    if not isinstance(min_obs, int) or min_obs < 10:
        raise ValueError(min_obs_error)

    if not isinstance(max_obs, int) or max_obs < min_obs:
        raise ValueError(f"`max_obs` must be an integer ≫ `min_obs`.")

    # Information on hedge return and potential panel adjustment.

    post_fix = benchmark_return.split("_")
    xcat_hedge = "_".join(post_fix[1:])
    cid_hedge = post_fix[0]
    if xcat_hedge == xcat and cid_hedge in cids:
        cids.remove(cid_hedge)
        logger.info(
            f"Return to be hedged for cross section {cid_hedge} is the hedge "
            f"return and has been removed from the panel."
        )

    # Wide time series DataFrame of unhedged and benchmark returns.

    # --- Time series DataFrame of unhedged returns.

    dfp = reduce_df(
        df, xcats=[xcat], cids=cids, start=start, end=end, blacklist=blacklist
    )
    dfp_w = dfp.pivot(index="real_date", columns="cid", values="value")
    dfp_w = dfp_w.dropna(axis=0, how="all")

    # --- Time series DataFrame of benchmark return for relevant dates.

    # The asset being used as the hedge could only be defined over a shorter time-period.
    dfh = reduce_df(
        df,
        xcats=[xcat_hedge],
        cids=cid_hedge,
        start=dfp_w.index[0],
        end=dfp_w.index[-1],
    )
    dfh_w = dfh.pivot(index="real_date", columns="cid", values="value")
    dfh_w.columns = ["hedge"]

    # --- Merge time series and calculate re-balancing dates.

    dfw = pd.merge(dfp_w, dfh_w, how="inner", on="real_date")
    br = dfw["hedge"]

    rf = _map_to_business_day_frequency(freq=refreq, valid_freqs=["W", "M", "Q"])
    dates_re = dfw.asfreq(rf).index

    if isinstance(dates_re, pd.DatetimeIndex):
        dates_re: List[str] = dates_re.to_list()

    # Cross-section-wise hedge ratio estimation.

    aggregate = []
    for c in cids:
        df_hr = hedge_calculator(
            unhedged_return=dfw[c],
            benchmark_return=br,
            rdates=dates_re,
            cross_section=c,
            meth=meth,
            min_obs=min_obs,
            max_obs=max_obs,
        )
        aggregate.append(df_hr)

    df_hedge = pd.concat(aggregate, ignore_index=True)

    df_hedge["xcat"] = xcat + ratio_name

    if hedged_returns:
        df_hreturn = adjusted_returns(df_hedge=df_hedge, dfw=dfw, benchmark_return=br)
        df_hreturn = df_hreturn.sort_values(["cid", "real_date"])
        df_hreturn["xcat"] = xcat + "_" + hr_name
        df_hedge = pd.concat([df_hedge, df_hreturn], ignore_index=True)

    return standardise_dataframe(df_hedge)


def beta_display(df_hedge: pd.DataFrame, subplots: bool = False, hr_name: str = "H"):
    """
    Method used to visualise the hedging ratios across the panel: assumes a single
    category is used to hedge the primary asset.

    :param <pd.DataFrame> df_hedge: DataFrame with hedge ratios.
    :param <bool> subplots: matplotlib parameter to determine if each hedging series is
        displayed on separate subplots.
    :param <str> hr_name: label used to distinguish the hedged returns in the DataFrame.
        Comparable to return_beta() method, the default is "H".

    """

    condition = lambda c: c.split("_")[-1] != hr_name

    apply = list(map(condition, df_hedge["xcat"]))
    df_hedge = df_hedge[apply]

    dfw_ratios = df_hedge.pivot(index="real_date", columns="cid", values="value")

    dfw_ratios.plot(subplots=subplots, title="Hedging Ratios.", legend=True)
    plt.xlabel("real_date, years")
    plt.show()


if __name__ == "__main__":
    # Emerging Market Asian countries.
    cids = ["IDR", "INR", "KRW", "MYR", "PHP"]
    # Add the US - used as the hedging asset.
    cids += ["USD"]
    xcats = ["FXXR_NSA", "GROWTHXR_NSA", "INFLXR_NSA", "EQXR_NSA"]

    df_cids = pd.DataFrame(
        index=cids, columns=["earliest", "latest", "mean_add", "sd_mult"]
    )

    df_cids.loc["IDR"] = ["2010-01-01", "2020-12-31", 0.5, 2]
    df_cids.loc["INR"] = ["2011-01-01", "2020-11-30", 0, 1]
    df_cids.loc["KRW"] = ["2012-01-01", "2020-11-30", -0.2, 0.5]
    df_cids.loc["MYR"] = ["2013-01-01", "2020-09-30", -0.2, 0.5]
    df_cids.loc["PHP"] = ["2002-01-01", "2020-09-30", -0.1, 2]
    df_cids.loc["USD"] = ["2000-01-01", "2022-03-14", 0, 1.25]

    df_xcats = pd.DataFrame(
        index=xcats,
        columns=["earliest", "latest", "mean_add", "sd_mult", "ar_coef", "back_coef"],
    )

    df_xcats.loc["FXXR_NSA"] = ["2010-01-01", "2020-10-30", 1, 2, 0.9, 1]
    df_xcats.loc["GROWTHXR_NSA"] = ["2012-01-01", "2020-10-30", 1, 2, 0.9, 1]
    df_xcats.loc["INFLXR_NSA"] = ["2013-01-01", "2020-10-30", 1, 2, 0.8, 0.5]
    df_xcats.loc["EQXR_NSA"] = ["2010-01-01", "2022-03-14", 0.5, 2, 0, 0.2]

    dfd = make_qdf(df_cids, df_xcats, back_ar=0.75)
    black = {"IDR": ["2010-01-01", "2014-01-04"], "INR": ["2010-01-01", "2013-12-31"]}

    xcat_hedge = "EQXR_NSA"
    # S&P500.
    benchmark_return = "USD_EQXR_NSA"
    df_hedge = return_beta(
        df=dfd,
        xcat=xcat_hedge,
        cids=cids,
        benchmark_return=benchmark_return,
        start="2010-01-01",
        end="2020-10-30",
        blacklist=black,
        meth="ols",
        oos=True,
        refreq="w",
        min_obs=24,
        hedged_returns=True,
    )

    print(df_hedge)
    beta_display(df_hedge=df_hedge, subplots=False)

    # Long position in S&P500 or the Nasdaq, and subsequently using US FX to hedge the
    # long position.
    xcats = "FXXR_NSA"
    cids = ["USD"]
    benchmark_return = "USD_EQXR_NSA"
    xcat_hedge_two = return_beta(
        df=dfd,
        xcat=xcats,
        cids=cids,
        benchmark_return=benchmark_return,
        start="2010-01-01",
        end="2020-10-30",
        blacklist=black,
        meth="ols",
        oos=True,
        refreq="m",
        min_obs=24,
    )
    print(xcat_hedge_two)<|MERGE_RESOLUTION|>--- conflicted
+++ resolved
@@ -2,11 +2,7 @@
 Functions for calculating the hedge ratios of a panel of returns with respect to a
 single return. 
 """
-
-<<<<<<< HEAD
-=======
 import warnings
->>>>>>> 1aebfd7f
 import numpy as np
 import pandas as pd
 from typing import List, Tuple
@@ -15,6 +11,7 @@
 
 import statsmodels.api as sm
 from statsmodels.regression.linear_model import RegressionResults
+import matplotlib.pyplot as plt
 
 from macrosynergy.management.types import QuantamentalDataFrame
 from macrosynergy.management.simulate import make_qdf
@@ -23,8 +20,6 @@
     _map_to_business_day_frequency,
     standardise_dataframe,
 )
-import matplotlib.pyplot as plt
-<<<<<<< HEAD
 from macrosynergy.management.utils import _map_to_business_day_frequency
 
 logger = logging.getLogger(__name__)
@@ -111,8 +106,6 @@
     # Find rebalance dates...
 
     # Loop through rebalance dates (batch-up calculations...)
-=======
->>>>>>> 1aebfd7f
 
 
 def date_alignment(
