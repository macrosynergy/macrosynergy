--- conflicted
+++ resolved
@@ -610,39 +610,6 @@
             "GGOBGDPRATIO_NSA_ZN": "Intervention-driven liquidity expansion as % of GDP, diff over 6 months",
         }, rescore_composite=True, weights=[1, 1, 1, 10])
 
-<<<<<<< HEAD
-    # sv.view_snapshot(
-    #     cids=cids,
-    #     transpose=True,
-    #     figsize=(14, 12),
-    # )
-    # sv.view_cid_evolution(
-    #     cid="USD",
-    #     xcats=xcats + ["Composite"],
-    #     xcat_labels={
-    #         "GGIEDGDP_NSA_ZN": "Currency reserve expansion as % of GDP",
-    #         "Composite_ZN": "Composite",
-    #         "NIIPGDP_NSA_ZN": "Monetary base expansion as % of GDP",
-    #         "CABGDPRATIO_NSA_12MMA_ZN": "Intervention-driven liquidity expansion as % of GDP, diff over 3 months",
-    #         "GGOBGDPRATIO_NSA_ZN": "Intervention-driven liquidity expansion as % of GDP, diff over 6 months",
-    #     },
-    #     freq="A",
-    #     transpose=False,
-    # )
-    # sv.view_score_evolution(
-    #     xcat="GGIEDGDP_NSA",
-    #     cids=cids,
-    #     freq="BA",
-    #     transpose=False,
-    #     start="2010-01-01",
-    #     title="AHKSJDA",
-    # )
-    sv.view_3d_surface(
-        xcats=["Composite_ZN", "GGIEDGDP_NSA_ZN", "CABGDPRATIO_NSA_12MMA_ZN"],
-        cids=cids_dmxe,
-        cid_sel="CZK",
-        real_date="2023-05-01",
-=======
     sv.view_snapshot(
         cids=cids,
         xcats=xcats,
@@ -662,5 +629,4 @@
         transpose=False,
         start="2010-01-01",
         title="AHKSJDA",
->>>>>>> 3cef9634
     )