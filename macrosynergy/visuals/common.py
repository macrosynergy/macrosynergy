"""
Common types and functions used across the modules of the `macrosynergy.visuals` subpackage.
"""
import inspect
import warnings
from functools import wraps
from typing import (
    Any,
    Callable,
    Dict,
    List,
    Optional,
    SupportsFloat,
    SupportsInt,
    Tuple,
    Type,
    Union,
    get_args,
    get_origin,
)

from macrosynergy.management.types import NoneType

import numpy as np
import pandas as pd


<<<<<<< HEAD
class NumericType(type):
    """
    MetaClass to support type checks across `int`, `float`, `np.int64`, `np.float64`,
    `SupportsInt`, and `SupportsFloat`.
    """

    # A tuple of the desired types
    _numeric_types = (int, float, np.int64, np.float64, SupportsInt, SupportsFloat)

    def __instancecheck__(cls, instance):
        return isinstance(instance, cls._numeric_types)


class Numeric(metaclass=NumericType):
    """
    Custom class definition for a numeric type that supports type checks across `int`,
    `float`, `np.int64`, `np.float64`, `SupportsInt`, and `SupportsFloat`.
    """

    # Alternatively, use `numbers.Number` directly
    pass


class NoneType(type):
    """
    MetaClass to support type checks for `None`.
    """

    def __instancecheck__(cls, instance):
        return instance is None
=======
def is_matching_subscripted_type(value: Any, type_hint: Type[Any]) -> bool:
    """
    Implementation of `insinstance()` for type-hints imported from the `typing` module,
    and for subscripted types (e.g. `List[int]`, `Tuple[str, int]`, etc.).
    Parameters
    :param <Any> value: The value to check.
    :param <Type[Any]> type_hint: The type hint to check against.
    :return <bool>: True if the value is of the type hint, False otherwise.
    """
    origin = get_origin(type_hint)
    args = get_args(type_hint)

    # handling lists
    if origin in [list, List]:
        if not isinstance(value, list):
            return False
        return all(isinstance(item, args[0]) for item in value)

    # tuples
    if origin in [tuple, Tuple]:
        if not isinstance(value, tuple) or len(value) != len(args):
            return False
        # don't switch order of get_origin and is_matching_subscripted_type, is short-circuiting
        return all(
            [
                (get_origin(expected) and is_matching_subscripted_type(item, expected))
                or isinstance(item, expected)
                for item, expected in zip(value, args)
            ]
        )

    # dicts
    if origin in [dict, Dict]:
        if not isinstance(value, dict):
            return False
        key_type, value_type = args
        return all(
            [
                (get_origin(key_type) and is_matching_subscripted_type(k, key_type))
                or isinstance(k, key_type)
                or (isinstance(k, key_type) and isinstance(v, value_type))
                for k, v in value.items()
            ]
        )

    # unions and optionals
    if origin is Union:
        for possible_type in args:
            if get_origin(possible_type):  # is subscripted
                if is_matching_subscripted_type(value, possible_type):
                    return True
            elif isinstance(value, possible_type):
                return True
        return False

    return False


def _get_expected(arg_type_hint: Type[Any]) -> List[str]:
    """
    Based on the type hint, return a list of strings that represent
    the type hint - including any nested type hints.
    Parameters
    :param <Type[Any]> arg_type_hint: The type hint to get the expected types for.
    :return <List[str]>: A list of strings that represent the type hint.
    """
    origin = get_origin(arg_type_hint)
    args = get_args(arg_type_hint)

    # handling lists
    if origin in [list, List]:
        return [f"List[{_get_expected(args[0])[0]}]"]

    # tuples
    if origin in [tuple, Tuple]:
        return [f"Tuple[{', '.join(_get_expected(arg) for arg in args)}]"]

    # dicts
    if origin in [dict, Dict]:
        return [f"Dict[{', '.join(_get_expected(arg) for arg in args)}]"]

    # unions and optionals
    if origin in [Union, Optional]:
        # get a flat list of all the expected types
        expected_types: List[str] = []
        for possible_type in args:
            if get_origin(possible_type):
                expected_types.extend(_get_expected(possible_type))
            else:
                expected_types.append(str(possible_type))
        return expected_types

    return [str(arg_type_hint)]


def argvalidation(func: Callable[..., Any]) -> Callable[..., Any]:
    """
    Decorator for validating the arguments and return value of a function.
    Parameters
    :param <Callable[..., Any]> func: The function to validate.
    :return <Callable[..., Any]>: The decorated function.
    """

    def format_expected_type(expected_types: List[Any]) -> str:
        # format the expected types to read nicely, and to remove 'typing.' from the string
        if isinstance(expected_types, tuple):
            expected_types = list(expected_types)
        for i, et in enumerate(expected_types):
            if str(et).startswith("typing."):
                expected_types[i] = str(et).replace("typing.", "")
            if et is NoneType:
                expected_types[i] = "None"

        if len(expected_types) == 1:
            return f"`{expected_types[0]}`"
        elif len(expected_types) == 2:
            return f"`{expected_types[0]}` or `{expected_types[1]}`"
        else:
            return f"{', '.join([f'`{t}`' for t in expected_types[:-1]])}, or `{expected_types[-1]}`"

    @wraps(func)
    def validation_wrapper(*args: Any, **kwargs: Any) -> Any:
        func_sig: inspect.Signature = inspect.signature(func)
        func_params: Dict[str, inspect.Parameter] = func_sig.parameters
        func_annotations: Dict[str, Any] = func_sig.return_annotation
        func_args: Dict[str, Any] = inspect.getcallargs(func, *args, **kwargs)

        # validate the arguments
        for arg_name, arg_value in func_args.items():
            if arg_name in func_params:
                arg_type: Type[Any] = func_params[arg_name].annotation
                if arg_type is not inspect._empty:
                    origin = get_origin(arg_type)
                    if origin:  # Handling subscripted types
                        # replace 'float' with 'typng.Union[float, int]' to make life easier
                        if not is_matching_subscripted_type(arg_value, arg_type):
                            exp_types: str = format_expected_type(get_args(arg_type))
                            raise TypeError(
                                f"Argument `{arg_name}` must be of type {exp_types}, "
                                f"not `{type(arg_value).__name__}` (with value `{arg_value}`)."
                            )
                    else:  # For simple, non-generic types
                        if not isinstance(arg_value, arg_type):
                            raise TypeError(
                                f"Argument `{arg_name}` must be of type `{arg_type}`, "
                                f"not `{type(arg_value).__name__}` (with value `{arg_value}`)."
                            )

        # validate the return value
        return_value: Any = func(*args, **kwargs)
        if func_annotations is not inspect._empty:
            origin = get_origin(func_annotations)
            if (
                origin
                and (not is_matching_subscripted_type(return_value, func_annotations))
            ) or (not origin and not isinstance(return_value, func_annotations)):
                exp_types: str = format_expected_type(get_args(func_annotations))
                raise warnings.warn(
                    f"Return value of `{func.__name__}` is not of type "
                    f"`{func_annotations}`, but of type `{type(return_value)}`."
                )

        return return_value

    return validation_wrapper


def argcopy(func: Callable) -> Callable:
    """
    Decorator for applying a "pass-by-value" method to the arguments of a function.
    Parameters
    :param <Callable> func: The function to copy arguments for.
    :return <Callable>: The decorated function.
    """

    @wraps(func)
    def copy_wrapper(*args, **kwargs):
        copy_types = (
            list,
            dict,
            pd.DataFrame,
            np.ndarray,
            pd.Series,
            pd.Index,
            pd.MultiIndex,
            set,
        )
        new_args: List[Tuple[Any, ...]] = []
        for arg in args:
            if isinstance(arg, copy_types) or issubclass(type(arg), copy_types):
                new_args.append(arg.copy())
            else:
                new_args.append(arg)
        new_kwargs: Dict[str, Any] = {}
        for key, value in kwargs.items():
            if isinstance(value, copy_types) or issubclass(type(value), copy_types):
                new_kwargs[key] = value.copy()
            else:
                new_kwargs[key] = value

        return func(*new_args, **new_kwargs)

    return copy_wrapper
>>>>>>> 30863b1c
<|MERGE_RESOLUTION|>--- conflicted
+++ resolved
@@ -25,38 +25,6 @@
 import pandas as pd
 
 
-<<<<<<< HEAD
-class NumericType(type):
-    """
-    MetaClass to support type checks across `int`, `float`, `np.int64`, `np.float64`,
-    `SupportsInt`, and `SupportsFloat`.
-    """
-
-    # A tuple of the desired types
-    _numeric_types = (int, float, np.int64, np.float64, SupportsInt, SupportsFloat)
-
-    def __instancecheck__(cls, instance):
-        return isinstance(instance, cls._numeric_types)
-
-
-class Numeric(metaclass=NumericType):
-    """
-    Custom class definition for a numeric type that supports type checks across `int`,
-    `float`, `np.int64`, `np.float64`, `SupportsInt`, and `SupportsFloat`.
-    """
-
-    # Alternatively, use `numbers.Number` directly
-    pass
-
-
-class NoneType(type):
-    """
-    MetaClass to support type checks for `None`.
-    """
-
-    def __instancecheck__(cls, instance):
-        return instance is None
-=======
 def is_matching_subscripted_type(value: Any, type_hint: Type[Any]) -> bool:
     """
     Implementation of `insinstance()` for type-hints imported from the `typing` module,
@@ -259,5 +227,4 @@
 
         return func(*new_args, **new_kwargs)
 
-    return copy_wrapper
->>>>>>> 30863b1c
+    return copy_wrapper