from matplotlib import pyplot as plt
import numpy as np
import pandas as pd
from macrosynergy.management.simulate.simulate_quantamental_data import make_qdf
from macrosynergy.panel.category_relations import CategoryRelations
import textwrap
import seaborn as sns


def multiple_reg_scatter(
    cat_rels,
    ncol=0,
    nrow=0,
    figsize=(20, 15),
    title="",
    title_xadj=0.5,
    title_yadj=0.99,
    title_fontsize=20,
    xlab="",
    ylab="",
    fit_reg=True,
    reg_ci=95,
    reg_order=1,
    reg_robust=False,
    coef_box=None,
    coef_box_font_size=12,
    prob_est="pool",
    separator=None,
    single_chart=False,
    subplot_titles=None,
<<<<<<< HEAD
    color_code_cids=False
=======
>>>>>>> 3cef9634
):
    """
    Visualize the results of a multiple regression analysis across categories.

    :param <List[CategoryRelations]> cat_rels: list of CategoryRelations objects.
    :param <int> ncol: number of columns in the grid. Default is 0, which will be set to
        the length of cat_rels.
    :param <int> nrow: number of rows in the grid. Default is 0, which will be set to 1.
    :param <Tuple[float]> figsize: size of the figure. Default is (20, 15).
    :param <str> title: title of the figure. Default is an empty string.
    :param <str> xlab: label of the x-axis. Default is an empty string.
    :param <str> ylab: label of the y-axis. Default is an empty string.
    :param <bool> fit_reg: if True (default) a linear regression line is fitted to the
        data.
    :param <int> reg_ci: confidence interval for the regression line. Default is 95.
    :param <int> reg_order: order of the regression line. Default is 1.
    :param <bool> reg_robust: if True (default is False) robust standard errors are used.
    :param <str> coef_box: if not None, a box with the coefficients of the regression is
        displayed. Default is None.
    :param <int> coef_box_font_size: font size of the coefficients box. Default is 12. If 
        set to 0 it automatically sets the fontsize according to matplotlib.
    :param <str> prob_est: method to estimate the probability. Default is 'pool'.
    :param <int> separator: allows categorizing the scatter analysis by
            integer. This is done by setting it to a year [2010, for instance] which will
            subsequently split the time-period into the sample before (not including) that
            year and from (including) that year.
    :param <bool> single_chart: if True (default is False) all the data is plotted in a
        single chart. If False, a grid of charts is created.
    :param <List[str]> subplot_titles: list of titles for each subplot. Default is None.
    """
    sns.set_theme(style="whitegrid")
    if ncol == 0:
        ncol = len(cat_rels)
    if nrow == 0:
        nrow = 1
    if subplot_titles is not None:
        if len(subplot_titles) != len(cat_rels):
            raise ValueError(
                "The length of subplot_titles must be equal to the length of cat_rels."
            )

    if separator is not None:
        if separator == "cids":
            raise ValueError(
                "Separator 'cids' is not permitted in multiple_reg_scatter. To get a plot across multiple cids, please specify separator as cids inside reg_scatter."
            )

    single_scatter = color_code_cids
    separator = "cids" if color_code_cids else separator

    fig, axes = plt.subplots(
        nrows=nrow, ncols=ncol, figsize=figsize, sharex=True, sharey=True
    )
    fig.suptitle(title, x=title_xadj, y=title_yadj, fontsize=title_fontsize)
    fig.supxlabel(xlab)
    fig.supylabel(ylab)

    for i, cat_rel in enumerate(cat_rels):
        row = i // ncol
        col = i % ncol
        if not isinstance(axes, np.ndarray):
            ax = axes
            ax.set_facecolor("white")
        else:
            ax = axes[i] if (ncol == 1 or nrow == 1) else axes[row, col]
            ax.set_facecolor("white")
        if subplot_titles is not None:
            subplot_title = subplot_titles[i]
        else:
            if cat_rel.years is None:
                dates = (
                    cat_rel.df.index.get_level_values("real_date")
                    .to_series()
                    .dt.strftime("%Y-%m-%d")
                )
                subplot_title = (
                    f"{cat_rel.xcats[0]} and {cat_rel.xcats[1]} "
                    f"from {dates.min()} to {dates.max()}"
                )
            else:
                subplot_title = f"{cat_rel.xcats[0]} and {cat_rel.xcats[1]}"

        width = (figsize[0] // ncol) * 6

        wrapped_title = "\n".join(
            textwrap.wrap(subplot_title, width=width)
        )
        cat_rel.reg_scatter(
            title=wrapped_title,
            labels=False,
            xlab="",
            ylab="",
            fit_reg=fit_reg,
            reg_ci=reg_ci,
            reg_order=reg_order,
            reg_robust=reg_robust,
            coef_box=coef_box,
            coef_box_font_size=coef_box_font_size,
            prob_est=prob_est,
            single_chart=single_chart,
            separator=separator,
            ax=ax,
        )

    plt.subplots_adjust(top=title_yadj - 0.01)
    plt.tight_layout()
    plt.show()


if __name__ == "__main__":
    cids = ["AUD", "CAD", "GBP", "NZD", "USD"]
    xcats = ["XR", "CRY", "GROWTH", "INFL"]
    df_cids = pd.DataFrame(
        index=cids, columns=["earliest", "latest", "mean_add", "sd_mult"]
    )
    df_cids.loc["AUD"] = ["2000-01-01", "2020-12-31", 0.1, 1]
    df_cids.loc["CAD"] = ["2001-01-01", "2020-11-30", 0, 1]
    df_cids.loc["BRL"] = ["2001-01-01", "2020-11-30", -0.1, 2]
    df_cids.loc["GBP"] = ["2002-01-01", "2020-11-30", 0, 2]
    df_cids.loc["NZD"] = ["2002-01-01", "2020-09-30", -0.1, 2]
    df_cids.loc["USD"] = ["2003-01-01", "2020-12-31", -0.1, 2]

    cols = ["earliest", "latest", "mean_add", "sd_mult", "ar_coef", "back_coef"]
    df_xcats = pd.DataFrame(index=xcats, columns=cols)
    df_xcats.loc["XR"] = ["2000-01-01", "2020-12-31", 0.1, 1, 0, 0.3]
    df_xcats.loc["CRY"] = [
        "2000-01-01",
        "2020-10-30",
        1,
        2,
        0.95,
        1,
    ]
    df_xcats.loc["GROWTH"] = ["2001-01-01", "2020-10-30", 1, 2, 0.9, 1]
    df_xcats.loc["INFL"] = ["2001-01-01", "2020-10-30", 1, 2, 0.8, 0.5]

    dfd = make_qdf(df_cids, df_xcats, back_ar=0.75)
    dfd["grading"] = np.ones(dfd.shape[0])
    black = {"AUD": ["2000-01-01", "2003-12-31"], "GBP": ["2018-01-01", "2100-01-01"]}

    # All AUD GROWTH locations.
    filt1 = (dfd["xcat"] == "GROWTH") & (dfd["cid"] == "AUD")
    filt2 = (dfd["xcat"] == "INFL") & (dfd["cid"] == "NZD")

    # Reduced DataFrame.
    dfdx = dfd[~(filt1 | filt2)].copy()
    dfdx["ERA"]: str = "before 2007"
    dfdx.loc[dfdx["real_date"].dt.year > 2007, "ERA"] = "from 2010"

    cidx = ["AUD", "CAD", "GBP", "USD"]

    cr1 = CategoryRelations(
        dfdx,
        xcats=["CRY", "XR"],
        freq="M",
        lag=1,
        cids=cidx,
        xcat_aggs=["mean", "sum"],
        start="2001-01-01",
        blacklist=black,
        years=None,
    )

    # cr1.reg_scatter(
    #     labels=False,
    #     single_scatter=True,
    #     title="Carry and Return",
    #     xlab="Carry",
    #     ylab="Return",
    #     prob_est="map",
    #     separator="cids"
    # )

    cr2 = CategoryRelations(
        dfdx,
        xcats=["CRY", "GROWTH"],
        # xcat1_chg="diff",
        freq="M",
        lag=1,
        cids=cidx,
        xcat_aggs=["mean", "sum"],
        start="2001-01-01",
        blacklist=black,
        years=None,
    )

    cr3 = CategoryRelations(
        dfdx,
        xcats=["CRY", "INFL"],
        # xcat1_chg="diff",
        freq="M",
        lag=1,
        cids=cidx,
        xcat_aggs=["mean", "sum"],
        start="2001-01-01",
        blacklist=black,
        years=None,
    )

    cr4 = CategoryRelations(
        dfdx,
        xcats=["CRY", "INFL"],
        # xcat1_chg="diff",
        freq="Q",
        lag=1,
        cids=cidx,
        xcat_aggs=["mean", "sum"],
        start="2001-01-01",
        blacklist=black,
        years=None,
    )

    cr5 = CategoryRelations(
        dfdx,
        xcats=["CRY", "INFL"],
        # xcat1_chg="diff",
        freq="Q",
        lag=1,
        cids=cidx,
        xcat_aggs=["mean", "sum"],
        start="2001-01-01",
        blacklist=black,
        years=None,
    )

    cr6 = CategoryRelations(
        dfdx,
        xcats=["CRY", "INFL"],
        # xcat1_chg="diff",
        freq="Q",
        lag=1,
        cids=cidx,
        xcat_aggs=["mean", "sum"],
        start="2001-01-01",
        blacklist=black,
        years=None,
    )

    multiple_reg_scatter(
        [cr1, cr2, cr3, cr4, cr5, cr6],
        title="Growth trend and subsequent sectoral equity returns.",
        xlab="Real technical growth trend",
        ylab="Excess Return",
        ncol=3,
        nrow=2,
        coef_box="upper right",
        color_code_cids=True
    )

    multiple_reg_scatter(
        [cr1, cr2, cr3, cr4, cr5, cr6],
        title="Growth trend and subsequent sectoral equity returns.",
        xlab="Real technical growth trend",
        ylab="Excess Return",
        ncol=6,
        nrow=2,
    )<|MERGE_RESOLUTION|>--- conflicted
+++ resolved
@@ -28,10 +28,7 @@
     separator=None,
     single_chart=False,
     subplot_titles=None,
-<<<<<<< HEAD
     color_code_cids=False
-=======
->>>>>>> 3cef9634
 ):
     """
     Visualize the results of a multiple regression analysis across categories.
