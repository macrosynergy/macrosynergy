--- conflicted
+++ resolved
@@ -160,12 +160,6 @@
     if cs_mean and xcat_grid:
         raise ValueError("`cs_mean` requires `xcat_grid` to be False.")
 
-<<<<<<< HEAD
-    if xcat_grid and (len(cids) != 1):
-        raise ValueError(
-            "`xcat_grid` cannot be True when multiple cross-sections are selected."
-        )
-    
     if blacklist:
         if not isinstance(blacklist, dict):
             raise TypeError("`blacklist` must be a dictionary.")
@@ -175,8 +169,6 @@
             if not isinstance(value, list):
                 raise TypeError("Values in `blacklist` must be lists.")
 
-=======
->>>>>>> 84e5a82d
     if xcats is None:
         if xcat_labels:
             raise ValueError("`xcat_labels` requires `xcats` to be defined.")
