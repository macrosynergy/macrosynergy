--- conflicted
+++ resolved
@@ -5,7 +5,6 @@
 of JPMaQS, this module can be used directly to download data from the
 JPMorgan DataQuery API.
 """
-import collections
 import concurrent.futures
 import time
 import os
@@ -482,7 +481,8 @@
             RuntimeWarning(
                 f"`delay_param` is too low; DataQuery API may reject requests. "
                 f"Minimum recommended value is 0.2 seconds. "
-            ))
+            )
+        )
     if delay_param < 0.0:
         raise ValueError("`delay_param` must be a float >=0.2 (seconds).")
 
@@ -740,14 +740,8 @@
             raise InvalidResponseError(
                 f"Invalid response from DataQuery: {response}\n"
                 f"User ID: {self.auth.get_auth()['user_id']}\n"
-<<<<<<< HEAD
-                f"URL: {form_full_url(url, params)}\n"
-                f"PARAMS: {params}\n"
-                f"Timestamp (UTC): {datetime.utcnow().isoformat()}"
-=======
                 f"URL: {form_full_url(url, params)}"
                 f"Timestamp (UTC): {datetime.now(timezone.utc).isoformat()}"
->>>>>>> c421b45a
             )
 
         downloaded_data.extend(response["instruments"])
@@ -1040,130 +1034,27 @@
 
 
 if __name__ == "__main__":
-    import os, sys
-    import json
+    import os
 
     client_id = os.getenv("DQ_CLIENT_ID")
     client_secret = os.getenv("DQ_CLIENT_SECRET")
 
-    cids_dm = ["AUD", "CAD", "CHF", "EUR", "GBP", "JPY", "NOK", "NZD", "SEK", "USD"]
-    cids_em = ["CLP","COP", "CZK", "HUF", "IDR", "ILS", "INR", "KRW", "MXN", "PLN", "THB", "TRY", "TWD", "ZAR",]
-    cids = cids_dm + cids_em
-
-    ecos = [
-        "CPIC_SA_P1M1ML12",
-        "CPIC_SJA_P3M3ML3AR",
-        "CPIC_SJA_P6M6ML6AR",
-        "CPIH_SA_P1M1ML12",
-        "CPIH_SJA_P3M3ML3AR",
-        "CPIH_SJA_P6M6ML6AR",
-        "INFTEFF_NSA",
-        "INTRGDP_NSA_P1M1ML12_3MMA",
-        "INTRGDPv5Y_NSA_P1M1ML12_3MMA",
-        "PCREDITGDP_SJA_D1M1ML12",
-        "RGDP_SA_P1Q1QL4_20QMA",
-        "RYLDIRS02Y_NSA",
-        "RYLDIRS05Y_NSA",
-        "PCREDITBN_SJA_P1M1ML12",
+    expressions = [
+        "DB(JPMAQS,USD_EQXR_VT10,value)",
+        "DB(JPMAQS,AUD_EXALLOPENNESS_NSA_1YMA,value)",
     ]
-    mkts = [
-        "DU02YXR_NSA",
-        "DU05YXR_NSA",
-        "DU02YXR_VT10",
-        "DU05YXR_VT10",
-        "EQXR_NSA",
-        "EQXR_VT10",
-        "FXXR_NSA",
-        "FXXR_VT10",
-        "FXCRR_NSA",
-        "FXTARGETED_NSA",
-        "FXUNTRADABLE_NSA",
-    ]
-
-    xcats = ecos + mkts
-
-    tickers = [cid + "_" + xcat for cid in cids for xcat in xcats]
-
-    expressions = [f"DB(JPMAQS,{ticker},value)" for ticker in tickers]
-
-    # expressions = [
-    #     "DB(JPMAQS,MXN_CPIH_SJA_P3M3ML3AR,value)",
-    #     "DB(JPMAQS,IDR_CPIC_SA_P1M1ML12,value)",
-    #     "DB(JPMAQS,CLP_CPIC_SJA_P6M6ML6AR,value)",
-    #     "DB(JPMAQS,INR_CPIC_SJA_P3M3ML3AR,value)",
-    #     "DB(JPMAQS,CAD_CPIH_SJA_P3M3ML3AR,value)",
-    #     "DB(JPMAQS,HUF_CPIC_SJA_P3M3ML3AR,value)",
-    #     "DB(JPMAQS,AUD_CPIC_SJA_P3M3ML3AR,value)",
-    #     "DB(JPMAQS,NOK_CPIC_SA_P1M1ML12,value)",
-    #     "DB(JPMAQS,NZD_CPIH_SA_P1M1ML12,value)",
-    #     "DB(JPMAQS,TRY_CPIH_SJA_P6M6ML6AR,value)",
-    #     "DB(JPMAQS,USD_CPIC_SJA_P6M6ML6AR,value)",
-    #     "DB(JPMAQS,THB_CPIC_SA_P1M1ML12,value)",
-    #     "DB(JPMAQS,HUF_CPIH_SA_P1M1ML12,value)",
-    #     "DB(JPMAQS,USD_CPIH_SJA_P3M3ML3AR,value)",
-    #     "DB(JPMAQS,NOK_CPIC_SJA_P6M6ML6AR,value)",
-    #     "DB(JPMAQS,GBP_CPIH_SJA_P3M3ML3AR,value)",
-    #     "DB(JPMAQS,ILS_CPIC_SJA_P3M3ML3AR,value)",
-    #     "DB(JPMAQS,PLN_CPIH_SJA_P3M3ML3AR,value)",
-    #     "DB(JPMAQS,ILS_CPIC_SJA_P6M6ML6AR,value)",
-    #     "DB(JPMAQS,ZAR_CPIH_SA_P1M1ML12,value)",
-    #     "DB(JPMAQS,CZK_FXCRR_NSA,value)",
-    #     "DB(JPMAQS,ILS_FXTARGETED_NSA,value)",
-    #     "DB(JPMAQS,SGD_FXXR_NSA,value)",
-    #     "DB(JPMAQS,THB_FXUNTRADABLE_NSA,value)"
-    # ]
 
     with DataQueryInterface(
         client_id=client_id,
         client_secret=client_secret,
-        batch_size=30,
     ) as dq:
-        # assert dq.check_connection(verbose=True)
+        assert dq.check_connection(verbose=True)
 
         data = dq.download_data(
             expressions=expressions,
-            start_date="1990-01-01",
+            start_date="2020-01-25",
+            end_date="2023-02-05",
             show_progress=True,
         )
 
-    # with DataQueryInterface(client_id=client_id, client_secret=client_secret) as dq:
-    #     # assert dq.check_connection(verbose=True)
-
-    #     data_2 = dq.download_data(
-    #         expressions=expressions,
-    #         start_date="1990-01-01",
-    #         show_progress=True,
-    #     )
-
-    def get_size(obj, seen=None):
-        """Recursively finds size of objects"""
-
-        size = sys.getsizeof(obj)
-        if seen is None:
-            seen = set()
-
-        obj_id = id(obj)
-        if obj_id in seen:
-            return 0
-
-        # Important mark as seen *before* entering recursion to gracefully handle
-        # self-referential objects
-        seen.add(obj_id)
-
-        if isinstance(obj, dict):
-            size += sum([get_size(v, seen) for v in obj.values()])
-            size += sum([get_size(k, seen) for k in obj.keys()])
-        elif hasattr(obj, '__dict__'):
-            size += get_size(obj.__dict__, seen)
-        elif hasattr(obj, '__iter__') and not isinstance(obj, (str, bytes, bytearray)):
-            size += sum([get_size(i, seen) for i in obj])
-
-        return size
-    
-    print(get_size(data))
-
-    json_string = json.dumps(data)
-
-    print(get_size(json_string))
-
     print(f"Succesfully downloaded data for {len(data)} expressions.")