--- conflicted
+++ resolved
@@ -531,10 +531,7 @@
     """
     found_exprs: List[str] = [
         curr_dict["attributes"][0]["expression"] for curr_dict in dicts_list
-<<<<<<< HEAD
-=======
         if curr_dict["attributes"][0]["time-series"] is not None
->>>>>>> decfd481
     ]
     return list(set(expected_exprs) - set(found_exprs))
 
@@ -553,15 +550,11 @@
     :param <bool> heartbeat: whether to send a heartbeat request. Defaults to True.
     :param <bool> suppress_warnings: whether to suppress warnings. Defaults to True.
 
-<<<<<<< HEAD
     When using OAuth authentication, the following parameters are used:
     :param <str> base_url: base URL for the DataQuery API. Defaults to OAUTH_BASE_URL.
 
     When using certificate based authentication, the following parameters are used:
     :param <str> base_url: base URL for the DataQuery API. Defaults to CERT_BASE_URL.
-=======
-
->>>>>>> decfd481
 
     :return <DataQueryInterface>: DataQueryInterface object.
 
@@ -960,11 +953,7 @@
 if __name__ == "__main__":
     import os
 
-<<<<<<< HEAD
-    cf: JPMaQSAPIConfigObject = JPMaQSAPIConfigObject(
-=======
     cf: Config = Config(
->>>>>>> decfd481
         client_id=os.environ["JPMAQS_API_CLIENT_ID"],
         client_secret=os.environ["JPMAQS_API_CLIENT_SECRET"],
     )
