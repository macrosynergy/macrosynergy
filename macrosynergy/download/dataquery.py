--- conflicted
+++ resolved
@@ -918,12 +918,7 @@
         nan_treatment: str = "NA_NOTHING",
         reference_data: str = "NO_REFERENCE_DATA",
         retry_counter: int = 0,
-<<<<<<< HEAD
-        delay_param: float = API_DELAY_PARAM,  # TODO do we want the user to have access
-        # to this?
-=======
         delay_param: float = API_DELAY_PARAM,
->>>>>>> 33130d7b
     ) -> List[Dict]:
         """
         Download data from the DataQuery API.
