""" JPMaQS Download Interface 

::docs::JPMaQSDownload::sort_first::
"""

import datetime
import io
import logging
import os
import traceback as tb
import warnings
from timeit import default_timer as timer
from typing import Dict, List, Optional, Tuple, Union


import pandas as pd

from macrosynergy.download.dataquery import DataQueryInterface
from macrosynergy.download.exceptions import HeartbeatError, InvalidDataframeError
from macrosynergy.management.utils import is_valid_iso_date

logger = logging.getLogger(__name__)
debug_stream_handler = logging.StreamHandler(io.StringIO())
debug_stream_handler.setLevel(logging.NOTSET)
debug_stream_handler.setFormatter(
    logging.Formatter(
        "%(asctime)s - %(levelname)s - %(module)s - %(funcName)s :: %(message)s"
    )
)
logger.addHandler(debug_stream_handler)


class JPMaQSDownload(object):
    """
    JPMaQSDownload Object. This object is used to download JPMaQS data via the DataQuery API.
    It can be extended to include the use of proxies, and even request generic DataQuery expressions.

    :param <bool> oauth: True if using oauth, False if using username/password with crt/key.

    When using oauth:
    :param <str> client_id: oauth client_id, required if oauth=True.
    :param <str> client_secret: oauth client_secret, required if oauth=True.

    When using username/password with crt/key:
    :param <str> crt: path to crt file.
    :param <str> key: path to key file.
    :param <str> username: username for certificate based authentication.
    :param <str> password : paired with username for certificate.

    When using a config file:
    :param <str> credentials_config: path to config file.

    The config file should contain the client_id and client_secret for oauth, or the
    crt, key, username, and password for certificate based authentication.
    (see macrosynergy.management.utils.JPMaQSAPIConfigObject)

    :param <bool> debug: True if debug mode, False if not.
    :param <bool> suppress_warning: True if suppressing warnings, False if not.
    :param <bool> check_connection: True if the interface should check the connection to
        the server before sending requests, False if not. False by default.

    :param <dict> proxy: proxy to use for requests, None if not using proxy (default).
    :param <bool> print_debug_data: True if debug data should be printed, False if not
        (default).
    :param <dict> dq_kwargs: additional arguments to pass to the DataQuery API object such
        `calender` and `frequency` for the DataQuery API. For more fine-grained usage,
        initialize the DataQueryInterface object explicitly.
    :param <dict> kwargs: additional arguments to pass to the DataQuery API object such as
            :param <str> base_url: base url for the DataQuery API.
            :param <str> calendar: calendar setting to use with the DataQuery API.
            :param <str> frequency: frequency setting to use with the DataQuery API.
            ...
        See macrosynergy.download.dataquery.DataQueryInterface for more.

    :return <JPMaQSDownload>: JPMaQSDownload object

    :raises <TypeError>: if provided arguments are not of the correct type.
    :raises <ValueError>: if provided arguments are invalid or semantically incorrect.

    """

    def __init__(
        self,
        oauth: bool = True,
        client_id: Optional[str] = None,
        client_secret: Optional[str] = None,
        crt: Optional[str] = None,
        key: Optional[str] = None,
        username: Optional[str] = None,
        password: Optional[str] = None,
        check_connection: bool = True,
        proxy: Optional[Dict] = None,
        suppress_warning: bool = True,
        debug: bool = False,
        print_debug_data: bool = False,
        dq_download_kwargs: dict = {},
        **kwargs,
    ):
        vars_types_zip: List[Tuple[str, str]] = [
            (oauth, "oauth", bool),
            (check_connection, "check_connection", bool),
            (suppress_warning, "suppress_warning", bool),
            (debug, "debug", bool),
            (print_debug_data, "print_debug_data", bool),
        ]

        for varx, namex, typex in vars_types_zip:
            if not isinstance(varx, typex):
                raise TypeError(f"`{namex}` must be of type {typex}.")

        if not isinstance(proxy, dict) and proxy is not None:
            raise TypeError("`proxy` must be a dictionary or None.")

        if not isinstance(dq_download_kwargs, dict):
            raise TypeError("`dq_download_kwargs` must be a dictionary.")

        self.suppress_warning = suppress_warning
        self.debug = debug
        self.print_debug_data = print_debug_data
        self._check_connection = check_connection
        self.dq_download_kwargs = dq_download_kwargs

        for varx, namex in [
            (client_id, "client_id"),
            (client_secret, "client_secret"),
            (crt, "crt"),
            (key, "key"),
            (username, "username"),
            (password, "password"),
        ]:
            if varx is not None:
                if not isinstance(varx, str):
                    raise TypeError(f"`{namex}` must be a string.")

        if not (all([client_id, client_secret]) or all([crt, key, username, password])):
            raise ValueError(
                "Must provide either `client_id` and `client_secret` for oauth, or "
                "`crt`, `key`, `username`, and `password` for certificate based authentication."
            )

        self.dq_interface: DataQueryInterface = DataQueryInterface(
            oauth=oauth,
            check_connection=check_connection,
            client_id=client_id,
            client_secret=client_secret,
            crt=crt,
            key=key,
            username=username,
            password=password,
            proxy=proxy,
            debug=debug,
            **kwargs,
        )

        self.valid_metrics: List[str] = ["value", "grading", "eop_lag", "mop_lag"]
        self.msg_errors: List[str] = []
        self.msg_warnings: List[str] = []
        self.unavailable_expressions: List[str] = []
        self.downloaded_data: Dict = {}

        if self._check_connection:
            self.check_connection()

    def __enter__(self):
        return self

    def __exit__(self, exc_type, exc_value, traceback):
        if exc_type:
            print(f"Exception: {exc_type} {exc_value}")
            print(tb.print_exc())
            raise exc_type(exc_value)

    @staticmethod
    def construct_expressions(
        tickers: Optional[List[str]] = None,
        cids: Optional[List[str]] = None,
        xcats: Optional[List[str]] = None,
        metrics: Optional[List[str]] = None,
    ) -> List[str]:
        """Construct expressions from the provided arguments.

        :param <list[str]> tickers: list of tickers.
        :param <list[str]> cids: list of cids.
        :param <list[str]> xcats: list of xcats.
        :param <list[str]> metrics: list of metrics.

        :return <list[str]>: list of expressions.
        """

        if tickers is None:
            tickers = []
        if cids is not None and xcats is not None:
            tickers += [f"{cid}_{xcat}" for cid in cids for xcat in xcats]

        return [f"DB(JPMAQS,{tick},{metric})" for tick in tickers for metric in metrics]

    @staticmethod
    def deconstruct_expression(
        expression: Union[str, List[str]]
    ) -> Union[List[str], List[List[str]]]:
        """
        Deconstruct an expression into a list of cid, xcat, and metric.
        Coupled with JPMaQSDownload.time_series_to_df(), achieves the inverse of
        JPMaQSDownload.construct_expressions(). For non-JPMaQS expressions, the returned
        list will be [expression, expression, 'value'].

        :param <str> expression: expression to deconstruct. If a list is provided,
            each element will be deconstructed and returned as a list of lists.

        :return <list[str]>: list of cid, xcat, and metric.

        :raises TypeError: if `expression` is not a string or a list of strings.
        :raises ValueError: if `expression` is an empty list.
        """
        if not isinstance(expression, (str, list)):
            raise TypeError("`expression` must be a string or a list of strings.")

        if isinstance(expression, list):
            if not all(isinstance(exprx, str) for exprx in expression):
                raise TypeError("All elements of `expression` must be strings.")
            elif len(expression) == 0:
                raise ValueError("`expression` must be a non-empty list.")
            return [
                JPMaQSDownload.deconstruct_expression(exprx) for exprx in expression
            ]
        else:
            try:
                exprx: str = expression.replace("DB(JPMAQS,", "").replace(")", "")
                ticker, metric = exprx.split(",")
                result: List[str] = ticker.split("_", 1) + [metric]
                if len(result) != 3:
                    raise ValueError(f"{exprx} is not a valid JPMaQS expression.")
                return ticker.split("_", 1) + [metric]
            except Exception as e:
                warnings.warn(
                    f"Failed to deconstruct expression `{expression}`: {e}",
                    UserWarning,
                )
                # fail safely, return list where cid = xcat = expression,
                #  and metric = 'value'
                return [expression, expression, "value"]

    def validate_downloaded_df(
        self,
        data_df: pd.DataFrame,
        expected_expressions: List[str],
        found_expressions: List[str],
        start_date: Optional[str] = None,
        end_date: Optional[str] = None,
        verbose: bool = True,
    ) -> bool:
        """
        Validate the downloaded data in the provided dataframe.

        :param <pd.DataFrame> data_df: dataframe containing the downloaded data.
        :param <list[str]> expected_expressions: list of expressions that were expected to be
            downloaded.
        :param <list[str]> found_expressions: list of expressions that were actually downloaded.
        :param <str> start_date: start date of the downloaded data.
        :param <str> end_date: end date of the downloaded data.
        :param <bool> verbose: whether to print the validation results.

        :return <bool>: True if the downloaded data is valid, False otherwise.

        :raises <TypeError>: if `data_df` is not a dataframe.
        """

        if not isinstance(data_df, pd.DataFrame):
            raise TypeError("`data_df` must be a dataframe.")
        if data_df.empty:
            return False

        # check if all expressions are present in the df
        exprs_f = set(found_expressions)
        expr_expected = set(expected_expressions)
        expr_missing = expr_expected - exprs_f
        self.unavailable_expressions += list(expr_missing)
        unexpected_exprs = exprs_f - expr_expected
        if unexpected_exprs:
            raise InvalidDataframeError(
                f"Unexpected expressions were found in the downloaded data: {unexpected_exprs}"
            )

        if expr_missing:
            log_str = (
                f"Some expressions are missing from the downloaded data."
                " Check logger output for complete list. \n"
                f"{len(expr_missing)} out of {len(expr_expected)} expressions are missing."
                f"To download the catalogue of all available expressions and filter the"
                " unavailable expressions, set `get_catalogue=True` in the "
                " call to `JPMaQSDownload.download()`."
            )

            logger.info(log_str)
            logger.info(f"Missing expressions: {expr_missing}")
            if verbose:
                print(log_str)

        # check if all dates are present in the df
        # NOTE : Hardcoded max start date to 1990-01-01. This is because the JPMAQS database
        #        does not have data before this date.
        if datetime.datetime.strptime(
            start_date, "%Y-%m-%d"
        ) < datetime.datetime.strptime("1990-01-01", "%Y-%m-%d"):
            start_date = "1950-01-01"

        dates_expected = pd.bdate_range(start=start_date, end=end_date)
        dates_missing = len(data_df) - len(
            data_df[data_df["real_date"].isin(dates_expected)]
        )

        if dates_missing > 0:
            log_str = (
                f"Some dates are missing from the downloaded data. \n"
                f"{len(dates_missing)} out of {len(dates_expected)} dates are missing."
            )
            logger.warning(log_str)
            if verbose:
                print(log_str)

        # check number of nas in each column
        nas = data_df.isna().sum(axis=0)
        nas = nas[nas > 0]
        if len(nas) > 0:
            log_str = (
                "Some columns have missing values.\n"
                f"Total rows : {len(data_df)} \n"
                "Missing values by column:\n"
                f"{nas.head(10)}"
            )
            logger.warning(log_str)
            if verbose:
                print(log_str)

        return True

    def time_series_to_df(
        self,
        dicts_list: List[Dict],
        validate_df: bool = True,
        expected_expressions: Optional[List[str]] = None,
        start_date: Optional[str] = None,
        end_date: Optional[str] = None,
        verbose: bool = True,
    ) -> pd.DataFrame:
        """
        Convert the downloaded data to a pandas DataFrame.

        :param dicts_list <list>: List of dictionaries containing time series
            data from the DataQuery API

        :return <pd.DataFrame>: JPMaQS standard dataframe with columns:
            real_date, cid, xcat, <metric>. The <metric> column contains the
            observed data for the given cid and xcat on the given real_date.

        :raises <InvalidDataError>: if the downloaded dataframe is invalid.
        """
        dfs: List[pd.DataFrame] = []
        cid: str
        xcat: str
        found_expressions: List[str] = []
        _missing_exprs: List[str] = []
        self.unavailable_expr_messages = []
        # _missing_exprs is just a sanity check to verify self.unavailable_expressions
        for d in dicts_list:
            cid, xcat, metricx = JPMaQSDownload.deconstruct_expression(
                d["attributes"][0]["expression"]
            )
            if d["attributes"][0]["time-series"] is not None:
                found_expressions.append(d["attributes"][0]["expression"])
                df: pd.DataFrame = (
                    pd.DataFrame(
                        d["attributes"][0]["time-series"],
                        columns=["real_date", metricx],
                    )
                    .assign(cid=cid, xcat=xcat, metric=metricx)
                    .rename(columns={metricx: "obs"})
                )
                df = df[["real_date", "cid", "xcat", "obs", "metric"]]
                dfs.append(df)
            else:
                _missing_exprs.append(d["attributes"][0]["expression"])
                if "message" in d["attributes"][0]:
                    self.unavailable_expr_messages.append(d["attributes"][0]["message"])
                else:
                    self.unavailable_expr_messages.append(
<<<<<<< HEAD
                        "DataQuery did not return data or error message for"
                        f" expression {d['attributes'][0]['expression']}"
=======
                        "DataQuery did not return data or error message for expression "
                        f"{d['attributes'][0]['expression']}"
>>>>>>> 89e3f875
                    )

        if len(dfs) == 0:
            raise InvalidDataframeError(
<<<<<<< HEAD
                "No data was downloaded. Check logger output "
                "for complete list of missing expressions."
=======
                "No data was downloaded. Check logger output for"
                " complete list of missing expressions."
>>>>>>> 89e3f875
            )

        final_df: pd.DataFrame = pd.concat(dfs, ignore_index=True)
        dups_df: pd.DataFrame = final_df.groupby(
            ["real_date", "cid", "xcat", "metric"]
        )["obs"].count()
        if sum(dups_df > 1) > 0:
            dups_df = pd.DataFrame(dups_df[dups_df > 1].index.tolist())
            err_str: str = "Duplicate data found for the following expressions:\n"
            for i in dups_df.groupby([1, 2, 3]).groups:
                dts_series: pd.Series = dups_df.iloc[
                    dups_df.groupby([1, 2, 3]).groups[i]
                ][0]
                dts: List[str] = dts_series.tolist()
                max_date: str = pd.to_datetime(max(dts)).strftime("%Y-%m-%d")
                min_date: str = pd.to_datetime(min(dts)).strftime("%Y-%m-%d")
                expression: str = self.construct_expressions(
                    cids=[i[0]], xcats=[i[1]], metrics=[i[2]]
                )[0]
                err_str += (
                    f"Expression: {expression}, Dates: {min_date} to {max_date}\n"
                )

            raise InvalidDataframeError(err_str)

        final_df = (
            final_df.set_index(["real_date", "cid", "xcat", "metric"])["obs"]
            .unstack(3)
            .rename_axis(None, axis=1)
            .reset_index()
        )  # thank you @mikiinterfiore

        final_df["real_date"] = pd.to_datetime(final_df["real_date"])

        # list expected business dates, and non-business dates
        expc_bdates: pd.DatetimeIndex = pd.bdate_range(start=start_date, end=end_date)
        expc_nbdates: pd.DatetimeIndex = pd.DatetimeIndex(
            list(set(pd.date_range(start=start_date, end=end_date)) - set(expc_bdates))
        )

        # check if any dates in the downloaded data are not in the expected dates (business + non-business)
        dates_bools: pd.Series = final_df["real_date"].isin(expc_bdates) | final_df[
            "real_date"
        ].isin(expc_nbdates)

        unexpected_dates: pd.DatetimeIndex = final_df[~dates_bools][
            "real_date"
        ].unique()

        if any(~dates_bools):
            raise InvalidDataframeError(
                f"Unexpected dates were found in the downloaded data: {unexpected_dates}"
            )

        # finally, filter out the non-business dates
        final_df = final_df[final_df["real_date"].isin(expc_bdates)]

        final_df = final_df.sort_values(["real_date", "cid", "xcat"])

        # sort all metrics in the order of self.valid_metrics, all other metrics will be at the end
        found_metrics = [
            metricx for metricx in self.valid_metrics if metricx in final_df.columns
        ]
        # sort found_metrics in the order of self.valid_metrics, then re-order the columns
        final_df = final_df[["real_date", "cid", "xcat"] + found_metrics]

        # IMPORTANT NOTE:
        # Drop NA containing rows to be revisited when blacklisting is implemented

        final_df = final_df.dropna(axis=0, how="any").reset_index(drop=True)

        if validate_df:
            vdf = self.validate_downloaded_df(
                data_df=final_df,
                expected_expressions=expected_expressions,
                found_expressions=found_expressions,
                start_date=start_date,
                end_date=end_date,
                verbose=verbose,
            )
            if not vdf:
                self.downloaded_data: Dict = {
                    "data_df": final_df,
                    "expected_expressions": expected_expressions,
                    "found_expressions": found_expressions,
                    "start_date": start_date,
                    "end_date": end_date,
                    "downloaded_dicts": dicts_list,
                }

                raise InvalidDataframeError(
                    "The downloaded data is not valid. "
                    "Please check JPMaQSDownload.downloaded_data "
                    "(dict) for more information."
                )

        return final_df

    def check_connection(
        self, verbose: bool = False, raise_error: bool = False
    ) -> bool:
        """Check if the interface is connected to the server.
        :return <bool>: True if connected, False if not.
        """

        res = self.dq_interface.check_connection(verbose=verbose)
        if raise_error and not res:
            raise ConnectionError(HeartbeatError("Heartbeat failed."))
        return res

    def validate_download_args(
        self,
        tickers: List[str],
        cids: List[str],
        xcats: List[str],
        metrics: List[str],
        start_date: str,
        end_date: str,
        get_catalogue: bool,
        expressions: List[str],
        show_progress: bool,
        as_dataframe: bool,
        report_time_taken: bool,
    ) -> bool:
        """Validate the arguments passed to the download function.

        :params:  -- see `macrosynergy.download.jpmaqs.JPMaQSDownload.download()`.

        :return <bool>: True if valid.

        :raises <TypeError>: If any of the arguments are not of the correct type.
        :raises <ValueError>: If any of the arguments are semantically incorrect.

        """

<<<<<<< HEAD
        for varx, namex in[
            (get_catalogue, "get_catalogue"),
            (show_progress, "show_progress"),
            (as_dataframe, "as_dataframe"),
            (report_time_taken, "report_time_taken"),
            (report_egress, "report_egress"),
        ]:
            if not isinstance(varx, bool):
                raise TypeError(f"`{namex}` must be a boolean.")
=======
        if not isinstance(show_progress, bool):
            raise TypeError("`show_progress` must be a boolean.")

        if not isinstance(as_dataframe, bool):
            raise TypeError("`as_dataframe` must be a boolean.")

        if not isinstance(report_time_taken, bool):
            raise TypeError("`report_time_taken` must be a boolean.")

        if not isinstance(get_catalogue, bool):
            raise TypeError("`get_catalogue` must be a boolean.")
>>>>>>> 89e3f875

        if all([tickers is None, cids is None, xcats is None, expressions is None]):
            raise ValueError(
                "Must provide at least one of `tickers`, "
                "`expressions`, or `cids` & `xcats` together."
            )
        vars_types_zip: zip = zip(
            [tickers, cids, xcats, expressions],
            ["tickers", "cids", "xcats", "expressions"],
        )
        for varx, namex in vars_types_zip:
            if not isinstance(varx, list) and varx is not None:
                raise TypeError(f"`{namex}` must be a list of strings.")
            if varx is not None:
                if len(varx) > 0:
                    if not all([isinstance(ticker, str) for ticker in varx]):
                        raise TypeError(f"`{namex}` must be a list of strings.")
                else:
                    raise ValueError(f"`{namex}` must be a non-empty list of strings.")

        if metrics is None:
            raise ValueError("`metrics` must be a non-empty list of strings.")
        else:
            if all([metric not in self.valid_metrics for metric in metrics]):
                raise ValueError(f"`metrics` must be a subset of {self.valid_metrics}.")

        if bool(cids) ^ bool(xcats):
            raise ValueError(
                "If specifying `xcats`, `cids` must also be specified (and vice versa)."
            )

        for varx, namex in zip([start_date, end_date], ["start_date", "end_date"]):
            if not is_valid_iso_date(varx):  # type check covered by `is_valid_iso_date`
                raise ValueError(
                    f"`{namex}` must be a valid date in the format YYYY-MM-DD."
                )
            if pd.to_datetime(varx, errors="coerce") is pd.NaT:
                raise ValueError(
                    f"`{namex}` must be a valid date > "
                    f"{pd.Timestamp.min.strftime('%Y-%m-%d')}.\n"
                    "Check pandas documentation:"
                    " https://pandas.pydata.org/docs/user_guide/timeseries.html#timestamp-limitations`"
                )
            if pd.to_datetime(varx) < pd.to_datetime("1950-01-01"):
                warnings.warn(
                    message=(
                        f"`{namex}` is set before 1950-01-01."
                        "Data before 1950-01-01 may not be available,"
                        " and will cause errors/missing data."
                    ),
                    category=UserWarning,
                )

        return True

    def get_catalogue(self):
        self.catalogue: List[str] = self.dq_interface.get_catalogue()
        return self.catalogue

    def filter_expressions_from_catalogue(
        self, expressions: List[str], verbose: bool = True
    ) -> List[str]:
        """
        Method to filter a list of expressions against the JPMaQS catalogue.
        This avoids requesting data for expressions that are not in the catalogue,
        and provides the user wuth the complete list of expressions that are in the
        catalogue.

        :param <List[str]> tickers: list of tickers to filter.

        :return <List[str]>: list of tickers that are in the JPMaQS catalogue.
        """
        print("Downloading the JPMaQS catalogue from DataQuery...")
        catalogue_tickers: List[str] = self.get_catalogue()
        catalogue_expressions: List[str] = self.construct_expressions(
            tickers=catalogue_tickers, metrics=self.valid_metrics
        )
        r: List[str] = sorted(
            list(set(expressions).intersection(catalogue_expressions))
        )
        if verbose:
            filtered: int = len(expressions) - len(r)
            if filtered > 0:
                print(
<<<<<<< HEAD
                    f"Removed {filtered}/{len(expressions)} "
                    "expressions that are not in the JPMaQS catalogue."
=======
                    f"Removed {filtered}/{len(expressions)} expressions "
                    "that are not in the JPMaQS catalogue."
>>>>>>> 89e3f875
                )

        return r

    def download(
        self,
        tickers: Optional[List[str]] = None,
        cids: Optional[List[str]] = None,
        xcats: Optional[List[str]] = None,
        metrics: List[str] = ["value"],
        start_date: str = "2000-01-01",
        end_date: Optional[str] = None,
        expressions: Optional[List[str]] = None,
        get_catalogue: bool = False,
        show_progress: bool = False,
        debug: bool = False,
        suppress_warning: bool = False,
        as_dataframe: bool = True,
        report_time_taken: bool = False,
        *args,
        **kwargs,
    ) -> Union[pd.DataFrame, List[Dict]]:
        """Driver function to download data from JPMaQS via the DataQuery API.
        Timeseries data can be requested using `tickers` with `metrics`, or
        passing formed DataQuery expressions.
        `cids` and `xcats` (along with `metrics`) are used to construct
        expressions, which are ultimately passed to the DataQuery Interface.

        :param <list[str]> tickers: list of tickers.
        :param <list[str]> cids: list of cids.
        :param <list[str]> xcats: list of xcats.
        :param <list[str]> metrics: list of metrics, one of "value" (default),
            "grading", "eop_lag", "mop_lag". "all" is also accepted.
        :param <str> start_date: start date of the data to download, in the
            ISO format - YYYY-MM-DD.
        :param <str> end_date: end date of the data to download in the ISO
            format - YYYY-MM-DD.
        :param <list[str]> expressions: list of DataQuery expressions.
        :param <bool> get_catalogue: If True, the JPMaQS catalogue is
            downloaded and used to filter the list of tickers. Default is
            False.
        :param <bool> show_progress: True if progress bar should be shown,
            False if not (default).
        :param <bool> suppress_warning: True if suppressing warnings. Default
            is True.
        :param <bool> debug: Override the debug behaviour of the JPMaQSDownload
            class. If True, debug mode is enabled.
        :param <bool> print_debug_data: True if debug data should be printed,
            False if not (default). If debug=True, this is set to True.
        :param <bool> as_dataframe: Return a dataframe if True (default),
            a list of dictionaries if False.
        :param <bool> report_time_taken: If True, the time taken to download
            and apply data transformations is reported.

        :return <pd.DataFrame|list[Dict]>: dataframe of data if
            `as_dataframe` is True, list of dictionaries if False.

        :raises <ValueError>: if provided arguments are invalid or
            semantically incorrect (see
            macrosynergy.download.jpmaqs.JPMaQSDownload.validate_download_args()).

        """

        # override the default warning behaviour and debug behaviour
        self.suppress_warning = suppress_warning
        self.debug = debug

        vartolist = lambda x: [x] if isinstance(x, str) else x
        tickers = vartolist(tickers)
        cids = vartolist(cids)
        xcats = vartolist(xcats)
        expressions = vartolist(expressions)
        metrics = vartolist(metrics)

        if len(metrics) == 1:
            if metrics[0] == "all":
                metrics = self.valid_metrics

        if end_date is None:
            end_date = (datetime.datetime.today() + pd.offsets.BusinessDay(2)).strftime(
                "%Y-%m-%d"
            )
            # NOTE : due to timezone conflicts, we choose to request data for 2 days in the future.
            # NOTE : DataQuery specifies YYYYMMDD as the date format, but we use YYYY-MM-DD for consistency.
            #   This is date is cast to YYYYMMDD in macrosynergy.download.dataquery.py.

        # Validate arguments.
        if not self.validate_download_args(
            tickers=tickers,
            cids=cids,
            xcats=xcats,
            metrics=metrics,
            start_date=start_date,
            end_date=end_date,
            expressions=expressions,
            get_catalogue=get_catalogue,
            show_progress=show_progress,
            as_dataframe=as_dataframe,
            report_time_taken=report_time_taken,
        ):
            raise ValueError("Invalid arguments passed to download().")
        if pd.to_datetime(start_date) > pd.to_datetime(end_date):
            warnings.warn(
                message=(
                    f"`start_date` ({start_date}) is after `end_date` ({end_date}). "
                    "These dates will be swapped."
                ),
                category=UserWarning,
            )
            start_date, end_date = end_date, start_date

        # Construct expressions.
        if expressions is None:
            expressions: List[str] = []

        expressions += self.construct_expressions(
            tickers=tickers,
            cids=cids,
            xcats=xcats,
            metrics=metrics,
        )
        expressions = list(set(expressions))

        if get_catalogue:
            expressions = self.filter_expressions_from_catalogue(expressions)

        # Download data.
        data: List[Dict] = []
        download_time_taken: float = timer()
        with self.dq_interface as dq:
            print(
                "Downloading data from JPMaQS.\nTimestamp UTC: ",
                datetime.datetime.utcnow().strftime("%Y-%m-%d %H:%M:%S"),
            )
            self.dq_interface.check_connection(verbose=True)
            print(f"Number of expressions requested: {len(expressions)}")
            data = dq.download_data(
                expressions=expressions,
                start_date=start_date,
                end_date=end_date,
                show_progress=show_progress,
                **self.dq_download_kwargs,
            )

            if len(self.dq_interface.msg_errors) > 0:
                self.msg_errors += self.dq_interface.msg_errors

            if len(self.dq_interface.msg_warnings) > 0:
                self.msg_warnings += self.dq_interface.msg_warnings

            if len(self.dq_interface.unavailable_expressions) > 0:
                self.unavailable_expressions += (
                    self.dq_interface.unavailable_expressions
                )

        download_time_taken: float = timer() - download_time_taken
        dfs_time_taken: float = timer()
        if as_dataframe:
            data_df: pd.DataFrame = self.time_series_to_df(
                dicts_list=data,
                validate_df=True,
                expected_expressions=expressions,
                start_date=start_date,
                end_date=end_date,
                verbose=not self.suppress_warning,
            )
            data = data_df

        dfs_time_taken: float = timer() - dfs_time_taken

        if report_time_taken:
            print(f"Time taken to download data: \t{download_time_taken:.2f} seconds.")
            if as_dataframe:
                print(
                    "Time taken to convert to dataframe: "
                    f"\t{dfs_time_taken:.2f} seconds."
                )

        if len(self.msg_errors) > 0:
            if not self.suppress_warning:
                print(
                    f"{len(self.msg_errors)} errors encountered during the download. \n"
                    f"The errors did not compromise the download. \n"
                    f"Please check `JPMaQSDownload.msg_errors` for more information."
                )

        return data


if __name__ == "__main__":
    cids = [
        "AUD",
        "BRL",
        "CAD",
        "CHF",
        "CLP",
        "CNY",
        "COP",
        "CZK",
        "DEM",
        "ESP",
        "EUR",
        "FRF",
        "GBP",
        "USD",
    ]
    xcats = [
        "RIR_NSA",
        "FXXR_NSA",
        "FXXR_VT10",
        "DU05YXR_NSA",
        "DU05YXR_VT10",
    ]
    metrics = "all"
    start_date: str = "2023-01-01"
    end_date: str = "2023-03-20"

    client_id = os.getenv("DQ_CLIENT_ID")
    client_secret = os.getenv("DQ_CLIENT_SECRET")

    with JPMaQSDownload(
        client_id=client_id,
        client_secret=client_secret,
        debug=True,
    ) as jpmaqs:
        data = jpmaqs.download(
            cids=cids,
            xcats=xcats,
            metrics=metrics,
            start_date=start_date,
            get_catalogue=True,
            end_date=end_date,
            show_progress=True,
            suppress_warning=False,
            report_time_taken=True,
        )

        print(data.head())<|MERGE_RESOLUTION|>--- conflicted
+++ resolved
@@ -384,24 +384,14 @@
                     self.unavailable_expr_messages.append(d["attributes"][0]["message"])
                 else:
                     self.unavailable_expr_messages.append(
-<<<<<<< HEAD
-                        "DataQuery did not return data or error message for"
-                        f" expression {d['attributes'][0]['expression']}"
-=======
                         "DataQuery did not return data or error message for expression "
                         f"{d['attributes'][0]['expression']}"
->>>>>>> 89e3f875
                     )
 
         if len(dfs) == 0:
             raise InvalidDataframeError(
-<<<<<<< HEAD
-                "No data was downloaded. Check logger output "
-                "for complete list of missing expressions."
-=======
                 "No data was downloaded. Check logger output for"
                 " complete list of missing expressions."
->>>>>>> 89e3f875
             )
 
         final_df: pd.DataFrame = pd.concat(dfs, ignore_index=True)
@@ -537,29 +527,14 @@
 
         """
 
-<<<<<<< HEAD
         for varx, namex in[
             (get_catalogue, "get_catalogue"),
             (show_progress, "show_progress"),
             (as_dataframe, "as_dataframe"),
             (report_time_taken, "report_time_taken"),
-            (report_egress, "report_egress"),
         ]:
             if not isinstance(varx, bool):
                 raise TypeError(f"`{namex}` must be a boolean.")
-=======
-        if not isinstance(show_progress, bool):
-            raise TypeError("`show_progress` must be a boolean.")
-
-        if not isinstance(as_dataframe, bool):
-            raise TypeError("`as_dataframe` must be a boolean.")
-
-        if not isinstance(report_time_taken, bool):
-            raise TypeError("`report_time_taken` must be a boolean.")
-
-        if not isinstance(get_catalogue, bool):
-            raise TypeError("`get_catalogue` must be a boolean.")
->>>>>>> 89e3f875
 
         if all([tickers is None, cids is None, xcats is None, expressions is None]):
             raise ValueError(
@@ -644,13 +619,8 @@
             filtered: int = len(expressions) - len(r)
             if filtered > 0:
                 print(
-<<<<<<< HEAD
-                    f"Removed {filtered}/{len(expressions)} "
-                    "expressions that are not in the JPMaQS catalogue."
-=======
                     f"Removed {filtered}/{len(expressions)} expressions "
                     "that are not in the JPMaQS catalogue."
->>>>>>> 89e3f875
                 )
 
         return r
