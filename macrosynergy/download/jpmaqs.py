--- conflicted
+++ resolved
@@ -6,26 +6,14 @@
 import yaml
 import json
 import traceback as tb
-<<<<<<< HEAD
-=======
-from macrosynergy.download.dataquery import DataQueryInterface
-from macrosynergy.download.exceptions import (
-    HeartbeatError,
-    InvalidDataframeError,
-    MissingDataError,
-)
->>>>>>> b74147ff
 import datetime
 import logging
 import io
 from timeit import default_timer as timer
-<<<<<<< HEAD
 
 from macrosynergy.download.dataquery import DataQueryInterface
 from macrosynergy.download.exceptions import *
 from macrosynergy.management.utils import is_valid_iso_date, JPMaQSAPIConfigObject
-=======
->>>>>>> b74147ff
 
 logger = logging.getLogger(__name__)
 debug_stream_handler = logging.StreamHandler(io.StringIO())
@@ -38,35 +26,6 @@
 logger.addHandler(debug_stream_handler)
 
 
-<<<<<<< HEAD
-=======
-def oauth_credential_loader(path_to_credentials: str) -> dict:
-    """Load oauth credentials from a yaml file.
-    :param <str> path_to_credentials: path to yaml file containing credentials.
-    :return <dict>: dictionary containing credentials.
-    """
-
-    credentials: Dict[str, str] = {}
-    if path_to_credentials.endswith("yml") or path_to_credentials.endswith("yaml"):
-        with open(path_to_credentials, "r") as f:
-            credentials = yaml.safe_load(f)
-
-    if path_to_credentials.endswith("json"):
-        with open(path_to_credentials, "r") as f:
-            credentials = json.load(f)
-
-    # look for client_id and client_secret substrings
-    for key in credentials.keys():
-        if "client_id" in key:
-            client_id = credentials[key]
-        if "client_secret" in key:
-            client_secret = credentials[key]
-
-    credentials = {"client_id": client_id, "client_secret": client_secret}
-
-    return credentials
-
->>>>>>> b74147ff
 
 class JPMaQSDownload(object):
     """JPMaQS Download Interface Object
@@ -117,11 +76,7 @@
         username: Optional[str] = None,
         password: Optional[str] = None,
         check_connection: bool = True,
-<<<<<<< HEAD
         credentials_config: Optional[str] = None,
-=======
-        oauth_config: Optional[str] = None,
->>>>>>> b74147ff
         proxy: Optional[Dict] = None,
         suppress_warning: bool = True,
         debug: bool = False,
@@ -148,19 +103,15 @@
 
         if not isinstance(dq_download_kwargs, dict):
             raise TypeError("`dq_download_kwargs` must be a dictionary.")
-<<<<<<< HEAD
         
         if not isinstance(oauth, bool):
             raise TypeError("`oauth` must be a boolean.")
-=======
->>>>>>> b74147ff
 
         self.suppress_warning = suppress_warning
         self.debug = debug
         self.print_debug_data = print_debug_data
         self._check_connection = check_connection
         self.dq_download_kwargs = dq_download_kwargs
-<<<<<<< HEAD
 
         if credentials_config is not None:
             if not isinstance(credentials_config, str):
@@ -184,50 +135,6 @@
             **kwargs,
         )
 
-=======
-        if oauth and (
-            (not isinstance(client_id, str)) or (not isinstance(client_secret, str))
-        ):
-            if oauth_config is None:
-                raise ValueError(
-                    "If using oauth, `client_id` and `client_secret` must be provided."
-                    " Alternatively, provide a path to a yaml file containing the credentials "
-                    "using the `oauth_config` argument."
-                )
-            else:
-                credentials = oauth_credential_loader(oauth_config)
-                client_id = credentials["client_id"]
-                client_secret = credentials["client_secret"]
-
-        if oauth:
-            self.dq_interface: DataQueryInterface = DataQueryInterface(
-                oauth=oauth,
-                client_id=client_id,
-                client_secret=client_secret,
-                check_connection=check_connection,
-                proxy=proxy,
-                **kwargs,
-            )
-        else:
-            # ensure "crt", "key", "username", and "password" are in kwargs
-            for varx, namex in zip(
-                [crt, key, username, password],
-                ["crt", "key", "username", "password"],
-            ):
-                if not isinstance(varx, str):
-                    raise TypeError(f"`{namex}` must be a string.")
-
-            self.dq_interface: DataQueryInterface = DataQueryInterface(
-                oauth=oauth,
-                check_connection=check_connection,
-                crt=crt,
-                key=key,
-                username=username,
-                password=password,
-                proxy=proxy,
-                **kwargs,
-            )
->>>>>>> b74147ff
         self.valid_metrics: List[str] = ["value", "grading", "eop_lag", "mop_lag"]
         self.msg_errors: List[str] = []
         self.msg_warnings: List[str] = []
@@ -245,7 +152,6 @@
             print(f"Exception: {exc_type} {exc_value}")
             print(tb.print_exc())
             raise exc_type(exc_value)
-<<<<<<< HEAD
 
     @staticmethod
     def construct_expressions(
@@ -262,23 +168,6 @@
         :param <list[str]> metrics: list of metrics.
 
         :return <list[str]>: list of expressions.
-=======
-
-    @staticmethod
-    def construct_expressions(
-        tickers: Optional[List[str]] = None,
-        cids: Optional[List[str]] = None,
-        xcats: Optional[List[str]] = None,
-        metrics: Optional[List[str]] = None,
-    ) -> List[str]:
-        """Construct expressions from the provided arguments.
-
-        :param <list[str]> tickers: list of tickers.
-        :param <list[str]> cids: list of cids.
-        :param <list[str]> xcats: list of xcats.
-        :param <list[str]> metrics: list of metrics.
-
-        :return <list[str]>: list of expressions.
         """
 
         if tickers is None:
@@ -290,22 +179,6 @@
 
     @staticmethod
     def deconstruct_expression(expression: Union[str, List[str]]) -> Union[List[str], List[List[str]]]:
->>>>>>> b74147ff
-        """
-        Deconstruct an expression into a list of cid, xcat, and metric.
-        Coupled with to JPMaQSDownload.time_series_to_df(), achieves the inverse of
-        JPMaQSDownload.construct_expressions().
-
-<<<<<<< HEAD
-        if tickers is None:
-            tickers = []
-        if cids is not None and xcats is not None:
-            tickers += [f"{cid}_{xcat}" for cid in cids for xcat in xcats]
-
-        return [f"DB(JPMAQS,{tick},{metric})" for tick in tickers for metric in metrics]
-
-    @staticmethod
-    def deconstruct_expression(expression: Union[str, List[str]]) -> List[str]:
         """
         Deconstruct an expression into a list of cid, xcat, and metric.
         Coupled with to JPMaQSDownload.time_series_to_df(), achieves the inverse of
@@ -468,9 +341,17 @@
 
         final_df["real_date"] = pd.to_datetime(final_df["real_date"])
 
+        expected_dates = pd.bdate_range(start=start_date, end=end_date)
+        unexpected_dates = set(final_df["real_date"]) - set(expected_dates)
+
+        if unexpected_dates:
+            raise InvalidDataframeError(
+                f"Unexpected dates were found in the downloaded data: {unexpected_dates}"
+            )
+
         final_df = final_df[
-            final_df["real_date"].isin(pd.bdate_range(start=start_date, end=end_date))
-        ]
+            final_df["real_date"].isin(expected_dates)]
+        
         final_df = final_df.sort_values(["real_date", "cid", "xcat"])
 
         found_metrics = sorted(
@@ -664,376 +545,6 @@
             if metrics[0] == "all":
                 metrics = self.valid_metrics
 
-=======
-        :param <str> expression: expression to deconstruct. If a list is provided,
-            each element will be deconstructed and returned as a list of lists.
-
-        :return <list[str]>: list of cid, xcat, and metric.
-
-        :raises TypeError: if `expression` is not a string or a list of strings.
-        :raises ValueError: if `expression` is an empty list.
-        """
-        if not isinstance(expression, (str, list)):
-            raise TypeError("`expression` must be a string or a list of strings.")
-
-        if isinstance(expression, list):
-            if not all(isinstance(exprx, str) for exprx in expression):
-                raise TypeError("All elements of `expression` must be strings.")
-            elif len(expression) == 0:
-                raise ValueError("`expression` must be a non-empty list.")
-            return [
-                JPMaQSDownload.deconstruct_expression(exprx) for exprx in expression
-            ]
-        else:
-            exprx: str = expression.replace("DB(JPMAQS,", "").replace(")", "")
-            ticker: str
-            metric: str
-            ticker, metric = exprx.split(",")
-            return ticker.split("_", 1) + [metric]
-
-    def validate_downloaded_df(
-        self,
-        data_df: pd.DataFrame,
-        expected_expressions: List[str],
-        found_expressions: List[str],
-        start_date: Optional[str] = None,
-        end_date: Optional[str] = None,
-        verbose: bool = True,
-    ) -> bool:
-        """
-        Validate the downloaded data in the provided dataframe.
-
-        :param <pd.DataFrame> data_df: dataframe containing the downloaded data.
-        :param <list[str]> expected_expressions: list of expressions that were expected to be
-            downloaded.
-        :param <list[str]> found_expressions: list of expressions that were actually downloaded.
-        :param <str> start_date: start date of the downloaded data.
-        :param <str> end_date: end date of the downloaded data.
-        :param <bool> verbose: whether to print the validation results.
-
-        :return <bool>: True if the downloaded data is valid, False otherwise.
-
-        :raises <TypeError>: if `data_df` is not a dataframe.
-        """
-
-        if not isinstance(data_df, pd.DataFrame):
-            raise TypeError("`data_df` must be a dataframe.")
-        if data_df.empty:
-            return False
-
-        # check if all expressions are present in the df
-        exprs_f = set(found_expressions)
-        expr_expected = set(expected_expressions)
-        expr_missing = expr_expected - exprs_f
-        unexpected_exprs = exprs_f - expr_expected
-        if unexpected_exprs:
-            raise InvalidDataframeError(
-                f"Unexpected expressions were found in the downloaded data: {unexpected_exprs}"
-            )
-
-        if expr_missing:
-            log_str = (
-                f"Some expressions are missing from the downloaded data. \n"
-                f"{len(expr_missing)} out of {len(expr_expected)} expressions are missing."
-            )
-            logger.warning(log_str)
-            if verbose:
-                print(log_str)
-
-        # check if all dates are present in the df
-        dates_expected = pd.bdate_range(start=start_date, end=end_date)
-        dates_missing = len(data_df) - len(
-            data_df[data_df["real_date"].isin(dates_expected)]
-        )
-
-        if dates_missing > 0:
-            log_str = (
-                f"Some dates are missing from the downloaded data. \n"
-                f"{len(dates_missing)} out of {len(dates_expected)} dates are missing."
-            )
-            logger.warning(log_str)
-            if verbose:
-                print(log_str)
-
-        # check number of nas in each column
-        nas = data_df.isna().sum(axis=0)
-        nas = nas[nas > 0]
-        if len(nas) > 0:
-            log_str = (
-                "Some columns have missing values.\n"
-                f"Total rows : {len(data_df)} \n"
-                "Missing values by column:\n"
-                f"{nas.head(10)}"
-            )
-            logger.warning(log_str)
-            if verbose:
-                print(log_str)
-
-        return True
-
-    def time_series_to_df(
-        self,
-        dicts_list: List[Dict],
-        validate_df: bool = True,
-        expected_expressions: Optional[List[str]] = None,
-        start_date: Optional[str] = None,
-        end_date: Optional[str] = None,
-        verbose: bool = True,
-    ) -> pd.DataFrame:
-        """
-        Convert the downloaded data to a pandas DataFrame.
-        Parameters
-        :param dicts_list <list>: List of dictionaries containing time series
-            data from the DataQuery API
-        Returns
-        :return <pd.DataFrame>: JPMaQS standard dataframe with columns:
-            real_date, cid, xcat, <metric>. The <metric> column contains the
-            observed data for the given cid and xcat on the given real_date.
-
-        :raises <InvalidDataError>: if the downloaded dataframe is invalid.
-        """
-        dfs: List[pd.DataFrame] = []
-        cid: str
-        xcat: str
-        found_expressions: List[str] = []
-        for d in dicts_list:
-            cid, xcat, metricx = JPMaQSDownload.deconstruct_expression(
-                d["attributes"][0]["expression"]
-            )
-            found_expressions.append(d["attributes"][0]["expression"])
-            df: pd.DataFrame = (
-                pd.DataFrame(
-                    d["attributes"][0]["time-series"], columns=["real_date", metricx]
-                )
-                .assign(cid=cid, xcat=xcat, metric=metricx)
-                .rename(columns={metricx: "obs"})
-            )
-            df = df[["real_date", "cid", "xcat", "obs", "metric"]]
-            dfs.append(df)
-
-        final_df: pd.DataFrame = pd.concat(dfs, ignore_index=True)
-
-        final_df = (
-            final_df.set_index(["real_date", "cid", "xcat", "metric"])["obs"]
-            .unstack(3)
-            .rename_axis(None, axis=1)
-            .reset_index()
-        )  # thank you @mikiinterfiore
-
-        final_df["real_date"] = pd.to_datetime(final_df["real_date"])
-
-        expected_dates = pd.bdate_range(start=start_date, end=end_date)
-        unexpected_dates = set(final_df["real_date"]) - set(expected_dates)
-
-        if unexpected_dates:
-            raise InvalidDataframeError(
-                f"Unexpected dates were found in the downloaded data: {unexpected_dates}"
-            )
-
-        final_df = final_df[
-            final_df["real_date"].isin(expected_dates)]
-        
-        final_df = final_df.sort_values(["real_date", "cid", "xcat"])
-
-        found_metrics = sorted(
-            list(set(final_df.columns) - {"real_date", "cid", "xcat"}),
-            key=lambda x: self.valid_metrics.index(x),
-        )
-        # sort found_metrics in the order of self.valid_metrics, then re-order the columns
-        final_df = final_df[["real_date", "cid", "xcat"] + found_metrics]
-
-        if validate_df:
-            vdf = self.validate_downloaded_df(
-                data_df=final_df,
-                expected_expressions=expected_expressions,
-                found_expressions=found_expressions,
-                start_date=start_date,
-                end_date=end_date,
-                verbose=verbose,
-            )
-            if not vdf:
-                self.downloaded_data: Dict = {
-                    "data_df": final_df,
-                    "expected_expressions": expected_expressions,
-                    "found_expressions": found_expressions,
-                    "start_date": start_date,
-                    "end_date": end_date,
-                    "downloaded_dicts": dicts_list,
-                }
-
-                raise InvalidDataframeError(
-                    "The downloaded data is not valid. "
-                    "Please check JPMaQSDownload.downloaded_data "
-                    "(dict) for more information."
-                )
-
-        return final_df
-
-    def check_connection(
-        self, verbose: bool = False, raise_error: bool = False
-    ) -> bool:
-        """Check if the interface is connected to the server.
-        :return <bool>: True if connected, False if not.
-        """
-
-        res = self.dq_interface.check_connection(verbose=verbose)
-        if raise_error and not res:
-            raise ConnectionError(HeartbeatError("Heartbeat failed."))
-        return res
-
-    def validate_download_args(
-        self,
-        tickers: List[str],
-        cids: List[str],
-        xcats: List[str],
-        metrics: List[str],
-        start_date: str,
-        end_date: str,
-        expressions: List[str],
-        show_progress: bool,
-        as_dataframe: bool,
-    ) -> bool:
-        """Validate the arguments passed to the download function.
-
-        :params -- see macrosynergy.download.jpmaqs.JPMaQSDownload.download()
-
-        :return <bool>: True if valid.
-
-        :raises <TypeError>: If any of the arguments are not of the correct type.
-        :raises <ValueError>: If any of the arguments are semantically incorrect.
-
-        """
-
-        def is_valid_date(date: str) -> bool:
-            try:
-                datetime.datetime.strptime(date, "%Y-%m-%d")
-                return True
-            except ValueError:
-                return False
-
-        if not isinstance(show_progress, bool):
-            raise TypeError("`show_progress` must be a boolean.")
-
-        if not isinstance(as_dataframe, bool):
-            raise TypeError("`as_dataframe` must be a boolean.")
-
-        if all([tickers is None, cids is None, xcats is None, expressions is None]):
-            raise ValueError(
-                "Must provide at least one of `tickers`, "
-                "`expressions`, or `cids` & `xcats` together."
-            )
-        vars_types_zip: zip = zip(
-            [tickers, cids, xcats, expressions],
-            ["tickers", "cids", "xcats", "expressions"],
-        )
-        for varx, namex in vars_types_zip:
-            if not isinstance(varx, list) and varx is not None:
-                raise TypeError(f"`{namex}` must be a list of strings.")
-            if varx is not None:
-                if len(varx) > 0:
-                    if not all([isinstance(ticker, str) for ticker in varx]):
-                        raise TypeError(f"`{namex}` must be a list of strings.")
-                else:
-                    raise ValueError(f"`{namex}` must be a non-empty list of strings.")
-
-        if metrics is None:
-            raise ValueError("`metrics` must be a non-empty list of strings.")
-        else:
-            if all([metric not in self.valid_metrics for metric in metrics]):
-                raise ValueError(f"`metrics` must be a subset of {self.valid_metrics}.")
-
-        if cids is not None:
-            if xcats is None:
-                raise ValueError(
-                    "If specifying `cids`, `xcats` must also be specified."
-                )
-        else:
-            if xcats is not None:
-                raise ValueError(
-                    "If specifying `xcats`, `cids` must also be specified."
-                )
-
-        for varx, namex in zip([start_date, end_date], ["start_date", "end_date"]):
-            if not isinstance(varx, str):
-                raise TypeError(f"`{namex}` must be a string.")
-            if not is_valid_date(varx):
-                raise ValueError(
-                    f"`{namex}` must be a valid date in the format YYYY-MM-DD."
-                )
-
-        return True
-
-    def download(
-        self,
-        tickers: Optional[List[str]] = None,
-        cids: Optional[List[str]] = None,
-        xcats: Optional[List[str]] = None,
-        metrics: List[str] = ["value"],
-        start_date: str = "2000-01-01",
-        end_date: Optional[str] = None,
-        expressions: Optional[List[str]] = None,
-        show_progress: bool = True,
-        debug: bool = False,
-        suppress_warning: bool = False,
-        as_dataframe: bool = True,
-        report_time_taken: bool = True,
-    ) -> Union[pd.DataFrame, List[Dict]]:
-        """Driver function to download data from JPMaQS via the DataQuery API.
-        Timeseries data can be requested using `tickers` with `metrics`, or
-        passing formed DataQuery expressions.
-        `cids` and `xcats` (along with `metrics`) are used to construct
-        expressions, which are ultimately passed to the DataQuery Interface.
-
-        :param <list[str]> tickers: list of tickers.
-        :param <list[str]> cids: list of cids.
-        :param <list[str]> xcats: list of xcats.
-        :param <list[str]> metrics: list of metrics, one of "value" (default),
-            "grading", "eop_lag", "mop_lag". "all" is also accepted.
-        :param <str> start_date: start date of the data to download, in the
-            ISO format - YYYY-MM-DD.
-        :param <str> end_date: end date of the data to download in the ISO
-            format - YYYY-MM-DD.
-        :param <list[str]> expressions: list of DataQuery expressions.
-        :param <bool> show_progress: True if progress bar should be shown,
-            False if not (default).
-        :param <bool> suppress_warning: True if suppressing warnings. Default
-            is True.
-        :param <bool> debug: Override the debug behaviour of the JPMaQSDownload
-            class. If True, debug mode is enabled.
-        :param <bool> print_debug_data: True if debug data should be printed,
-            False if not (default). If debug=True, this is set to True.
-        :param <bool> as_dataframe: Return a dataframe if True (default),
-            a list of dictionaries if False.
-
-        :return <pd.DataFrame|list[Dict]>: dataframe of data if
-            `as_dataframe` is True, list of dictionaries if False.
-
-        :raises <ValueError>: if provided arguments are invalid or
-            semantically incorrect (see
-            macrosynergy.download.jpmaqs.JPMaQSDownload.validate_download_args()).
-
-        """
-
-        # override the default warning behaviour and debug behaviour
-        self.suppress_warning = suppress_warning
-        self.debug = debug
-
-        if all([_arg is None for _arg in [tickers, cids, xcats, expressions]]):
-            cids = ["USD", "AUD"]
-            xcats = ["EQXR_VT10", "EXALLOPENNESS_NSA_1YMA"]
-            metrics = ["value", "grading"]
-        # NOTE : This is simply so that we can test the download() function
-        #   without having to pass in a bunch of arguments.
-
-        for varx in [tickers, cids, xcats, expressions]:
-            if isinstance(varx, str):
-                varx = [varx]
-
-        if len(metrics) == 1:
-            if metrics[0] == "all":
-                metrics = self.valid_metrics
-
->>>>>>> b74147ff
         if end_date is None:
             end_date = (datetime.datetime.today() + pd.offsets.BusinessDay(2)).strftime(
                 "%Y-%m-%d"
@@ -1084,7 +595,6 @@
                 show_progress=show_progress,
                 **self.dq_download_kwargs,
             )
-<<<<<<< HEAD
 
             if len(self.dq_interface.msg_errors) > 0:
                 self.msg_errors += self.dq_interface.msg_errors
@@ -1092,15 +602,6 @@
             if len(self.dq_interface.msg_warnings) > 0:
                 self.msg_warnings += self.dq_interface.msg_warnings
 
-=======
-
-            if len(self.dq_interface.msg_errors) > 0:
-                self.msg_errors += self.dq_interface.msg_errors
-
-            if len(self.dq_interface.msg_warnings) > 0:
-                self.msg_warnings += self.dq_interface.msg_warnings
-
->>>>>>> b74147ff
             if len(self.dq_interface.unavailable_expressions) > 0:
                 self.unavailable_expressions += (
                     self.dq_interface.unavailable_expressions
@@ -1118,15 +619,9 @@
                 verbose=not (self.suppress_warning),
             )
             data = data_df
-<<<<<<< HEAD
 
         dfs_time_taken: float = timer() - dfs_time_taken
 
-=======
-
-        dfs_time_taken: float = timer() - dfs_time_taken
-
->>>>>>> b74147ff
         if report_time_taken:
             print(f"Time taken to download data: \t{download_time_taken:.2f} seconds.")
             if as_dataframe:
@@ -1148,13 +643,8 @@
 if __name__ == "__main__":
     import os
 
-<<<<<<< HEAD
     # client_id = os.environ["JPMAQS_API_CLIENT_ID"]
     # client_secret = os.environ["JPMAQS_API_CLIENT_SECRET"]
-=======
-    client_id = os.environ["JPMAQS_API_CLIENT_ID"]
-    client_secret = os.environ["JPMAQS_API_CLIENT_SECRET"]
->>>>>>> b74147ff
 
     cids = [
         "AUD",
@@ -1183,12 +673,7 @@
     end_date: str = "2023-03-20"
 
     with JPMaQSDownload(
-<<<<<<< HEAD
         credentials_config="./config.yml",
-=======
-        client_id=client_id,
-        client_secret=client_secret,
->>>>>>> b74147ff
         debug=True,
     ) as jpmaqs:
         data = jpmaqs.download(
