"""
Module for analysing and visualizing signal and a return series.
"""
import numpy as np
import pandas as pd
import matplotlib.pyplot as plt
from sklearn import metrics as skm
from scipy import stats
from typing import List, Union, Tuple
from datetime import timedelta
from collections import defaultdict
import warnings

from macrosynergy.management.simulate_quantamental_data import make_qdf
from macrosynergy.management.shape_dfs import reduce_df, categories_df
from macrosynergy.management.utils import apply_slip as apply_slip_util


<<<<<<< HEAD
class SignalBase:
    def __init__(
        self,
        df: pd.DataFrame,
        ret: Union[str, List[str]],
        sig: Union[str, List[str]],
=======
class SignalReturnRelations:

    """
    Class for analysing and visualizing signal and a return series.

    :param <pd.Dataframe> df: standardized DataFrame with the following necessary
        columns: 'cid', 'xcat', 'real_date' and 'value.
    :param <str> ret: return category.
    :param <str> sig: primary signal category for which detailed relational statistics
        can be calculated.
    :param <str, List[str]> rival_sigs: "rival signals" for which basic relational
        statistics can be calculated for comparison with the primary signal category. The
        table, if rival signals are defined, will be generated upon instantiation of the
        object.
        N.B.: parameters set for sig, such as sig_neg, freq, and agg_sig are equally
        applied to all rival signals.
    :param <bool> sig_neg: if set to True puts the signal in negative terms for all
        analysis. Default is False.
    :param <bool> cosp: If True the comparative statistics are calculated only for the
        "communal sample periods", i.e. periods and cross-sections that have values
        for all compared signals. Default is False.
    :param <str> start: earliest date in ISO format. Default is None in which case the
        earliest date available will be used.
    :param <str> end: latest date in ISO format. Default is None in which case the
        latest date in the df will be used.
    :param <dict> blacklist: cross-sections with date ranges that should be excluded from
        the data frame. If one cross-section has several blacklist periods append numbers
        to the cross-section code.
    :param <str> freq: letter denoting frequency at which the series are to be sampled.
        This must be one of 'D', 'W', 'M', 'Q', 'A'. Default is 'M'.
        The return series will always be summed over the sample period.
        The signal series will be aggregated according to the value of agg_sig.
    :param <str> agg_sig: aggregation method applied to the signal values in down-
        sampling. The default is "last".
        If defined, the additional signals will also use the same aggregation method for
        any down-sampling.
    :param <int> fwin: forward window of return category in base periods. Default is 1.
        This conceptually corresponds to the holding period of a position in
        accordance with the signal.
    :param <int> slip: implied slippage of feature availability for relationship with
        the target category. This mimics the relationship between trading signals and
        returns, which is often characterized by a delay due to the setup of of positions.
        Technically, this is a negative lag (early arrival) of the target category
        in working days prior to any frequency conversion. Default is 0.

    """

    def __init__(
        self,
        df: pd.DataFrame,
        ret: str,
        sig: str,
        rival_sigs: Union[str, List[str]] = None,
        cids: List[str] = None,
        sig_neg: bool = False,
>>>>>>> 34baed51
        cosp: bool = False,
        start: str = None,
        end: str = None,
        blacklist: dict = None,
<<<<<<< HEAD
        freq: Union[str, List[str]] = "M",
        agg_sig: Union[str, List[str]] = "last",
=======
        freq: str = "M",
        agg_sig: str = "last",
>>>>>>> 34baed51
        fwin: int = 1,
        slip: int = 0,
    ):
        if not isinstance(df, pd.DataFrame):
            raise TypeError(f"DataFrame expected and not {type(df)}.")

        df["real_date"] = pd.to_datetime(df["real_date"], format="%Y-%m-%d")

        self.dic_freq = {
            "D": "daily",
            "W": "weekly",
            "M": "monthly",
            "Q": "quarterly",
            "A": "annual",
        }
<<<<<<< HEAD

        required_columns = ["cid", "xcat", "real_date", "value"]

        if not all(col in df.columns for col in required_columns):
            raise ValueError(
                "Dataframe columns must be of value: 'cid', 'xcat','real_date' and 'value'"
            )

        freq_error = f"Frequency parameter must be one of {list(self.dic_freq.keys())}."
        if isinstance(freq, list):
            for f in freq:
                if not f in self.dic_freq.keys():
                    raise ValueError(freq_error)
        else:
            if not freq in self.dic_freq.keys():
                raise ValueError(freq_error)

=======
        freq_error = f"Frequency parameter must be one of {list(self.dic_freq.keys())}."
        if not freq in self.dic_freq.keys():
            raise ValueError(freq_error)

>>>>>>> 34baed51
        self.metrics = [
            "accuracy",
            "bal_accuracy",
            "pos_sigr",
            "pos_retr",
            "pos_prec",
            "neg_prec",
            "pearson",
            "pearson_pval",
            "kendall",
            "kendall_pval",
        ]

        self.ret = ret
        self.freq = freq

        assert isinstance(cosp, bool), f"<bool> object expected and not {type(cosp)}."
        self.cosp = cosp
        self.start = start
        self.end = end
        self.blacklist = blacklist
        self.fwin = fwin

<<<<<<< HEAD
=======
        xcats = list(df["xcat"].unique())
        assert sig in xcats, "Primary signal must be available in the DataFrame."
>>>>>>> 34baed51
        self.sig = sig
        self.slip = slip
        self.agg_sig = agg_sig

<<<<<<< HEAD
        self.xcats = list(df["xcat"].unique())
        self.df = df
        self.original_df = df.copy()
=======
        signals = [self.sig]
        if rival_sigs is not None:
            r_sigs_error = "Signal or list of signals expected."
            assert isinstance(rival_sigs, (str, list)), r_sigs_error

            r_sigs = [rival_sigs] if isinstance(rival_sigs, str) else rival_sigs

            intersection = set(xcats).intersection(r_sigs)
            missing = set(r_sigs).difference(intersection)

            rival_error = (
                f"The additional signals must be present in the defined "
                f"DataFrame. It is currently missing, {missing}."
            )
            assert set(r_sigs).issubset(set(xcats)), rival_error
            signals += r_sigs

        self.signals = signals

        xcats = self.signals + [ret]

        dfd = reduce_df(
            df, xcats=xcats, cids=cids, start=start, end=end, blacklist=blacklist
        )

        # Since there may be any metrics in the DF at this point, simply apply slip to all.
        metric_cols: List[str] = list(
            set(dfd.columns.tolist()) - set(["real_date", "xcat", "cid"])
        )
        dfd: pd.DataFrame = self.apply_slip(
            df=dfd,
            slip=slip,
            cids=cids,
            xcats=xcats,
            metrics=metric_cols,
        )

        # Naturally, only applicable if rival signals have been passed.
        if self.cosp and len(signals) > 1:
            dfd = self.__communal_sample__(df=dfd)

        self.dfd = dfd

        df = categories_df(
            dfd,
            xcats=xcats,
            cids=cids,
            val="value",
            start=None,
            end=None,
            freq=freq,
            blacklist=None,
            lag=1,
            fwin=fwin,
            xcat_aggs=[agg_sig, "sum"],
        )
        self.df = df
        self.cids = list(np.sort(self.df.index.get_level_values(0).unique()))

        if sig_neg:
            self.df.loc[:, self.signals] *= -1
            s_copy = self.signals.copy()

            self.signals = [s + "_NEG" for s in self.signals]
            self.sig += "_NEG"
            self.df.rename(columns=dict(zip(s_copy, self.signals)), inplace=True)

        if len(self.signals) > 1:
            self.df_sigs = self.__rival_sigs__()

        self.df_cs = self.__output_table__(cs_type="cids")
        self.df_ys = self.__output_table__(cs_type="years")
>>>>>>> 34baed51

    @staticmethod
    def __slice_df__(df: pd.DataFrame, cs: str, cs_type: str):
        """
        Slice DataFrame by year, cross-section, or use full panel.

        :param <pd.DataFrame> df: standardised DataFrame.
        :param <str> cs: individual segment, cross-section or year.
        :param <str> cs_type: segmentation type.
        """

        # Row names of cross-sections or years.
        if cs != "Panel" and cs_type == "cids":
            df_cs = df.loc[cs]
        elif cs != "Panel":
            df_cs = df[df["year"] == float(cs)]
        else:
            df_cs = df

        return df_cs
<<<<<<< HEAD
    
    @staticmethod
    def is_list_of_strings(variable):
            return isinstance(variable, list) and all(
                isinstance(item, str) for item in variable
            )

    @classmethod
    def apply_slip(
        self,
        target_df: pd.DataFrame,
        slip: int,
        cids: List[str],
        xcats: List[str],
        metrics: List[str],
    ) -> pd.DataFrame:
        """
        Applied a slip, i.e. a negative lag, to the target DataFrame
        for the given cross-sections and categories, on the given metrics.

        :param <pd.DataFrame> target_df: DataFrame to which the slip is applied.
        :param <int> slip: Slip to be applied.
        :param <List[str]> cids: List of cross-sections.
        :param <List[str]> xcats: List of categories.
        :param <List[str]> metrics: List of metrics to which the slip is applied.
        :return <pd.DataFrame> target_df: DataFrame with the slip applied.
        :raises <TypeError>: If the provided parameters are not of the expected type.
        :raises <ValueError>: If the provided parameters are semantically incorrect.
        """

        target_df = target_df.copy(deep=True)
        if not (isinstance(slip, int) and slip >= 0):
            raise ValueError("Slip must be a non-negative integer.")

        if cids is None:
            cids = target_df["cid"].unique().tolist()
        if xcats is None:
            xcats = target_df["xcat"].unique().tolist()

        sel_tickers: List[str] = [f"{cid}_{xcat}" for cid in cids for xcat in xcats]
        target_df["tickers"] = target_df["cid"] + "_" + target_df["xcat"]

        if not set(sel_tickers).issubset(set(target_df["tickers"].unique())):
            warnings.warn(
                "Tickers targetted for applying slip are not present in the DataFrame.\n"
                f"Missing tickers: {sorted(list(set(sel_tickers) - set(target_df['tickers'].unique())))}"
            )

        slip: int = slip.__neg__()

        target_df[metrics] = target_df.groupby("tickers")[metrics].shift(slip)
        target_df = target_df.drop(columns=["tickers"])

        return target_df

    # NOTE THAT THE ORIGINAL __table__stats does not have a ret argument, so this needs to be rectified during inheritance

    def __table_stats__(
        self,
        df_segment: pd.DataFrame,
        df_out: pd.DataFrame,
        segment: str,
        signal: str,
        ret: str,
=======

    def __table_stats__(
        self, df_segment: pd.DataFrame, df_out: pd.DataFrame, segment: str, signal: str
>>>>>>> 34baed51
    ):
        """
        Method used to compute the evaluation metrics across segments: cross-section,
        yearly or category level.

        :param <pd.DataFrame> df_segment: segmented DataFrame.
        :param <pd.DataFrame> df_out: metric DataFrame where the index will be all
            segments for the respective segmentation type.
        :param <str> segment: segment which could either be an individual cross-section,
            year or category. Will form the index of the returned DataFrame.
        :param <str> signal: signal category.
        """

        # Account for NaN values between the single respective signal and return. Only
        # applicable for rival signals panel level calculations.

        df_segment = df_segment.loc[:, [ret, signal]].dropna(axis=0, how="any")

        df_sgs = np.sign(df_segment.loc[:, [ret, signal]])
        # Exact zeroes are disqualified for sign analysis only.
        df_sgs = df_sgs[~((df_sgs.iloc[:, 0] == 0) | (df_sgs.iloc[:, 1] == 0))]

        sig_sign = df_sgs[signal]
        ret_sign = df_sgs[ret]

        df_out.loc[segment, "accuracy"] = skm.accuracy_score(sig_sign, ret_sign)
        df_out.loc[segment, "bal_accuracy"] = skm.balanced_accuracy_score(
            sig_sign, ret_sign
        )

        df_out.loc[segment, "pos_sigr"] = np.mean(sig_sign == 1)
        df_out.loc[segment, "pos_retr"] = np.mean(ret_sign == 1)
        df_out.loc[segment, "pos_prec"] = skm.precision_score(
            ret_sign, sig_sign, pos_label=1
        )
        df_out.loc[segment, "neg_prec"] = skm.precision_score(
            ret_sign, sig_sign, pos_label=-1
        )

<<<<<<< HEAD
        ret_vals, sig_vals = df_segment[ret], df_segment[signal]
=======
        ret_vals, sig_vals = df_segment[self.ret], df_segment[signal]
>>>>>>> 34baed51
        df_out.loc[segment, ["kendall", "kendall_pval"]] = stats.kendalltau(
            ret_vals, sig_vals
        )
        corr, corr_pval = stats.pearsonr(ret_vals, sig_vals)
        df_out.loc[segment, ["pearson", "pearson_pval"]] = np.array([corr, corr_pval])

        return df_out

    # NOTE THAT THE ORIGINAL __output__table__ does not have a ret or sig argument, so this needs to be rectified during inheritance

    def __output_table__(self, cs_type: str = "cids", ret=None, sig=None, srt=False):
        """
        Creates a DataFrame with information on the signal-return relation across
        cross-sections or years and, additionally, the panel.

        :param <str> cs_type: the segmentation type.

        """

        if ret is None:
            ret = self.ret if not isinstance(self.ret, list) else self.ret[0]
        if sig is None:
            sig = self.sig

        # Analysis completed exclusively on the primary signal.
        r = [ret]
        if isinstance(sig, list):
            r += sig
        else:
            r.append(sig)
        df = self.df[r]

        # Will remove any timestamps where both the signal & return are not realised.
        # Applicable even if communal sampling has been applied given the alignment
        # excludes the return category.
        df = df.dropna(how="any")

        if cs_type == "cids":
            css = self.cids
        else:
            df["year"] = np.array(df.reset_index(level=1)["real_date"].dt.year)
            css = [str(y) for y in list(set(df["year"]))]
            css = sorted(css)

        statms = self.metrics
        if srt:
            css = []
            index = ["Panel"]
        else:
            index = ["Panel", "Mean", "PosRatio"] + css

        df_out = pd.DataFrame(index=index, columns=statms)

        for cs in css + ["Panel"]:
            df_cs = self.__slice_df__(df=df, cs=cs, cs_type=cs_type)
            df_out = self.__table_stats__(
                df_segment=df_cs, df_out=df_out, segment=cs, signal=sig, ret=ret
            )
        if not srt:
            df_out.loc["Mean", :] = df_out.loc[css, :].mean()

            above50s = statms[0:6]
            # Overview of the cross-sectional performance.
            df_out.loc["PosRatio", above50s] = (df_out.loc[css, above50s] > 0.5).mean()

            above0s = statms[6::2]
            pos_corr_coefs = df_out.loc[css, above0s] > 0
            df_out.loc["PosRatio", above0s] = pos_corr_coefs.mean()

            below50s = statms[7::2]
            pvals_bool = df_out.loc[css, below50s] < 0.5
            pos_pvals = np.mean(np.array(pvals_bool) * np.array(pos_corr_coefs), axis=0)
            # Positive correlation with error prob < 50%.
            df_out.loc["PosRatio", below50s] = pos_pvals

        return df_out.astype("float")


class SignalsReturns(SignalBase):
    """
    Class for analysing and visualizing signal and a return series.
    :param <pd.Dataframe> df: standardized DataFrame with the following necessary
        columns: 'cid', 'xcat', 'real_date' and 'value.
    :param <str, List[str]> rets: one or several target return categories.
    :param <str, List[str]> sigs: list of signal categories to be considered
    :param <int, List[int[> signs: list of signs (direction of impact) to be applied,
        corresponding to signs.
        Default is 1. i.e. impact is supposed to be positive.
        When -1 is chosen for one or all list elements the signal category
        hat category is taken in negative terms.
    :param <int> slip: slippage of signal application in days. This effectively lags
    the signal series, i.e. values are recorded on a future date, simulating
    time it takes to trade on the signal
    :param <bool> cosp: If True the comparative statistics are calculated only for the
        "communal sample periods", i.e. periods and cross-sections that have values
        for all compared signals. Default is False.
    :param <str> start: earliest date in ISO format. Default is None in which case the
        earliest date available will be used.
    :param <str> end: latest date in ISO format. Default is None in which case the
        latest date in the df will be used.
    :param <dict> blacklist: cross-sections with date ranges that should be excluded from
        the data frame. If one cross-section has several blacklist periods append numbers
        to the cross-section code.
    :param <str, List[str]> freqs: letters denoting frequency at which the series are to
        be sampled.
        This must be one of 'D', 'W', 'M', 'Q', 'A'. Default is 'M'.
        The return series will always be summed over the sample period.
        The signal series will be aggregated according to the values of `agg_sigs`.
    :param <str, List[str]> agg_sigs: aggregation method applied to the signal values in
        down-sampling. The default is "last". Alternatives are "mean", "median" and "sum".
        If a single aggregation type is chosen for multiple signal categories it is
        applied to all of them.
    """

    def __init__(
        self,
        df: pd.DataFrame,
        rets: Union[str, List[str]],
        sigs: Union[str, List[str]],
        signs: Union[int, List[int]] = 1,
        slip: int = 0,
        cosp: bool = False,
        start: str = None,
        end: str = None,
        blacklist: dict = None,
        freqs: Union[str, List[str]] = "M",
        agg_sigs: Union[int, List[int]] = "last",
    ):
        super().__init__(
            df=df,
            ret=rets,
            sig=sigs,
            slip=slip,
            cosp=cosp,
            start=start,
            end=end,
            blacklist=blacklist,
            freq=freqs,
            agg_sig=agg_sigs,
        )
        self.df = df

        if not self.is_list_of_strings(rets):
            self.ret = [rets]

        if not self.is_list_of_strings(sigs):
            self.sig = [sigs]

        if isinstance(self.sig, list):
            for sig in self.sig:
                assert (
                    sig in self.xcats
                ), "Primary signal must be available in the DataFrame."
                self.signals = sig

        self.xcats = self.sig + self.ret

        self.signs = signs

    def single_relation_table(self, ret=None, xcat=None, freq=None, agg_sigs=None):
        """
        Computes the statistics for a specific panel specified by the arguments

        :param <str> ret: target return category
        :param <str> xcat: signal category to be considered
        :param <str> freq: letter denoting frequency at which the series are to be sampled.
        This must be one of 'D', 'W', 'M', 'Q', 'A'. If not specified uses the freq stored in the class.
        :param <str> agg_sigs: aggregation method applied to the signal values in down-sampling.
        """
        if ret is None:
            ret = self.ret if not isinstance(self.ret, list) else self.ret[0]
        if freq is None:
            freq = self.freq if not isinstance(self.freq, list) else self.freq[0]
        if agg_sigs is None:
            agg_sigs = (
                self.agg_sig if not isinstance(self.agg_sig, list) else self.agg_sig[0]
            )
        if xcat is None:
            sig = self.sig if not isinstance(self.sig, list) else self.sig[0]
            xcat = [sig, ret]
        else:
            sig = xcat[0]

        cids: List[str] = None
        dfd = reduce_df(
            self.original_df,
            xcats=xcat,
            cids=cids,
            start=self.start,
            end=self.end,
            blacklist=self.blacklist,
        )
        metric_cols: List[str] = list(
            set(dfd.columns.tolist()) - set(["real_date", "xcat", "cid"])
        )
        dfd: pd.DataFrame = self.apply_slip(
            target_df=dfd, slip=self.slip, cids=cids, xcats=xcat, metrics=metric_cols
        )

        self.dfd = dfd

        df = categories_df(
            dfd,
            xcats=xcat,
            cids=cids,
            val="value",
            start=None,
            end=None,
            freq=freq,
            blacklist=None,
            lag=1,
            xcat_aggs=[agg_sigs, "sum"],
        )
        self.df = df
        self.cids = list(np.sort(self.df.index.get_level_values(0).unique()))

        if not isinstance(self.signs, list):
            self.signs = [self.signs]

        if -1 in self.signs:
            self.df.loc[:, self.signals] *= -1
            s_copy = self.signals.copy()

            self.signals = [s + "_NEG" for s in self.signals]
            self.sig += "_NEG"
            self.df.rename(columns=dict(zip(s_copy, self.signals)), inplace=True)

        df_result = self.__output_table__(
            cs_type="cids", ret=ret, sig=sig, srt=True
        ).round(decimals=5)

        self.df = self.original_df

        return df_result

    def multiple_relations_table(
        self, rets=None, xcats=None, freqs=None, agg_sigs=None
    ):
        """
        Calculates statistics for each return and signal category specified with each frequency and aggregation method

        :param <str, List[str]> rets: target return category
        :param <str, List[str]> xcats: signal categories to be considered
        :param <str, List[str]> freqs: letters denoting frequency at which the series are to be sampled
        This must be one of 'D', 'W', 'M', 'Q', 'A'. If not specified uses the freq stored in the class
        :param <str, List[str]> agg_sigs: aggregation methods applied to the signal values in down-sampling
        """
        if rets is None:
            rets = self.ret
        if freqs is None:
            freqs = self.freq
        if agg_sigs is None:
            agg_sigs = self.agg_sig
        if xcats is None:
            xcats = self.xcats

        if not isinstance(rets, list):
            rets = [rets]

        df_out = pd.DataFrame()

        xcats = [x for x in xcats if x in self.sig]

        index = []
        for freq in freqs:
            for agg_sig in agg_sigs:
                for ret in rets:
                    for xcat in xcats:
                        index.append(f"{ret}/{xcat}/{agg_sig}/{freq}")
                        df_out = pd.concat(
                            [
                                df_out,
                                self.single_relation_table(
                                    ret=ret,
                                    xcat=[xcat, ret],
                                    freq=freq,
                                    agg_sigs=agg_sig,
                                ),
                            ]
                        )

        df_out.index = index
        return df_out

    def single_statistic_table(
        self,
        stat: str,
        type: str = "panel",
        rows: List[str] = ["xcat", "agg_sigs"],
        columns: List[str] = ["ret", "freq"],
    ):
        """
        
        """
        self.df = self.original_df

        type_values = ["panel", "mean_years", "mean_cids", "pr_years", "pr_cids"]
        rows_values = ["xcat", "ret", "freq", "agg_sigs"]
        if not type in type_values:
            raise ValueError(f"Type must be one of {type_values}")
        for row in rows:
            if not row in rows_values:
                raise ValueError(f"Rows must only contain {rows_values}")
        for column in columns:
            if not column in rows_values:
                raise ValueError(f"Columns must only contain {rows_values}")

        if isinstance(self.freq, list):
            freqs = self.freq
        else:
            freqs = [self.freq]
        if self.is_list_of_strings(self.agg_sig):
            agg_sigs = self.agg_sig
        else:
            agg_sigs = [self.agg_sig]

        column_names = [self.ret[0] + "/" + freq for freq in freqs]
        row_names = [self.sig[0] + "/" + agg_sig for agg_sig in agg_sigs]

        df_result = pd.DataFrame(columns=column_names, index=row_names)

        i = 0
        for freq in freqs:
            j = 0
            for agg_sig in agg_sigs:
                ret = self.ret if not isinstance(self.ret, list) else self.ret[0]
                sig = self.sig if not isinstance(self.sig, list) else self.sig[0]
                xcat = [sig, ret]

                cids = None
                dfd = reduce_df(
                    self.df,
                    xcats=xcat,
                    cids=cids,
                    start=self.start,
                    end=self.end,
                    blacklist=self.blacklist,
                )
                metric_cols: List[str] = list(
                    set(dfd.columns.tolist()) - set(["real_date", "xcat", "cid"])
                )
                dfd: pd.DataFrame = self.apply_slip(
                    target_df=dfd,
                    slip=self.slip,
                    cids=cids,
                    xcats=xcat,
                    metrics=metric_cols,
                )

                df = categories_df(
                    dfd,
                    xcats=xcat,
                    cids=cids,
                    val="value",
                    start=None,
                    end=None,
                    freq=freq,
                    blacklist=None,
                    lag=1,
                    xcat_aggs=[agg_sig, "sum"],
                )
                self.df = df
                self.cids = list(np.sort(self.df.index.get_level_values(0).unique()))

                if not isinstance(self.signs, list):
                    self.signs = [self.signs]

                if -1 in self.signs:
                    self.df.loc[:, self.signals] *= -1
                    s_copy = self.signals.copy()

                    self.signals = [s + "_NEG" for s in self.signals]
                    self.sig += "_NEG"
                    self.df.rename(
                        columns=dict(zip(s_copy, self.signals)), inplace=True
                    )

                #################################################################################################
                #################################################################################################
                #################################################################################################
                if type == "mean_years" or type == "pr_years":
                    cs_type = "years"
                else:
                    cs_type = "cids"
                if type == "panel":
                    type_index = 0
                elif type == "mean_years" or type == "mean_cids":
                    type_index = 1
                elif type == "pr_years" or "pr_cids":
                    type_index = 2

                df_out = self.__output_table__(cs_type=cs_type, ret=ret, sig=sig)

                df_result.iloc[j, i] = df_out.iloc[type_index][stat]
                self.df = self.original_df
                j += 1
            i += 1

        return df_result


class SignalReturnRelations(SignalBase):

    """
    Class for analysing and visualizing signal and a return series.

    :param <pd.Dataframe> df: standardized DataFrame with the following necessary
        columns: 'cid', 'xcat', 'real_date' and 'value.
    :param <str> ret: return category.
    :param <str> sig: primary signal category for which detailed relational statistics
        can be calculated.
    :param <str, List[str]> rival_sigs: "rival signals" for which basic relational
        statistics can be calculated for comparison with the primary signal category. The
        table, if rival signals are defined, will be generated upon instantiation of the
        object.
        N.B.: parameters set for sig, such as sig_neg, freq, and agg_sig are equally
        applied to all rival signals.
    :param <bool> sig_neg: if set to True puts the signal in negative terms for all
        analysis. Default is False.
    :param <bool> cosp: If True the comparative statistics are calculated only for the
        "communal sample periods", i.e. periods and cross-sections that have values
        for all compared signals. Default is False.
    :param <str> start: earliest date in ISO format. Default is None in which case the
        earliest date available will be used.
    :param <str> end: latest date in ISO format. Default is None in which case the
        latest date in the df will be used.
    :param <dict> blacklist: cross-sections with date ranges that should be excluded from
        the data frame. If one cross-section has several blacklist periods append numbers
        to the cross-section code.
    :param <str> freq: letter denoting frequency at which the series are to be sampled.
        This must be one of 'D', 'W', 'M', 'Q', 'A'. Default is 'M'.
        The return series will always be summed over the sample period.
        The signal series will be aggregated according to the value of agg_sig.
    :param <str> agg_sig: aggregation method applied to the signal values in down-
        sampling. The default is "last".
        If defined, the additional signals will also use the same aggregation method for
        any down-sampling.
    :param <int> fwin: forward window of return category in base periods. Default is 1.
        This conceptually corresponds to the holding period of a position in
        accordance with the signal.
    :param <int> slip: implied slippage of feature availability for relationship with
        the target category. This mimics the relationship between trading signals and
        returns, which is often characterized by a delay due to the setup of of positions.
        Technically, this is a negative lag (early arrival) of the target category
        in working days prior to any frequency conversion. Default is 0.

    """

    def __init__(
        self,
        df: pd.DataFrame,
        ret: str,
        sig: str,
        rival_sigs: Union[str, List[str]] = None,
        cids: List[str] = None,
        sig_neg: bool = False,
        cosp: bool = False,
        start: str = None,
        end: str = None,
        blacklist: dict = None,
        freq: str = "M",
        agg_sig: str = "last",
        fwin: int = 1,
        slip: int = 0,
    ):
        super().__init__(
            df=df,
            ret=ret,
            sig=sig,
            slip=slip,
            cosp=cosp,
            start=start,
            end=end,
            blacklist=blacklist,
            freq=freq,
            agg_sig=agg_sig,
            fwin=fwin,
        )
        assert (
            self.sig in self.xcats
        ), "Primary signal must be available in the DataFrame."

        signals = [self.sig]
        if rival_sigs is not None:
            r_sigs_error = "Signal or list of signals expected."
            assert isinstance(rival_sigs, (str, list)), r_sigs_error

            r_sigs = [rival_sigs] if isinstance(rival_sigs, str) else rival_sigs

            intersection = set(self.xcats).intersection(r_sigs)
            missing = set(r_sigs).difference(intersection)

            rival_error = (
                f"The additional signals must be present in the defined "
                f"DataFrame. It is currently missing, {missing}."
            )
            assert set(r_sigs).issubset(set(self.xcats)), rival_error
            signals += r_sigs

        self.signals = signals

        self.xcats = self.signals + [self.ret]

        dfd = reduce_df(
            df=df,
            xcats=self.xcats,
            cids=cids,
            start=self.start,
            end=self.end,
            blacklist=self.blacklist,
        )

        # Since there may be any metrics in the DF at this point, simply apply slip to all.
        metric_cols: List[str] = list(
            set(dfd.columns.tolist()) - set(["real_date", "xcat", "cid"])
        )
        dfd: pd.DataFrame = self.apply_slip(
            target_df=dfd,
            slip=self.slip,
            cids=cids,
            xcats=self.xcats,
            metrics=metric_cols,
        )

        # Naturally, only applicable if rival signals have been passed.
        if self.cosp and len(signals) > 1:
            dfd = self.__communal_sample__(df=dfd)

        self.dfd = dfd

        df = categories_df(
            dfd,
            xcats=self.xcats,
            cids=cids,
            val="value",
            start=None,
            end=None,
            freq=self.freq,
            blacklist=None,
            lag=1,
            fwin=self.fwin,
            xcat_aggs=[self.agg_sig, "sum"],
        )
        self.df = df
        self.cids = list(np.sort(self.df.index.get_level_values(0).unique()))

        if sig_neg:
            self.df.loc[:, self.signals] *= -1
            s_copy = self.signals.copy()

            self.signals = [s + "_NEG" for s in self.signals]
            self.sig += "_NEG"
            self.df.rename(columns=dict(zip(s_copy, self.signals)), inplace=True)

        if len(self.signals) > 1:
            self.df_sigs = self.__rival_sigs__()

        self.df_cs = self.__output_table__(cs_type="cids", ret=ret, sig=self.sig)
        self.df_ys = self.__output_table__(cs_type="years", ret=ret, sig=self.sig)

    def __communal_sample__(self, df: pd.DataFrame):
        """
        On a multi-index DataFrame, where the outer index are the cross-sections and the
        inner index are the timestamps, exclude any row where all signals do not have
        a realised value.

        :param <pd.Dataframe> df: standardized DataFrame with the following necessary
            columns: 'cid', 'xcat', 'real_date' and 'value'.

        NB.:
        Remove the return category from establishing the intersection to preserve the
        maximum amount of signal data available (required because of the applied lag).
        """

        df_w = df.pivot(index=("cid", "real_date"), columns="xcat", values="value")

        storage = []
        for c, cid_df in df_w.groupby(level=0):
            cid_df = cid_df[self.signals + [self.ret]]

            final_df = pd.DataFrame(
                data=np.empty(shape=cid_df.shape),
                columns=cid_df.columns,
                index=cid_df.index,
            )
            final_df.loc[:, :] = np.NaN

            # Return category is preserved.
            final_df.loc[:, self.ret] = cid_df[self.ret]

            intersection_df = cid_df.loc[:, self.signals].droplevel(level=0)
            # Intersection exclusively across the signals.
            intersection_df = intersection_df.dropna(how="any")
            s_date = intersection_df.index[0]
            e_date = intersection_df.index[-1]

            final_df.loc[
                (c, s_date):(c, e_date), self.signals
            ] = intersection_df.to_numpy()
            storage.append(final_df)

        df = pd.concat(storage)
        df = df.stack().reset_index().sort_values(["cid", "xcat", "real_date"])
        df.columns = ["cid", "real_date", "xcat", "value"]

        return df[["cid", "xcat", "real_date", "value"]]

<<<<<<< HEAD
=======
    def __output_table__(self, cs_type: str = "cids"):
        """
        Creates a DataFrame with information on the signal-return relation across
        cross-sections or years and, additionally, the panel.

        :param <str> cs_type: the segmentation type.

        """

        # Analysis completed exclusively on the primary signal.
        df = self.df[[self.ret, self.sig]]

        # Will remove any timestamps where both the signal & return are not realised.
        # Applicable even if communal sampling has been applied given the alignment
        # excludes the return category.
        df = df.dropna(how="any")

        if cs_type == "cids":
            css = self.cids
        else:
            df["year"] = np.array(df.reset_index(level=1)["real_date"].dt.year)
            css = [str(y) for y in list(set(df["year"]))]
            css = sorted(css)

        statms = self.metrics
        df_out = pd.DataFrame(index=["Panel", "Mean", "PosRatio"] + css, columns=statms)

        for cs in css + ["Panel"]:
            df_cs = self.__slice_df__(df=df, cs=cs, cs_type=cs_type)
            df_out = self.__table_stats__(
                df_segment=df_cs, df_out=df_out, segment=cs, signal=self.sig
            )

        df_out.loc["Mean", :] = df_out.loc[css, :].mean()

        above50s = statms[0:6]
        # Overview of the cross-sectional performance.
        df_out.loc["PosRatio", above50s] = (df_out.loc[css, above50s] > 0.5).mean()

        above0s = statms[6::2]
        pos_corr_coefs = df_out.loc[css, above0s] > 0
        df_out.loc["PosRatio", above0s] = pos_corr_coefs.mean()

        below50s = statms[7::2]
        pvals_bool = df_out.loc[css, below50s] < 0.5
        pos_pvals = np.mean(np.array(pvals_bool) * np.array(pos_corr_coefs), axis=0)
        # Positive correlation with error prob < 50%.
        df_out.loc["PosRatio", below50s] = pos_pvals

        return df_out.astype("float")

>>>>>>> 34baed51
    def __rival_sigs__(self):
        """
        Produces the panel-level table for the additional signals.
        """

        df_out = pd.DataFrame(index=self.signals, columns=self.metrics)
        df = self.df

        if isinstance(self.ret, list):
            ret = self.ret[0]
        else:
            ret = self.ret

        for s in self.signals:
            # Entire panel will be passed in.
            df_out = self.__table_stats__(
                df_segment=df, df_out=df_out, segment=s, signal=s, ret=ret
            )

        return df_out

    def signals_table(self, sigs: List[str] = None):
        """
        Output table on relations of various signals with the target return.

        :param <List[str]> sigs: signal categories to be included in the panel-level
            table. Default is None and all present signals will be displayed. Alternative
            is a valid subset of the possible categories. Primary signal must be passed
            if to be included.

        NB.:
        Analysis will be based exclusively on the panel level. Will only return a table
        if rival signals have been defined upon instantiation. If the communal sample
        parameter has been set to True, all signals will be aligned on the individual
        cross-sectional level.
        """

        try:
            df_sigs = self.df_sigs.round(decimals=3)
        except Exception:
            error_msg = "Additional signals have not been defined on the instance."
            raise AttributeError(error_msg)
        else:
            # Set to all available signals.
            sigs = self.signals if sigs is None else sigs

            assert isinstance(sigs, list), "List of signals expected."

            sigs_error = (
                f"The requested signals must be a subset of the primary plus "
                f"additional signals received, {self.signals}."
            )
            assert set(sigs).issubset(set(self.signals)), sigs_error

            return df_sigs.loc[sigs, :]

    def cross_section_table(self):
        """Output table on relations across sections and the panel."""

        return self.df_cs.round(decimals=3)

    def yearly_table(self):
        """Output table on relations across sections and the panel."""
        return self.df_ys.round(decimals=3)

    @staticmethod
    def __yaxis_lim__(accuracy_df: pd.DataFrame):
        """Determines the range the y-axis is defined over.

        :param <pd.DataFrame> accuracy_df: two dimensional DataFrame with accuracy &
            balanced accuracy columns.

        N.B.: The returned range will always be below 0.5.
        """
        y_axis = lambda min_correl: min_correl > 0.45
        min_value = accuracy_df.min().min()
        # Ensures any accuracy statistics greater than 0.5 are more pronounced given the
        # adjusted scale.
        y_input = 0.45 if y_axis(min_value) else min_value

        return y_input
    
    @staticmethod
    def apply_slip(
        df: pd.DataFrame,
        slip: int,
        cids: List[str],
        xcats: List[str],
        metrics: List[str],
    ) -> pd.DataFrame:
        return apply_slip_util(
            df=df, slip=slip, cids=cids, xcats=xcats, metrics=metrics, raise_error=False
        )

    def accuracy_bars(
        self,
        type: str = "cross_section",
        title: str = None,
        size: Tuple[float] = None,
        legend_pos: str = "best",
    ):
        """
        Plot bar chart for the overall and balanced accuracy metrics.

        :param <str> type: type of segment over which bars are drawn. Either
            "cross_section" (default), "years" or "signals".
        :param <str> title: chart header - default will be applied if none is chosen.
        :param <Tuple[float]> size: 2-tuple of width and height of plot - default will be
            applied if none is chosen.
        :param <str> legend_pos: position of legend box. Default is 'best'.
            See the documentation of matplotlib.pyplot.legend.

        """

        assert type in ["cross_section", "years", "signals"]

        if type == "cross_section":
            df_xs = self.df_cs
        elif type == "years":
            df_xs = self.df_ys
        else:
            df_xs = self.df_sigs

        dfx = df_xs[~df_xs.index.isin(["PosRatio"])]

        if title is None:
            refsig = "various signals" if type == "signals" else self.sig
            title = (
                f"Accuracy for sign prediction of {self.ret} based on {refsig} "
                f"at {self.dic_freq[self.freq]} frequency."
            )
        if size is None:
            size = (np.max([dfx.shape[0] / 2, 8]), 6)

        plt.style.use("seaborn")
        plt.figure(figsize=size)
        x_indexes = np.arange(dfx.shape[0])

        w = 0.4
        plt.bar(
            x_indexes - w / 2,
            dfx["accuracy"],
            label="Accuracy",
            width=w,
            color="lightblue",
        )
        plt.bar(
            x_indexes + w / 2,
            dfx["bal_accuracy"],
            label="Balanced Accuracy",
            width=w,
            color="steelblue",
        )

        plt.xticks(ticks=x_indexes, labels=dfx.index, rotation=0)
        plt.axhline(y=0.5, color="black", linestyle="-", linewidth=0.5)

        y_input = self.__yaxis_lim__(
            accuracy_df=dfx.loc[:, ["accuracy", "bal_accuracy"]]
        )

        plt.ylim(round(y_input, 2))

        plt.title(title)
        plt.legend(loc=legend_pos)
        plt.show()

    def correlation_bars(
        self,
        type: str = "cross_section",
        title: str = None,
        size: Tuple[float] = None,
        legend_pos: str = "best",
    ):
        """
        Plot correlation coefficients and significance.

        :param <str> type: type of segment over which bars are drawn. Either
            "cross_section" (default), "years" or "signals".
        :param <str> title: chart header. Default will be applied if none is chosen.
        :param <Tuple[float]> size: 2-tuple of width and height of plot.
            Default will be applied if none is chosen.
        :param <str> legend_pos: position of legend box. Default is 'best'.
            See matplotlib.pyplot.legend.

        """
        assert type in ["cross_section", "years", "signals"]

        if type == "cross_section":
            df_xs = self.df_cs
        elif type == "years":
            df_xs = self.df_ys
        else:
            df_xs = self.df_sigs

        # Panel plus the cs_types.
        dfx = df_xs[~df_xs.index.isin(["PosRatio", "Mean"])]

        pprobs = np.array(
            [
                (1 - pv) * (np.sign(cc) + 1) / 2
                for pv, cc in zip(dfx["pearson_pval"], dfx["pearson"])
            ]
        )
        pprobs[pprobs == 0] = 0.01
        kprobs = np.array(
            [
                (1 - pv) * (np.sign(cc) + 1) / 2
                for pv, cc in zip(dfx["kendall_pval"], dfx["kendall"])
            ]
        )

        kprobs[kprobs == 0] = 0.01

        if title is None:
            refsig = "various signals" if type == "signals" else self.sig
            title = (
                f"Positive correlation probability of {self.ret} "
                f"and lagged {refsig} at {self.dic_freq[self.freq]} frequency."
            )
        if size is None:
            size = (np.max([dfx.shape[0] / 2, 8]), 6)

        plt.style.use("seaborn")
        plt.figure(figsize=size)
        x_indexes = np.arange(len(dfx.index))
        w = 0.4
        plt.bar(x_indexes - w / 2, pprobs, label="Pearson", width=w, color="lightblue")
        plt.bar(x_indexes + w / 2, kprobs, label="Kendall", width=w, color="steelblue")
        plt.xticks(ticks=x_indexes, labels=dfx.index, rotation=0)

        plt.axhline(
            y=0.95,
            color="orange",
            linestyle="--",
            linewidth=0.5,
            label="95% probability",
        )
        plt.axhline(
            y=0.99, color="red", linestyle="--", linewidth=0.5, label="99% probability"
        )

        plt.title(title)
        plt.legend(loc=legend_pos)
        plt.show()

    def summary_table(self):
        """
        Return summary output table of signal-return relations.

        N.B.: The interpretation of the columns is generally as follows:

        accuracy refers to accuracy for binary classification, i.e. positive or negative
            return, and gives the ratio of correct prediction of the sign of returns
            against all predictions. Note that exact zero values for either signal or
            return series will not be considered for accuracy analysis.
        bal_accuracy refers to balanced accuracy. This is the average of the ratios of
            correctly detected positive returns and correctly detected negative returns.
            The denominators here are the total of actual positive and negative returns
            cases. Technically, this is the average of sensitivity and specificity.
        pos_sigr is the ratio of positive signals to all predictions. It indicates the
            long bias of the signal.
        pos_retr is the ratio of positive returns to all observed returns. It indicates
            the positive bias of the returns.
        pos_prec means positive precision, i.e. the ratio of correct positive return
            predictions to all positive predictions. It indicates how well the positive
            predictions of the signal have fared. Generally, good positive precision is
            easy to accomplish if the ratio of positive returns has been high (the signal
            can simply propose a long position for the full duration).
        neg_prec means negative precision, i.e. the ratio of correct negative return
            predictions to all negative predictions. It indicates how well the negative
            predictions of the signal have fared. Generally, good negative precision is
            hard to accomplish if the ratio of positive returns has been high.
        pearson is the Pearson correlation coefficient between signal and subsequent
            return.
        pearson_pval is the probability that the (positive) correlation has been
            accidental, assuming that returns are independently distributed. This
            statistic would be invalid for forward moving averages.
        kendall is the Kendall correlation coefficient between signal and subsequent
            return.
        kendall_pval is the probability that the (positive) correlation has been
            accidental, assuming that returns are independently distributed. This
            statistic would be invalid for forward moving averages.

        The rows have the following meaning:

        Panel refers to the the whole panel of cross-sections and sample period,
            excluding unavailable and blacklisted periods.
        Mean years is the mean of the statistic across all years.
        Mean cids is the mean of the statistic across all cross-sections.
        Positive ratio is the ratio of positive years or cross-sections for which the
            statistic was above its "neutral" level, i.e. above 0.5 for classification
            ratios and positive correlation probabilities, and above 0 for the
            correlation coefficients.
        """

        dfys = self.df_ys.round(decimals=5)
        dfcs = self.df_cs.round(decimals=5)
        dfsum = pd.concat([dfys.iloc[:3,], dfcs.iloc[1:3,]], axis=0)

        dfsum.index = [
            "Panel",
            "Mean years",
            "Positive ratio",
            "Mean cids",
            "Positive ratio",
        ]

        return dfsum


if __name__ == "__main__":
    cids = ["AUD", "CAD", "GBP", "NZD"]
    xcats = ["XR", "CRY", "GROWTH", "INFL"]
    df_cids = pd.DataFrame(
        index=cids, columns=["earliest", "latest", "mean_add", "sd_mult"]
    )
    df_cids.loc["AUD"] = ["2000-01-01", "2020-12-31", 0, 1]
    df_cids.loc["CAD"] = ["2001-01-01", "2020-11-30", 0, 1]
    df_cids.loc["GBP"] = ["2002-01-01", "2020-11-30", 0, 2]
    df_cids.loc["NZD"] = ["2007-01-01", "2020-09-30", 0.0, 2]

    df_xcats = pd.DataFrame(
        index=xcats,
        columns=["earliest", "latest", "mean_add", "sd_mult", "ar_coef", "back_coef"],
    )
    df_xcats.loc["XR"] = ["2000-01-01", "2020-12-31", 0.1, 1, 0, 0.3]
    df_xcats.loc["CRY"] = ["2000-01-01", "2020-10-30", 0, 2, 0.95, 1]
    df_xcats.loc["GROWTH"] = ["2001-01-01", "2020-10-30", 0, 2, 0.9, 1]
    df_xcats.loc["INFL"] = ["2001-01-01", "2020-10-30", 0, 2, 0.8, 0.5]

    black = {"AUD": ["2006-01-01", "2015-12-31"], "GBP": ["2012-01-01", "2100-01-01"]}

    dfd = make_qdf(df_cids, df_xcats, back_ar=0.75)

    # Additional signals.
    srn = SignalReturnRelations(
        dfd,
        ret="XR",
        sig="CRY",
        rival_sigs=None,
        sig_neg=True,
        cosp=True,
        freq="M",
        start="2002-01-01",
    )

    dfsum = srn.summary_table()

    r_sigs = ["INFL", "GROWTH"]
    srn = SignalReturnRelations(
        dfd,
        ret="XR",
        sig="CRY",
        rival_sigs=r_sigs,
        sig_neg=True,
        cosp=True,
        freq="M",
        start="2002-01-01",
    )
    dfsum = srn.summary_table()

    df_sigs = srn.signals_table(sigs=["CRY_NEG", "INFL_NEG"])
    df_sigs_all = srn.signals_table()

    srn.accuracy_bars(
        type="signals",
        title="Accuracy measure between target return, XR,"
        " and the respective signals, ['CRY', 'INFL'"
        ", 'GROWTH'].",
    )<|MERGE_RESOLUTION|>--- conflicted
+++ resolved
@@ -15,16 +15,606 @@
 from macrosynergy.management.shape_dfs import reduce_df, categories_df
 from macrosynergy.management.utils import apply_slip as apply_slip_util
 
-
-<<<<<<< HEAD
 class SignalBase:
     def __init__(
         self,
         df: pd.DataFrame,
         ret: Union[str, List[str]],
         sig: Union[str, List[str]],
-=======
-class SignalReturnRelations:
+        cosp: bool = False,
+        start: str = None,
+        end: str = None,
+        blacklist: dict = None,
+        freq: Union[str, List[str]] = "M",
+        agg_sig: Union[str, List[str]] = "last",
+        fwin: int = 1,
+        slip: int = 0,
+    ):
+        if not isinstance(df, pd.DataFrame):
+            raise TypeError(f"DataFrame expected and not {type(df)}.")
+
+        df["real_date"] = pd.to_datetime(df["real_date"], format="%Y-%m-%d")
+
+        self.dic_freq = {
+            "D": "daily",
+            "W": "weekly",
+            "M": "monthly",
+            "Q": "quarterly",
+            "A": "annual",
+        }
+
+        required_columns = ["cid", "xcat", "real_date", "value"]
+
+        if not all(col in df.columns for col in required_columns):
+            raise ValueError(
+                "Dataframe columns must be of value: 'cid', 'xcat','real_date' and 'value'"
+            )
+
+        freq_error = f"Frequency parameter must be one of {list(self.dic_freq.keys())}."
+        if isinstance(freq, list):
+            for f in freq:
+                if not f in self.dic_freq.keys():
+                    raise ValueError(freq_error)
+        else:
+            if not freq in self.dic_freq.keys():
+                raise ValueError(freq_error)
+
+        self.metrics = [
+            "accuracy",
+            "bal_accuracy",
+            "pos_sigr",
+            "pos_retr",
+            "pos_prec",
+            "neg_prec",
+            "pearson",
+            "pearson_pval",
+            "kendall",
+            "kendall_pval",
+        ]
+
+        self.ret = ret
+        self.freq = freq
+
+        assert isinstance(cosp, bool), f"<bool> object expected and not {type(cosp)}."
+        self.cosp = cosp
+        self.start = start
+        self.end = end
+        self.blacklist = blacklist
+        self.fwin = fwin
+
+        xcats = list(df["xcat"].unique())
+        assert sig in xcats, "Primary signal must be available in the DataFrame."
+
+        self.xcats = list(df["xcat"].unique())
+        self.df = df
+        self.original_df = df.copy()
+
+    @staticmethod
+    def __slice_df__(df: pd.DataFrame, cs: str, cs_type: str):
+        """
+        Slice DataFrame by year, cross-section, or use full panel.
+
+        :param <pd.DataFrame> df: standardised DataFrame.
+        :param <str> cs: individual segment, cross-section or year.
+        :param <str> cs_type: segmentation type.
+        """
+
+        # Row names of cross-sections or years.
+        if cs != "Panel" and cs_type == "cids":
+            df_cs = df.loc[cs]
+        elif cs != "Panel":
+            df_cs = df[df["year"] == float(cs)]
+        else:
+            df_cs = df
+
+        return df_cs
+    
+    @staticmethod
+    def is_list_of_strings(variable):
+            return isinstance(variable, list) and all(
+                isinstance(item, str) for item in variable
+            )
+
+    @classmethod
+    def apply_slip(
+        self,
+        target_df: pd.DataFrame,
+        slip: int,
+        cids: List[str],
+        xcats: List[str],
+        metrics: List[str],
+    ) -> pd.DataFrame:
+        """
+        Applied a slip, i.e. a negative lag, to the target DataFrame
+        for the given cross-sections and categories, on the given metrics.
+
+        :param <pd.DataFrame> target_df: DataFrame to which the slip is applied.
+        :param <int> slip: Slip to be applied.
+        :param <List[str]> cids: List of cross-sections.
+        :param <List[str]> xcats: List of categories.
+        :param <List[str]> metrics: List of metrics to which the slip is applied.
+        :return <pd.DataFrame> target_df: DataFrame with the slip applied.
+        :raises <TypeError>: If the provided parameters are not of the expected type.
+        :raises <ValueError>: If the provided parameters are semantically incorrect.
+        """
+
+        target_df = target_df.copy(deep=True)
+        if not (isinstance(slip, int) and slip >= 0):
+            raise ValueError("Slip must be a non-negative integer.")
+
+        if cids is None:
+            cids = target_df["cid"].unique().tolist()
+        if xcats is None:
+            xcats = target_df["xcat"].unique().tolist()
+
+        sel_tickers: List[str] = [f"{cid}_{xcat}" for cid in cids for xcat in xcats]
+        target_df["tickers"] = target_df["cid"] + "_" + target_df["xcat"]
+
+        if not set(sel_tickers).issubset(set(target_df["tickers"].unique())):
+            warnings.warn(
+                "Tickers targetted for applying slip are not present in the DataFrame.\n"
+                f"Missing tickers: {sorted(list(set(sel_tickers) - set(target_df['tickers'].unique())))}"
+            )
+
+        slip: int = slip.__neg__()
+
+        target_df[metrics] = target_df.groupby("tickers")[metrics].shift(slip)
+        target_df = target_df.drop(columns=["tickers"])
+
+        return target_df
+
+    # NOTE THAT THE ORIGINAL __table__stats does not have a ret argument, so this needs to be rectified during inheritance
+
+    def __table_stats__(
+        self,
+        df_segment: pd.DataFrame,
+        df_out: pd.DataFrame,
+        segment: str,
+        signal: str,
+        ret: str,
+    ):
+        """
+        Method used to compute the evaluation metrics across segments: cross-section,
+        yearly or category level.
+
+        :param <pd.DataFrame> df_segment: segmented DataFrame.
+        :param <pd.DataFrame> df_out: metric DataFrame where the index will be all
+            segments for the respective segmentation type.
+        :param <str> segment: segment which could either be an individual cross-section,
+            year or category. Will form the index of the returned DataFrame.
+        :param <str> signal: signal category.
+        """
+
+        # Account for NaN values between the single respective signal and return. Only
+        # applicable for rival signals panel level calculations.
+
+        df_segment = df_segment.loc[:, [ret, signal]].dropna(axis=0, how="any")
+
+        df_sgs = np.sign(df_segment.loc[:, [ret, signal]])
+        # Exact zeroes are disqualified for sign analysis only.
+        df_sgs = df_sgs[~((df_sgs.iloc[:, 0] == 0) | (df_sgs.iloc[:, 1] == 0))]
+
+        sig_sign = df_sgs[signal]
+        ret_sign = df_sgs[ret]
+
+        df_out.loc[segment, "accuracy"] = skm.accuracy_score(sig_sign, ret_sign)
+        df_out.loc[segment, "bal_accuracy"] = skm.balanced_accuracy_score(
+            sig_sign, ret_sign
+        )
+
+        df_out.loc[segment, "pos_sigr"] = np.mean(sig_sign == 1)
+        df_out.loc[segment, "pos_retr"] = np.mean(ret_sign == 1)
+        df_out.loc[segment, "pos_prec"] = skm.precision_score(
+            ret_sign, sig_sign, pos_label=1
+        )
+        df_out.loc[segment, "neg_prec"] = skm.precision_score(
+            ret_sign, sig_sign, pos_label=-1
+        )
+
+        ret_vals, sig_vals = df_segment[ret], df_segment[signal]
+
+        df_out.loc[segment, ["kendall", "kendall_pval"]] = stats.kendalltau(
+            ret_vals, sig_vals
+        )
+        corr, corr_pval = stats.pearsonr(ret_vals, sig_vals)
+        df_out.loc[segment, ["pearson", "pearson_pval"]] = np.array([corr, corr_pval])
+
+        return df_out
+
+    # NOTE THAT THE ORIGINAL __output__table__ does not have a ret or sig argument, so this needs to be rectified during inheritance
+
+    def __output_table__(self, cs_type: str = "cids", ret=None, sig=None, srt=False):
+        """
+        Creates a DataFrame with information on the signal-return relation across
+        cross-sections or years and, additionally, the panel.
+
+        :param <str> cs_type: the segmentation type.
+
+        """
+
+        if ret is None:
+            ret = self.ret if not isinstance(self.ret, list) else self.ret[0]
+        if sig is None:
+            sig = self.sig
+
+        # Analysis completed exclusively on the primary signal.
+        r = [ret]
+        if isinstance(sig, list):
+            r += sig
+        else:
+            r.append(sig)
+        df = self.df[r]
+
+        # Will remove any timestamps where both the signal & return are not realised.
+        # Applicable even if communal sampling has been applied given the alignment
+        # excludes the return category.
+        df = df.dropna(how="any")
+
+        if cs_type == "cids":
+            css = self.cids
+        else:
+            df["year"] = np.array(df.reset_index(level=1)["real_date"].dt.year)
+            css = [str(y) for y in list(set(df["year"]))]
+            css = sorted(css)
+
+        statms = self.metrics
+        if srt:
+            css = []
+            index = ["Panel"]
+        else:
+            index = ["Panel", "Mean", "PosRatio"] + css
+
+        df_out = pd.DataFrame(index=index, columns=statms)
+
+        for cs in css + ["Panel"]:
+            df_cs = self.__slice_df__(df=df, cs=cs, cs_type=cs_type)
+            df_out = self.__table_stats__(
+                df_segment=df_cs, df_out=df_out, segment=cs, signal=sig, ret=ret
+            )
+        if not srt:
+            df_out.loc["Mean", :] = df_out.loc[css, :].mean()
+
+            above50s = statms[0:6]
+            # Overview of the cross-sectional performance.
+            df_out.loc["PosRatio", above50s] = (df_out.loc[css, above50s] > 0.5).mean()
+
+            above0s = statms[6::2]
+            pos_corr_coefs = df_out.loc[css, above0s] > 0
+            df_out.loc["PosRatio", above0s] = pos_corr_coefs.mean()
+
+            below50s = statms[7::2]
+            pvals_bool = df_out.loc[css, below50s] < 0.5
+            pos_pvals = np.mean(np.array(pvals_bool) * np.array(pos_corr_coefs), axis=0)
+            # Positive correlation with error prob < 50%.
+            df_out.loc["PosRatio", below50s] = pos_pvals
+
+        return df_out.astype("float")
+
+
+class SignalsReturns(SignalBase):
+    """
+    Class for analysing and visualizing signal and a return series.
+    :param <pd.Dataframe> df: standardized DataFrame with the following necessary
+        columns: 'cid', 'xcat', 'real_date' and 'value.
+    :param <str, List[str]> rets: one or several target return categories.
+    :param <str, List[str]> sigs: list of signal categories to be considered
+    :param <int, List[int[> signs: list of signs (direction of impact) to be applied,
+        corresponding to signs.
+        Default is 1. i.e. impact is supposed to be positive.
+        When -1 is chosen for one or all list elements the signal category
+        hat category is taken in negative terms.
+    :param <int> slip: slippage of signal application in days. This effectively lags
+    the signal series, i.e. values are recorded on a future date, simulating
+    time it takes to trade on the signal
+    :param <bool> cosp: If True the comparative statistics are calculated only for the
+        "communal sample periods", i.e. periods and cross-sections that have values
+        for all compared signals. Default is False.
+    :param <str> start: earliest date in ISO format. Default is None in which case the
+        earliest date available will be used.
+    :param <str> end: latest date in ISO format. Default is None in which case the
+        latest date in the df will be used.
+    :param <dict> blacklist: cross-sections with date ranges that should be excluded from
+        the data frame. If one cross-section has several blacklist periods append numbers
+        to the cross-section code.
+    :param <str, List[str]> freqs: letters denoting frequency at which the series are to
+        be sampled.
+        This must be one of 'D', 'W', 'M', 'Q', 'A'. Default is 'M'.
+        The return series will always be summed over the sample period.
+        The signal series will be aggregated according to the values of `agg_sigs`.
+    :param <str, List[str]> agg_sigs: aggregation method applied to the signal values in
+        down-sampling. The default is "last". Alternatives are "mean", "median" and "sum".
+        If a single aggregation type is chosen for multiple signal categories it is
+        applied to all of them.
+    """
+
+    def __init__(
+        self,
+        df: pd.DataFrame,
+        rets: Union[str, List[str]],
+        sigs: Union[str, List[str]],
+        signs: Union[int, List[int]] = 1,
+        slip: int = 0,
+        cosp: bool = False,
+        start: str = None,
+        end: str = None,
+        blacklist: dict = None,
+        freqs: Union[str, List[str]] = "M",
+        agg_sigs: Union[int, List[int]] = "last",
+    ):
+        super().__init__(
+            df=df,
+            ret=rets,
+            sig=sigs,
+            slip=slip,
+            cosp=cosp,
+            start=start,
+            end=end,
+            blacklist=blacklist,
+            freq=freqs,
+            agg_sig=agg_sigs,
+        )
+        self.df = df
+
+        if not self.is_list_of_strings(rets):
+            self.ret = [rets]
+
+        if not self.is_list_of_strings(sigs):
+            self.sig = [sigs]
+
+        if isinstance(self.sig, list):
+            for sig in self.sig:
+                assert (
+                    sig in self.xcats
+                ), "Primary signal must be available in the DataFrame."
+                self.signals = sig
+
+        self.xcats = self.sig + self.ret
+
+        self.signs = signs
+
+    def single_relation_table(self, ret=None, xcat=None, freq=None, agg_sigs=None):
+        """
+        Computes the statistics for a specific panel specified by the arguments
+
+        :param <str> ret: target return category
+        :param <str> xcat: signal category to be considered
+        :param <str> freq: letter denoting frequency at which the series are to be sampled.
+        This must be one of 'D', 'W', 'M', 'Q', 'A'. If not specified uses the freq stored in the class.
+        :param <str> agg_sigs: aggregation method applied to the signal values in down-sampling.
+        """
+        if ret is None:
+            ret = self.ret if not isinstance(self.ret, list) else self.ret[0]
+        if freq is None:
+            freq = self.freq if not isinstance(self.freq, list) else self.freq[0]
+        if agg_sigs is None:
+            agg_sigs = (
+                self.agg_sig if not isinstance(self.agg_sig, list) else self.agg_sig[0]
+            )
+        if xcat is None:
+            sig = self.sig if not isinstance(self.sig, list) else self.sig[0]
+            xcat = [sig, ret]
+        else:
+            sig = xcat[0]
+
+        cids: List[str] = None
+        dfd = reduce_df(
+            self.original_df,
+            xcats=xcat,
+            cids=cids,
+            start=self.start,
+            end=self.end,
+            blacklist=self.blacklist,
+        )
+        metric_cols: List[str] = list(
+            set(dfd.columns.tolist()) - set(["real_date", "xcat", "cid"])
+        )
+        dfd: pd.DataFrame = self.apply_slip(
+            target_df=dfd, slip=self.slip, cids=cids, xcats=xcat, metrics=metric_cols
+        )
+
+        self.dfd = dfd
+
+        df = categories_df(
+            dfd,
+            xcats=xcat,
+            cids=cids,
+            val="value",
+            start=None,
+            end=None,
+            freq=freq,
+            blacklist=None,
+            lag=1,
+            xcat_aggs=[agg_sigs, "sum"],
+        )
+        self.df = df
+        self.cids = list(np.sort(self.df.index.get_level_values(0).unique()))
+
+        if not isinstance(self.signs, list):
+            self.signs = [self.signs]
+
+        if -1 in self.signs:
+            self.df.loc[:, self.signals] *= -1
+            s_copy = self.signals.copy()
+
+            self.signals = [s + "_NEG" for s in self.signals]
+            self.sig += "_NEG"
+            self.df.rename(columns=dict(zip(s_copy, self.signals)), inplace=True)
+
+        df_result = self.__output_table__(
+            cs_type="cids", ret=ret, sig=sig, srt=True
+        ).round(decimals=5)
+
+        self.df = self.original_df
+
+        return df_result
+
+    def multiple_relations_table(
+        self, rets=None, xcats=None, freqs=None, agg_sigs=None
+    ):
+        """
+        Calculates statistics for each return and signal category specified with each frequency and aggregation method
+
+        :param <str, List[str]> rets: target return category
+        :param <str, List[str]> xcats: signal categories to be considered
+        :param <str, List[str]> freqs: letters denoting frequency at which the series are to be sampled
+        This must be one of 'D', 'W', 'M', 'Q', 'A'. If not specified uses the freq stored in the class
+        :param <str, List[str]> agg_sigs: aggregation methods applied to the signal values in down-sampling
+        """
+        if rets is None:
+            rets = self.ret
+        if freqs is None:
+            freqs = self.freq
+        if agg_sigs is None:
+            agg_sigs = self.agg_sig
+        if xcats is None:
+            xcats = self.xcats
+
+        if not isinstance(rets, list):
+            rets = [rets]
+
+        df_out = pd.DataFrame()
+
+        xcats = [x for x in xcats if x in self.sig]
+
+        index = []
+        for freq in freqs:
+            for agg_sig in agg_sigs:
+                for ret in rets:
+                    for xcat in xcats:
+                        index.append(f"{ret}/{xcat}/{agg_sig}/{freq}")
+                        df_out = pd.concat(
+                            [
+                                df_out,
+                                self.single_relation_table(
+                                    ret=ret,
+                                    xcat=[xcat, ret],
+                                    freq=freq,
+                                    agg_sigs=agg_sig,
+                                ),
+                            ]
+                        )
+
+        df_out.index = index
+        return df_out
+
+    def single_statistic_table(
+        self,
+        stat: str,
+        type: str = "panel",
+        rows: List[str] = ["xcat", "agg_sigs"],
+        columns: List[str] = ["ret", "freq"],
+    ):
+        """
+        
+        """
+        self.df = self.original_df
+
+        type_values = ["panel", "mean_years", "mean_cids", "pr_years", "pr_cids"]
+        rows_values = ["xcat", "ret", "freq", "agg_sigs"]
+        if not type in type_values:
+            raise ValueError(f"Type must be one of {type_values}")
+        for row in rows:
+            if not row in rows_values:
+                raise ValueError(f"Rows must only contain {rows_values}")
+        for column in columns:
+            if not column in rows_values:
+                raise ValueError(f"Columns must only contain {rows_values}")
+
+        if isinstance(self.freq, list):
+            freqs = self.freq
+        else:
+            freqs = [self.freq]
+        if self.is_list_of_strings(self.agg_sig):
+            agg_sigs = self.agg_sig
+        else:
+            agg_sigs = [self.agg_sig]
+
+        column_names = [self.ret[0] + "/" + freq for freq in freqs]
+        row_names = [self.sig[0] + "/" + agg_sig for agg_sig in agg_sigs]
+
+        df_result = pd.DataFrame(columns=column_names, index=row_names)
+
+        i = 0
+        for freq in freqs:
+            j = 0
+            for agg_sig in agg_sigs:
+                ret = self.ret if not isinstance(self.ret, list) else self.ret[0]
+                sig = self.sig if not isinstance(self.sig, list) else self.sig[0]
+                xcat = [sig, ret]
+
+                cids = None
+                dfd = reduce_df(
+                    self.df,
+                    xcats=xcat,
+                    cids=cids,
+                    start=self.start,
+                    end=self.end,
+                    blacklist=self.blacklist,
+                )
+                metric_cols: List[str] = list(
+                    set(dfd.columns.tolist()) - set(["real_date", "xcat", "cid"])
+                )
+                dfd: pd.DataFrame = self.apply_slip(
+                    target_df=dfd,
+                    slip=self.slip,
+                    cids=cids,
+                    xcats=xcat,
+                    metrics=metric_cols,
+                )
+
+                df = categories_df(
+                    dfd,
+                    xcats=xcat,
+                    cids=cids,
+                    val="value",
+                    start=None,
+                    end=None,
+                    freq=freq,
+                    blacklist=None,
+                    lag=1,
+                    xcat_aggs=[agg_sig, "sum"],
+                )
+                self.df = df
+                self.cids = list(np.sort(self.df.index.get_level_values(0).unique()))
+
+                if not isinstance(self.signs, list):
+                    self.signs = [self.signs]
+
+                if -1 in self.signs:
+                    self.df.loc[:, self.signals] *= -1
+                    s_copy = self.signals.copy()
+
+                    self.signals = [s + "_NEG" for s in self.signals]
+                    self.sig += "_NEG"
+                    self.df.rename(
+                        columns=dict(zip(s_copy, self.signals)), inplace=True
+                    )
+
+                #################################################################################################
+                #################################################################################################
+                #################################################################################################
+                if type == "mean_years" or type == "pr_years":
+                    cs_type = "years"
+                else:
+                    cs_type = "cids"
+                if type == "panel":
+                    type_index = 0
+                elif type == "mean_years" or type == "mean_cids":
+                    type_index = 1
+                elif type == "pr_years" or "pr_cids":
+                    type_index = 2
+
+                df_out = self.__output_table__(cs_type=cs_type, ret=ret, sig=sig)
+
+                df_result.iloc[j, i] = df_out.iloc[type_index][stat]
+                self.df = self.original_df
+                j += 1
+            i += 1
+
+        return df_result
+
+
+class SignalReturnRelations(SignalBase):
 
     """
     Class for analysing and visualizing signal and a return series.
@@ -79,757 +669,6 @@
         rival_sigs: Union[str, List[str]] = None,
         cids: List[str] = None,
         sig_neg: bool = False,
->>>>>>> 34baed51
-        cosp: bool = False,
-        start: str = None,
-        end: str = None,
-        blacklist: dict = None,
-<<<<<<< HEAD
-        freq: Union[str, List[str]] = "M",
-        agg_sig: Union[str, List[str]] = "last",
-=======
-        freq: str = "M",
-        agg_sig: str = "last",
->>>>>>> 34baed51
-        fwin: int = 1,
-        slip: int = 0,
-    ):
-        if not isinstance(df, pd.DataFrame):
-            raise TypeError(f"DataFrame expected and not {type(df)}.")
-
-        df["real_date"] = pd.to_datetime(df["real_date"], format="%Y-%m-%d")
-
-        self.dic_freq = {
-            "D": "daily",
-            "W": "weekly",
-            "M": "monthly",
-            "Q": "quarterly",
-            "A": "annual",
-        }
-<<<<<<< HEAD
-
-        required_columns = ["cid", "xcat", "real_date", "value"]
-
-        if not all(col in df.columns for col in required_columns):
-            raise ValueError(
-                "Dataframe columns must be of value: 'cid', 'xcat','real_date' and 'value'"
-            )
-
-        freq_error = f"Frequency parameter must be one of {list(self.dic_freq.keys())}."
-        if isinstance(freq, list):
-            for f in freq:
-                if not f in self.dic_freq.keys():
-                    raise ValueError(freq_error)
-        else:
-            if not freq in self.dic_freq.keys():
-                raise ValueError(freq_error)
-
-=======
-        freq_error = f"Frequency parameter must be one of {list(self.dic_freq.keys())}."
-        if not freq in self.dic_freq.keys():
-            raise ValueError(freq_error)
-
->>>>>>> 34baed51
-        self.metrics = [
-            "accuracy",
-            "bal_accuracy",
-            "pos_sigr",
-            "pos_retr",
-            "pos_prec",
-            "neg_prec",
-            "pearson",
-            "pearson_pval",
-            "kendall",
-            "kendall_pval",
-        ]
-
-        self.ret = ret
-        self.freq = freq
-
-        assert isinstance(cosp, bool), f"<bool> object expected and not {type(cosp)}."
-        self.cosp = cosp
-        self.start = start
-        self.end = end
-        self.blacklist = blacklist
-        self.fwin = fwin
-
-<<<<<<< HEAD
-=======
-        xcats = list(df["xcat"].unique())
-        assert sig in xcats, "Primary signal must be available in the DataFrame."
->>>>>>> 34baed51
-        self.sig = sig
-        self.slip = slip
-        self.agg_sig = agg_sig
-
-<<<<<<< HEAD
-        self.xcats = list(df["xcat"].unique())
-        self.df = df
-        self.original_df = df.copy()
-=======
-        signals = [self.sig]
-        if rival_sigs is not None:
-            r_sigs_error = "Signal or list of signals expected."
-            assert isinstance(rival_sigs, (str, list)), r_sigs_error
-
-            r_sigs = [rival_sigs] if isinstance(rival_sigs, str) else rival_sigs
-
-            intersection = set(xcats).intersection(r_sigs)
-            missing = set(r_sigs).difference(intersection)
-
-            rival_error = (
-                f"The additional signals must be present in the defined "
-                f"DataFrame. It is currently missing, {missing}."
-            )
-            assert set(r_sigs).issubset(set(xcats)), rival_error
-            signals += r_sigs
-
-        self.signals = signals
-
-        xcats = self.signals + [ret]
-
-        dfd = reduce_df(
-            df, xcats=xcats, cids=cids, start=start, end=end, blacklist=blacklist
-        )
-
-        # Since there may be any metrics in the DF at this point, simply apply slip to all.
-        metric_cols: List[str] = list(
-            set(dfd.columns.tolist()) - set(["real_date", "xcat", "cid"])
-        )
-        dfd: pd.DataFrame = self.apply_slip(
-            df=dfd,
-            slip=slip,
-            cids=cids,
-            xcats=xcats,
-            metrics=metric_cols,
-        )
-
-        # Naturally, only applicable if rival signals have been passed.
-        if self.cosp and len(signals) > 1:
-            dfd = self.__communal_sample__(df=dfd)
-
-        self.dfd = dfd
-
-        df = categories_df(
-            dfd,
-            xcats=xcats,
-            cids=cids,
-            val="value",
-            start=None,
-            end=None,
-            freq=freq,
-            blacklist=None,
-            lag=1,
-            fwin=fwin,
-            xcat_aggs=[agg_sig, "sum"],
-        )
-        self.df = df
-        self.cids = list(np.sort(self.df.index.get_level_values(0).unique()))
-
-        if sig_neg:
-            self.df.loc[:, self.signals] *= -1
-            s_copy = self.signals.copy()
-
-            self.signals = [s + "_NEG" for s in self.signals]
-            self.sig += "_NEG"
-            self.df.rename(columns=dict(zip(s_copy, self.signals)), inplace=True)
-
-        if len(self.signals) > 1:
-            self.df_sigs = self.__rival_sigs__()
-
-        self.df_cs = self.__output_table__(cs_type="cids")
-        self.df_ys = self.__output_table__(cs_type="years")
->>>>>>> 34baed51
-
-    @staticmethod
-    def __slice_df__(df: pd.DataFrame, cs: str, cs_type: str):
-        """
-        Slice DataFrame by year, cross-section, or use full panel.
-
-        :param <pd.DataFrame> df: standardised DataFrame.
-        :param <str> cs: individual segment, cross-section or year.
-        :param <str> cs_type: segmentation type.
-        """
-
-        # Row names of cross-sections or years.
-        if cs != "Panel" and cs_type == "cids":
-            df_cs = df.loc[cs]
-        elif cs != "Panel":
-            df_cs = df[df["year"] == float(cs)]
-        else:
-            df_cs = df
-
-        return df_cs
-<<<<<<< HEAD
-    
-    @staticmethod
-    def is_list_of_strings(variable):
-            return isinstance(variable, list) and all(
-                isinstance(item, str) for item in variable
-            )
-
-    @classmethod
-    def apply_slip(
-        self,
-        target_df: pd.DataFrame,
-        slip: int,
-        cids: List[str],
-        xcats: List[str],
-        metrics: List[str],
-    ) -> pd.DataFrame:
-        """
-        Applied a slip, i.e. a negative lag, to the target DataFrame
-        for the given cross-sections and categories, on the given metrics.
-
-        :param <pd.DataFrame> target_df: DataFrame to which the slip is applied.
-        :param <int> slip: Slip to be applied.
-        :param <List[str]> cids: List of cross-sections.
-        :param <List[str]> xcats: List of categories.
-        :param <List[str]> metrics: List of metrics to which the slip is applied.
-        :return <pd.DataFrame> target_df: DataFrame with the slip applied.
-        :raises <TypeError>: If the provided parameters are not of the expected type.
-        :raises <ValueError>: If the provided parameters are semantically incorrect.
-        """
-
-        target_df = target_df.copy(deep=True)
-        if not (isinstance(slip, int) and slip >= 0):
-            raise ValueError("Slip must be a non-negative integer.")
-
-        if cids is None:
-            cids = target_df["cid"].unique().tolist()
-        if xcats is None:
-            xcats = target_df["xcat"].unique().tolist()
-
-        sel_tickers: List[str] = [f"{cid}_{xcat}" for cid in cids for xcat in xcats]
-        target_df["tickers"] = target_df["cid"] + "_" + target_df["xcat"]
-
-        if not set(sel_tickers).issubset(set(target_df["tickers"].unique())):
-            warnings.warn(
-                "Tickers targetted for applying slip are not present in the DataFrame.\n"
-                f"Missing tickers: {sorted(list(set(sel_tickers) - set(target_df['tickers'].unique())))}"
-            )
-
-        slip: int = slip.__neg__()
-
-        target_df[metrics] = target_df.groupby("tickers")[metrics].shift(slip)
-        target_df = target_df.drop(columns=["tickers"])
-
-        return target_df
-
-    # NOTE THAT THE ORIGINAL __table__stats does not have a ret argument, so this needs to be rectified during inheritance
-
-    def __table_stats__(
-        self,
-        df_segment: pd.DataFrame,
-        df_out: pd.DataFrame,
-        segment: str,
-        signal: str,
-        ret: str,
-=======
-
-    def __table_stats__(
-        self, df_segment: pd.DataFrame, df_out: pd.DataFrame, segment: str, signal: str
->>>>>>> 34baed51
-    ):
-        """
-        Method used to compute the evaluation metrics across segments: cross-section,
-        yearly or category level.
-
-        :param <pd.DataFrame> df_segment: segmented DataFrame.
-        :param <pd.DataFrame> df_out: metric DataFrame where the index will be all
-            segments for the respective segmentation type.
-        :param <str> segment: segment which could either be an individual cross-section,
-            year or category. Will form the index of the returned DataFrame.
-        :param <str> signal: signal category.
-        """
-
-        # Account for NaN values between the single respective signal and return. Only
-        # applicable for rival signals panel level calculations.
-
-        df_segment = df_segment.loc[:, [ret, signal]].dropna(axis=0, how="any")
-
-        df_sgs = np.sign(df_segment.loc[:, [ret, signal]])
-        # Exact zeroes are disqualified for sign analysis only.
-        df_sgs = df_sgs[~((df_sgs.iloc[:, 0] == 0) | (df_sgs.iloc[:, 1] == 0))]
-
-        sig_sign = df_sgs[signal]
-        ret_sign = df_sgs[ret]
-
-        df_out.loc[segment, "accuracy"] = skm.accuracy_score(sig_sign, ret_sign)
-        df_out.loc[segment, "bal_accuracy"] = skm.balanced_accuracy_score(
-            sig_sign, ret_sign
-        )
-
-        df_out.loc[segment, "pos_sigr"] = np.mean(sig_sign == 1)
-        df_out.loc[segment, "pos_retr"] = np.mean(ret_sign == 1)
-        df_out.loc[segment, "pos_prec"] = skm.precision_score(
-            ret_sign, sig_sign, pos_label=1
-        )
-        df_out.loc[segment, "neg_prec"] = skm.precision_score(
-            ret_sign, sig_sign, pos_label=-1
-        )
-
-<<<<<<< HEAD
-        ret_vals, sig_vals = df_segment[ret], df_segment[signal]
-=======
-        ret_vals, sig_vals = df_segment[self.ret], df_segment[signal]
->>>>>>> 34baed51
-        df_out.loc[segment, ["kendall", "kendall_pval"]] = stats.kendalltau(
-            ret_vals, sig_vals
-        )
-        corr, corr_pval = stats.pearsonr(ret_vals, sig_vals)
-        df_out.loc[segment, ["pearson", "pearson_pval"]] = np.array([corr, corr_pval])
-
-        return df_out
-
-    # NOTE THAT THE ORIGINAL __output__table__ does not have a ret or sig argument, so this needs to be rectified during inheritance
-
-    def __output_table__(self, cs_type: str = "cids", ret=None, sig=None, srt=False):
-        """
-        Creates a DataFrame with information on the signal-return relation across
-        cross-sections or years and, additionally, the panel.
-
-        :param <str> cs_type: the segmentation type.
-
-        """
-
-        if ret is None:
-            ret = self.ret if not isinstance(self.ret, list) else self.ret[0]
-        if sig is None:
-            sig = self.sig
-
-        # Analysis completed exclusively on the primary signal.
-        r = [ret]
-        if isinstance(sig, list):
-            r += sig
-        else:
-            r.append(sig)
-        df = self.df[r]
-
-        # Will remove any timestamps where both the signal & return are not realised.
-        # Applicable even if communal sampling has been applied given the alignment
-        # excludes the return category.
-        df = df.dropna(how="any")
-
-        if cs_type == "cids":
-            css = self.cids
-        else:
-            df["year"] = np.array(df.reset_index(level=1)["real_date"].dt.year)
-            css = [str(y) for y in list(set(df["year"]))]
-            css = sorted(css)
-
-        statms = self.metrics
-        if srt:
-            css = []
-            index = ["Panel"]
-        else:
-            index = ["Panel", "Mean", "PosRatio"] + css
-
-        df_out = pd.DataFrame(index=index, columns=statms)
-
-        for cs in css + ["Panel"]:
-            df_cs = self.__slice_df__(df=df, cs=cs, cs_type=cs_type)
-            df_out = self.__table_stats__(
-                df_segment=df_cs, df_out=df_out, segment=cs, signal=sig, ret=ret
-            )
-        if not srt:
-            df_out.loc["Mean", :] = df_out.loc[css, :].mean()
-
-            above50s = statms[0:6]
-            # Overview of the cross-sectional performance.
-            df_out.loc["PosRatio", above50s] = (df_out.loc[css, above50s] > 0.5).mean()
-
-            above0s = statms[6::2]
-            pos_corr_coefs = df_out.loc[css, above0s] > 0
-            df_out.loc["PosRatio", above0s] = pos_corr_coefs.mean()
-
-            below50s = statms[7::2]
-            pvals_bool = df_out.loc[css, below50s] < 0.5
-            pos_pvals = np.mean(np.array(pvals_bool) * np.array(pos_corr_coefs), axis=0)
-            # Positive correlation with error prob < 50%.
-            df_out.loc["PosRatio", below50s] = pos_pvals
-
-        return df_out.astype("float")
-
-
-class SignalsReturns(SignalBase):
-    """
-    Class for analysing and visualizing signal and a return series.
-    :param <pd.Dataframe> df: standardized DataFrame with the following necessary
-        columns: 'cid', 'xcat', 'real_date' and 'value.
-    :param <str, List[str]> rets: one or several target return categories.
-    :param <str, List[str]> sigs: list of signal categories to be considered
-    :param <int, List[int[> signs: list of signs (direction of impact) to be applied,
-        corresponding to signs.
-        Default is 1. i.e. impact is supposed to be positive.
-        When -1 is chosen for one or all list elements the signal category
-        hat category is taken in negative terms.
-    :param <int> slip: slippage of signal application in days. This effectively lags
-    the signal series, i.e. values are recorded on a future date, simulating
-    time it takes to trade on the signal
-    :param <bool> cosp: If True the comparative statistics are calculated only for the
-        "communal sample periods", i.e. periods and cross-sections that have values
-        for all compared signals. Default is False.
-    :param <str> start: earliest date in ISO format. Default is None in which case the
-        earliest date available will be used.
-    :param <str> end: latest date in ISO format. Default is None in which case the
-        latest date in the df will be used.
-    :param <dict> blacklist: cross-sections with date ranges that should be excluded from
-        the data frame. If one cross-section has several blacklist periods append numbers
-        to the cross-section code.
-    :param <str, List[str]> freqs: letters denoting frequency at which the series are to
-        be sampled.
-        This must be one of 'D', 'W', 'M', 'Q', 'A'. Default is 'M'.
-        The return series will always be summed over the sample period.
-        The signal series will be aggregated according to the values of `agg_sigs`.
-    :param <str, List[str]> agg_sigs: aggregation method applied to the signal values in
-        down-sampling. The default is "last". Alternatives are "mean", "median" and "sum".
-        If a single aggregation type is chosen for multiple signal categories it is
-        applied to all of them.
-    """
-
-    def __init__(
-        self,
-        df: pd.DataFrame,
-        rets: Union[str, List[str]],
-        sigs: Union[str, List[str]],
-        signs: Union[int, List[int]] = 1,
-        slip: int = 0,
-        cosp: bool = False,
-        start: str = None,
-        end: str = None,
-        blacklist: dict = None,
-        freqs: Union[str, List[str]] = "M",
-        agg_sigs: Union[int, List[int]] = "last",
-    ):
-        super().__init__(
-            df=df,
-            ret=rets,
-            sig=sigs,
-            slip=slip,
-            cosp=cosp,
-            start=start,
-            end=end,
-            blacklist=blacklist,
-            freq=freqs,
-            agg_sig=agg_sigs,
-        )
-        self.df = df
-
-        if not self.is_list_of_strings(rets):
-            self.ret = [rets]
-
-        if not self.is_list_of_strings(sigs):
-            self.sig = [sigs]
-
-        if isinstance(self.sig, list):
-            for sig in self.sig:
-                assert (
-                    sig in self.xcats
-                ), "Primary signal must be available in the DataFrame."
-                self.signals = sig
-
-        self.xcats = self.sig + self.ret
-
-        self.signs = signs
-
-    def single_relation_table(self, ret=None, xcat=None, freq=None, agg_sigs=None):
-        """
-        Computes the statistics for a specific panel specified by the arguments
-
-        :param <str> ret: target return category
-        :param <str> xcat: signal category to be considered
-        :param <str> freq: letter denoting frequency at which the series are to be sampled.
-        This must be one of 'D', 'W', 'M', 'Q', 'A'. If not specified uses the freq stored in the class.
-        :param <str> agg_sigs: aggregation method applied to the signal values in down-sampling.
-        """
-        if ret is None:
-            ret = self.ret if not isinstance(self.ret, list) else self.ret[0]
-        if freq is None:
-            freq = self.freq if not isinstance(self.freq, list) else self.freq[0]
-        if agg_sigs is None:
-            agg_sigs = (
-                self.agg_sig if not isinstance(self.agg_sig, list) else self.agg_sig[0]
-            )
-        if xcat is None:
-            sig = self.sig if not isinstance(self.sig, list) else self.sig[0]
-            xcat = [sig, ret]
-        else:
-            sig = xcat[0]
-
-        cids: List[str] = None
-        dfd = reduce_df(
-            self.original_df,
-            xcats=xcat,
-            cids=cids,
-            start=self.start,
-            end=self.end,
-            blacklist=self.blacklist,
-        )
-        metric_cols: List[str] = list(
-            set(dfd.columns.tolist()) - set(["real_date", "xcat", "cid"])
-        )
-        dfd: pd.DataFrame = self.apply_slip(
-            target_df=dfd, slip=self.slip, cids=cids, xcats=xcat, metrics=metric_cols
-        )
-
-        self.dfd = dfd
-
-        df = categories_df(
-            dfd,
-            xcats=xcat,
-            cids=cids,
-            val="value",
-            start=None,
-            end=None,
-            freq=freq,
-            blacklist=None,
-            lag=1,
-            xcat_aggs=[agg_sigs, "sum"],
-        )
-        self.df = df
-        self.cids = list(np.sort(self.df.index.get_level_values(0).unique()))
-
-        if not isinstance(self.signs, list):
-            self.signs = [self.signs]
-
-        if -1 in self.signs:
-            self.df.loc[:, self.signals] *= -1
-            s_copy = self.signals.copy()
-
-            self.signals = [s + "_NEG" for s in self.signals]
-            self.sig += "_NEG"
-            self.df.rename(columns=dict(zip(s_copy, self.signals)), inplace=True)
-
-        df_result = self.__output_table__(
-            cs_type="cids", ret=ret, sig=sig, srt=True
-        ).round(decimals=5)
-
-        self.df = self.original_df
-
-        return df_result
-
-    def multiple_relations_table(
-        self, rets=None, xcats=None, freqs=None, agg_sigs=None
-    ):
-        """
-        Calculates statistics for each return and signal category specified with each frequency and aggregation method
-
-        :param <str, List[str]> rets: target return category
-        :param <str, List[str]> xcats: signal categories to be considered
-        :param <str, List[str]> freqs: letters denoting frequency at which the series are to be sampled
-        This must be one of 'D', 'W', 'M', 'Q', 'A'. If not specified uses the freq stored in the class
-        :param <str, List[str]> agg_sigs: aggregation methods applied to the signal values in down-sampling
-        """
-        if rets is None:
-            rets = self.ret
-        if freqs is None:
-            freqs = self.freq
-        if agg_sigs is None:
-            agg_sigs = self.agg_sig
-        if xcats is None:
-            xcats = self.xcats
-
-        if not isinstance(rets, list):
-            rets = [rets]
-
-        df_out = pd.DataFrame()
-
-        xcats = [x for x in xcats if x in self.sig]
-
-        index = []
-        for freq in freqs:
-            for agg_sig in agg_sigs:
-                for ret in rets:
-                    for xcat in xcats:
-                        index.append(f"{ret}/{xcat}/{agg_sig}/{freq}")
-                        df_out = pd.concat(
-                            [
-                                df_out,
-                                self.single_relation_table(
-                                    ret=ret,
-                                    xcat=[xcat, ret],
-                                    freq=freq,
-                                    agg_sigs=agg_sig,
-                                ),
-                            ]
-                        )
-
-        df_out.index = index
-        return df_out
-
-    def single_statistic_table(
-        self,
-        stat: str,
-        type: str = "panel",
-        rows: List[str] = ["xcat", "agg_sigs"],
-        columns: List[str] = ["ret", "freq"],
-    ):
-        """
-        
-        """
-        self.df = self.original_df
-
-        type_values = ["panel", "mean_years", "mean_cids", "pr_years", "pr_cids"]
-        rows_values = ["xcat", "ret", "freq", "agg_sigs"]
-        if not type in type_values:
-            raise ValueError(f"Type must be one of {type_values}")
-        for row in rows:
-            if not row in rows_values:
-                raise ValueError(f"Rows must only contain {rows_values}")
-        for column in columns:
-            if not column in rows_values:
-                raise ValueError(f"Columns must only contain {rows_values}")
-
-        if isinstance(self.freq, list):
-            freqs = self.freq
-        else:
-            freqs = [self.freq]
-        if self.is_list_of_strings(self.agg_sig):
-            agg_sigs = self.agg_sig
-        else:
-            agg_sigs = [self.agg_sig]
-
-        column_names = [self.ret[0] + "/" + freq for freq in freqs]
-        row_names = [self.sig[0] + "/" + agg_sig for agg_sig in agg_sigs]
-
-        df_result = pd.DataFrame(columns=column_names, index=row_names)
-
-        i = 0
-        for freq in freqs:
-            j = 0
-            for agg_sig in agg_sigs:
-                ret = self.ret if not isinstance(self.ret, list) else self.ret[0]
-                sig = self.sig if not isinstance(self.sig, list) else self.sig[0]
-                xcat = [sig, ret]
-
-                cids = None
-                dfd = reduce_df(
-                    self.df,
-                    xcats=xcat,
-                    cids=cids,
-                    start=self.start,
-                    end=self.end,
-                    blacklist=self.blacklist,
-                )
-                metric_cols: List[str] = list(
-                    set(dfd.columns.tolist()) - set(["real_date", "xcat", "cid"])
-                )
-                dfd: pd.DataFrame = self.apply_slip(
-                    target_df=dfd,
-                    slip=self.slip,
-                    cids=cids,
-                    xcats=xcat,
-                    metrics=metric_cols,
-                )
-
-                df = categories_df(
-                    dfd,
-                    xcats=xcat,
-                    cids=cids,
-                    val="value",
-                    start=None,
-                    end=None,
-                    freq=freq,
-                    blacklist=None,
-                    lag=1,
-                    xcat_aggs=[agg_sig, "sum"],
-                )
-                self.df = df
-                self.cids = list(np.sort(self.df.index.get_level_values(0).unique()))
-
-                if not isinstance(self.signs, list):
-                    self.signs = [self.signs]
-
-                if -1 in self.signs:
-                    self.df.loc[:, self.signals] *= -1
-                    s_copy = self.signals.copy()
-
-                    self.signals = [s + "_NEG" for s in self.signals]
-                    self.sig += "_NEG"
-                    self.df.rename(
-                        columns=dict(zip(s_copy, self.signals)), inplace=True
-                    )
-
-                #################################################################################################
-                #################################################################################################
-                #################################################################################################
-                if type == "mean_years" or type == "pr_years":
-                    cs_type = "years"
-                else:
-                    cs_type = "cids"
-                if type == "panel":
-                    type_index = 0
-                elif type == "mean_years" or type == "mean_cids":
-                    type_index = 1
-                elif type == "pr_years" or "pr_cids":
-                    type_index = 2
-
-                df_out = self.__output_table__(cs_type=cs_type, ret=ret, sig=sig)
-
-                df_result.iloc[j, i] = df_out.iloc[type_index][stat]
-                self.df = self.original_df
-                j += 1
-            i += 1
-
-        return df_result
-
-
-class SignalReturnRelations(SignalBase):
-
-    """
-    Class for analysing and visualizing signal and a return series.
-
-    :param <pd.Dataframe> df: standardized DataFrame with the following necessary
-        columns: 'cid', 'xcat', 'real_date' and 'value.
-    :param <str> ret: return category.
-    :param <str> sig: primary signal category for which detailed relational statistics
-        can be calculated.
-    :param <str, List[str]> rival_sigs: "rival signals" for which basic relational
-        statistics can be calculated for comparison with the primary signal category. The
-        table, if rival signals are defined, will be generated upon instantiation of the
-        object.
-        N.B.: parameters set for sig, such as sig_neg, freq, and agg_sig are equally
-        applied to all rival signals.
-    :param <bool> sig_neg: if set to True puts the signal in negative terms for all
-        analysis. Default is False.
-    :param <bool> cosp: If True the comparative statistics are calculated only for the
-        "communal sample periods", i.e. periods and cross-sections that have values
-        for all compared signals. Default is False.
-    :param <str> start: earliest date in ISO format. Default is None in which case the
-        earliest date available will be used.
-    :param <str> end: latest date in ISO format. Default is None in which case the
-        latest date in the df will be used.
-    :param <dict> blacklist: cross-sections with date ranges that should be excluded from
-        the data frame. If one cross-section has several blacklist periods append numbers
-        to the cross-section code.
-    :param <str> freq: letter denoting frequency at which the series are to be sampled.
-        This must be one of 'D', 'W', 'M', 'Q', 'A'. Default is 'M'.
-        The return series will always be summed over the sample period.
-        The signal series will be aggregated according to the value of agg_sig.
-    :param <str> agg_sig: aggregation method applied to the signal values in down-
-        sampling. The default is "last".
-        If defined, the additional signals will also use the same aggregation method for
-        any down-sampling.
-    :param <int> fwin: forward window of return category in base periods. Default is 1.
-        This conceptually corresponds to the holding period of a position in
-        accordance with the signal.
-    :param <int> slip: implied slippage of feature availability for relationship with
-        the target category. This mimics the relationship between trading signals and
-        returns, which is often characterized by a delay due to the setup of of positions.
-        Technically, this is a negative lag (early arrival) of the target category
-        in working days prior to any frequency conversion. Default is 0.
-
-    """
-
-    def __init__(
-        self,
-        df: pd.DataFrame,
-        ret: str,
-        sig: str,
-        rival_sigs: Union[str, List[str]] = None,
-        cids: List[str] = None,
-        sig_neg: bool = False,
         cosp: bool = False,
         start: str = None,
         end: str = None,
@@ -981,60 +820,6 @@
 
         return df[["cid", "xcat", "real_date", "value"]]
 
-<<<<<<< HEAD
-=======
-    def __output_table__(self, cs_type: str = "cids"):
-        """
-        Creates a DataFrame with information on the signal-return relation across
-        cross-sections or years and, additionally, the panel.
-
-        :param <str> cs_type: the segmentation type.
-
-        """
-
-        # Analysis completed exclusively on the primary signal.
-        df = self.df[[self.ret, self.sig]]
-
-        # Will remove any timestamps where both the signal & return are not realised.
-        # Applicable even if communal sampling has been applied given the alignment
-        # excludes the return category.
-        df = df.dropna(how="any")
-
-        if cs_type == "cids":
-            css = self.cids
-        else:
-            df["year"] = np.array(df.reset_index(level=1)["real_date"].dt.year)
-            css = [str(y) for y in list(set(df["year"]))]
-            css = sorted(css)
-
-        statms = self.metrics
-        df_out = pd.DataFrame(index=["Panel", "Mean", "PosRatio"] + css, columns=statms)
-
-        for cs in css + ["Panel"]:
-            df_cs = self.__slice_df__(df=df, cs=cs, cs_type=cs_type)
-            df_out = self.__table_stats__(
-                df_segment=df_cs, df_out=df_out, segment=cs, signal=self.sig
-            )
-
-        df_out.loc["Mean", :] = df_out.loc[css, :].mean()
-
-        above50s = statms[0:6]
-        # Overview of the cross-sectional performance.
-        df_out.loc["PosRatio", above50s] = (df_out.loc[css, above50s] > 0.5).mean()
-
-        above0s = statms[6::2]
-        pos_corr_coefs = df_out.loc[css, above0s] > 0
-        df_out.loc["PosRatio", above0s] = pos_corr_coefs.mean()
-
-        below50s = statms[7::2]
-        pvals_bool = df_out.loc[css, below50s] < 0.5
-        pos_pvals = np.mean(np.array(pvals_bool) * np.array(pos_corr_coefs), axis=0)
-        # Positive correlation with error prob < 50%.
-        df_out.loc["PosRatio", below50s] = pos_pvals
-
-        return df_out.astype("float")
-
->>>>>>> 34baed51
     def __rival_sigs__(self):
         """
         Produces the panel-level table for the additional signals.
