--- conflicted
+++ resolved
@@ -84,17 +84,12 @@
         self.bm_bool = isinstance(bms, (str, list))
         if self.bm_bool:
             bms = [bms] if isinstance(bms, str) else bms
-<<<<<<< HEAD
 
             if sig_neg:
                 bms = [b + "_NEG" for b in bms]
-
-            add_bm_list, bm_dict = self.add_bm(df=self.dfd, bms=bms,
-                                               tickers=self.tickers)
-=======
+                
             bm_dict = self.add_bm(df=self.dfd, bms=bms, tickers=self.tickers)
 
->>>>>>> b983cbfc
             self._bm_dict = bm_dict
 
     def add_bm(self, df: pd.DataFrame, bms: List[str],
