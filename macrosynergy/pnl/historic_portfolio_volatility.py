--- conflicted
+++ resolved
@@ -8,25 +8,17 @@
 import numpy as np
 import logging
 
-<<<<<<< HEAD
 from macrosynergy.panel.historic_vol import expo_std, flat_std, expo_weights
 from macrosynergy.management.types import NoneType, QuantamentalDataFrame
 from macrosynergy.management.constants import FFILL_LIMITS
-=======
-from macrosynergy.panel.historic_vol import expo_weights
-from macrosynergy.management.types import NoneType
->>>>>>> 78319ca6
 from macrosynergy.management.utils import (
     reduce_df,
     standardise_dataframe,
     is_valid_iso_date,
     ticker_df_to_qdf,
     get_eops,
-<<<<<<< HEAD
     get_cid,
     _map_to_business_day_frequency
-=======
->>>>>>> 78319ca6
 )
 from macrosynergy.management.types import QuantamentalDataFrame
 
@@ -309,9 +301,6 @@
     # Annualised standard deviation (ASD)
     df_out[portfolio_return_name] = np.sqrt(df_out[portfolio_return_name] * 252)
 
-<<<<<<< HEAD
-    df_out = df_out.reindex(pivot_returns.index).ffill(limit=FFILL_LIMITS[est_freq])
-=======
     ffills = {"d": 1, "w": 5, "m": 24, "q": 64}
     df_out = df_out.reindex(pivot_returns.index).ffill(limit=ffills[est_freq])
     nanindex = df_out.index[df_out[portfolio_return_name].isnull()]
@@ -330,7 +319,6 @@
         .isnull()
         .any()
     )
->>>>>>> 78319ca6
 
     return df_out
 
