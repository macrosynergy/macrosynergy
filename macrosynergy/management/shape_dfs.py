--- conflicted
+++ resolved
@@ -3,11 +3,9 @@
 from typing import List
 import random
 from macrosynergy.management.simulate_quantamental_data import make_qdf
-<<<<<<< HEAD
-
-=======
+
 from itertools import product
->>>>>>> 71578b6c
+
 
 def reduce_df(df: pd.DataFrame, xcats: List[str] = None,  cids: List[str] = None,
               start: str = None, end: str = None, blacklist: dict = None,
@@ -15,17 +13,10 @@
     """
     Filter DataFrame by xcats and cids and notify about missing xcats and cids.
 
-<<<<<<< HEAD
-    :param <pd.Dataframe> df: standardized JPMaQS dataframe with the necessary columns:
-        'cid', 'xcats', 'real_date' and 'value'.
-    :param <List[str]> xcats: extended categories to be filtered on. Default is all in the
-        dataframe.
-=======
     :param <pd.Dataframe> df: standardized JPMaQS DataFrame with the necessary columns:
         'cid', 'xcats', 'real_date' and 'value'.
     :param <List[str]> xcats: extended categories to be filtered on. Default is all in
         the DataFrame.
->>>>>>> 71578b6c
     :param <List[str]> cids: cross sections to be checked on. Default is all in the
         dataframe.
     :param <str> start: string representing the earliest date. Default is None.
@@ -34,13 +25,8 @@
         the data frame. If one cross-section has several blacklist periods append numbers
         to the cross-section code.
     :param <bool> out_all: if True the function returns reduced dataframe and selected/
-<<<<<<< HEAD
-        available xcats and cids. Default is False.
-        Default is False, i.e. only the dataframe is returned
-=======
         available xcats and cids.
         Default is False, i.e. only the DataFrame is returned
->>>>>>> 71578b6c
     :param <bool> intersect: if True only retains cids that are available for all xcats.
         Default is False.
 
@@ -150,8 +136,6 @@
 
     return dfx
 
-<<<<<<< HEAD
-=======
 def expln_df(df_w: pd.DataFrame, xpls: List[str], agg_meth: str, sum_condition: bool,
              lag: int):
     """
@@ -181,7 +165,6 @@
         dfw_xpls[xpl] = xpl_col
 
     return dfw_xpls
->>>>>>> 71578b6c
 
 def categories_df(df: pd.DataFrame, xcats: List[str], cids: List[str] = None,
                   val: str = 'value', start: str = None, end: str = None,
@@ -189,25 +172,6 @@
                   lag: int = 0, fwin: int = 1, xcat_aggs: List[str] = ['mean', 'mean']):
 
     """
-<<<<<<< HEAD
-    Create custom two-categories dataframe with appropriate frequency and lags
-
-    :param <pd.Dataframe> df: standardized JPMaQS dataframe with the following necessary
-        columns: 'cid', 'xcats', 'real_date' and at least one column with values of interest.
-    :param <List[str]> xcats: exactly two extended categories whose relationship is to be
-        analyzed. It must be noted that the first category is the explanatory variable
-        and the second category the explained, dependent, variable.
-    :param <List[str]> cids: cross sections to be included. Default is all in the
-        DataFrame.
-    :param <str> start: earliest date in ISO 8601 format. Default is None, 
-        i.e. the earliest date in the DataFrame is used.
-    :param <str> end: latest date in ISO 8601 format. Default is None, 
-        i.e. the latest date in DataFrame is used.
-    :param <dict> blacklist: cross-sections with date ranges that should be excluded from
-        the data frame. If one cross-section has several blacklist periods append numbers
-        to the cross-section code.
-    :param <int> years: Number of years over which data are aggregated. Supersedes the
-=======
     In principle, create custom two-categories DataFrame with appropriate frequency and,
     if applicable, lags.
 
@@ -229,7 +193,6 @@
         the DataFrame. If one cross section has several blacklist periods append numbers
         to the cross section code.
     :param <int> years: number of years over which data are aggregated. Supersedes the
->>>>>>> 71578b6c
         "freq" parameter and does not allow lags, Default is None, i.e. no multi-year
         aggregation.
     :param <str> freq: letter denoting frequency at which the series are to be sampled.
@@ -239,14 +202,6 @@
         as set by freq. Default is 0.
     :param <int> fwin: forward moving average window of first category. Default is 1,
         i.e no average.
-<<<<<<< HEAD
-        Note: This parameter is used mainly for target returns as dependent variables.
-    :param <List[str]> xcat_aggs: Exactly two aggregation methods. Default is 'mean' for
-        both.
-
-    :return <pd.Dataframe>: custom data frame with two category columns and excluding
-        all columns that contain NaNs
-=======
         Note: This parameter is used mainly for target returns as dependent variable.
     :param <List[str]> xcat_aggs: exactly two aggregation methods. Default is 'mean' for
         both. The same aggregation method, the first method in the parameter, will be
@@ -259,7 +214,6 @@
     The number of explanatory categories that can be included is not restricted and will
     be appended column-wise to the returned DataFrame. The order of the DataFrame's
     columns will reflect the order of the categories list.
->>>>>>> 71578b6c
     """
 
     frq_options = ['D', 'W', 'M', 'Q', 'A']
@@ -305,11 +259,6 @@
 
     df_output = []
     if years is None:
-<<<<<<< HEAD
-        xpl = xcats[0]
-        dep = xcats[1]
-=======
->>>>>>> 71578b6c
 
         df_w = df.pivot(index=('cid', 'real_date'), columns='xcat', values=val)
 
@@ -318,28 +267,6 @@
         xpls = xcats[:-1]
 
         df_w = df_w.groupby([pd.Grouper(level='cid'),
-<<<<<<< HEAD
-                             pd.Grouper(level='real_date', freq=freq)])
-        xpl_col = df_w[xpl].agg(xcat_aggs[0]).astype(dtype=np.float32)
-        dep_col = df_w[dep].agg(xcat_aggs[1]).astype(dtype=np.float32)
-
-        # Explanatory variable is shifted forward.
-        if lag > 0:
-            # Utilise .groupby() to handle for multi-index Pandas DataFrame.
-            xpl_col = xpl_col.groupby(level=0).shift(1)
-        if fwin > 0:
-            s = 1 - fwin
-            dep_col = dep_col.rolling(window=fwin).mean().shift(s)
-
-        xpl_df = xpl_col.reset_index()
-        xpl_df['xcat'] = xpl
-        xpl_df = xpl_df.rename(columns={xpl: "value"})
-
-        dep_df = dep_col.reset_index()
-        dep_df['xcat'] = dep
-        dep_df = dep_df.rename(columns={dep: "value"})
-        df_output.append(pd.concat([xpl_df, dep_df], ignore_index=True))
-=======
                              pd.Grouper(level='real_date', freq=frq_dict[freq])])
 
         dfw_xpls = expln_df(
@@ -364,7 +291,6 @@
         # Order such that the return category is the right-most column - will reflect the
         # order of the categories list.
         dfc = dfw_xpls[xpls + [dep]]
->>>>>>> 71578b6c
 
     else:
         s_year = pd.to_datetime(start).year
@@ -396,17 +322,9 @@
         df_agg = list(map(aggregation_helper, dfx_list, xcat_aggs))
         df_output.extend([d[col_names] for d in df_agg])
 
-<<<<<<< HEAD
-    dfc = pd.concat(df_output)
-    # If either of the two variables, explanatory or dependent variable, contain a NaN
-    # value, remove the row
-    dfc = dfc.pivot(index=('cid', 'real_date'), columns='xcat',
-                    values=val).dropna()[xcats]
-=======
         dfc = pd.concat(df_output)
         dfc = dfc.pivot(index=('cid', 'real_date'), columns='xcat',
                         values=val)
->>>>>>> 71578b6c
 
     # Adjusted to account for multiple signals requested. If the DataFrame is
     # two-dimensional, signal & a return, NaN values will be handled inside other
