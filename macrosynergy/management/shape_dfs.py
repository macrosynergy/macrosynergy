
import numpy as np
import pandas as pd
from typing import List
import random
from macrosynergy.management.simulate_quantamental_data import make_qdf

def reduce_df(df: pd.DataFrame, xcats: List[str] = None,  cids: List[str] = None,
              start: str = None, end: str = None, blacklist: dict = None,
              out_all: bool = False, intersect: bool = False):
    """
    Filter DataFrame by xcats and cids and notify about missing xcats and cids.

    :param <pd.Dataframe> df: standardized JPMaQS DataFrame with the necessary columns:
        'cid', 'xcats', 'real_date' and 'value'.
    :param <List[str]> xcats: extended categories to be filtered on. Default is all in
        the DataFrame.
    :param <List[str]> cids: cross sections to be checked on. Default is all in the
        dataframe.
    :param <str> start: string representing the earliest date. Default is None.
    :param <str> end: string representing the latest date. Default is None.
    :param <dict> blacklist: cross-sections with date ranges that should be excluded from
        the data frame. If one cross-section has several blacklist periods append numbers
        to the cross-section code.
    :param <bool> out_all: if True the function returns reduced dataframe and selected/
        available xcats and cids.
        Default is False, i.e. only the DataFrame is returned
    :param <bool> intersect: if True only retains cids that are available for all xcats.
        Default is False.

    :return <pd.Dataframe>: reduced DataFrame that also removes duplicates or
        (for out_all True) DataFrame and available and selected xcats and cids.
    """

    dfx = df[df['real_date'] >= pd.to_datetime(start)] if start is not None else df
    dfx = dfx[dfx['real_date'] <= pd.to_datetime(end)] if end is not None else dfx

    if blacklist is not None:
        for key, value in blacklist.items():
            filt1 = dfx['cid'] == key[:3]
            filt2 = dfx['real_date'] >= pd.to_datetime(value[0])
            filt3 = dfx['real_date'] <= pd.to_datetime(value[1])
            dfx = dfx[~(filt1 & filt2 & filt3)]

    xcats_in_df = dfx['xcat'].unique()
    if xcats is None:
        xcats = sorted(xcats_in_df)
    else:
        xcats = [xcat for xcat in xcats if xcat in xcats_in_df]

    dfx = dfx[dfx['xcat'].isin(xcats)]

    if intersect:
        df_uns = dict(dfx.groupby('xcat')['cid'].unique())
        df_uns = {k: set(v) for k, v in df_uns.items()}
        cids_in_df = list(set.intersection(*list(df_uns.values())))
    else:
        cids_in_df = dfx['cid'].unique()

    if cids is None:
        cids = sorted(cids_in_df)
    else:
        cids = [cids] if isinstance(cids, str) else cids
        cids = [cid for cid in cids if cid in cids_in_df]

        cids = set(cids).intersection(cids_in_df)
        dfx = dfx[dfx['cid'].isin(cids)]

    if out_all:
        return dfx.drop_duplicates(), xcats, sorted(list(cids))
    else:
        return dfx.drop_duplicates()

def reduce_df_by_ticker(df: pd.DataFrame, ticks: List[str] = None,  start: str = None,
                        end: str = None, blacklist: dict = None):
    """
    Filter dataframe by xcats and cids and notify about missing xcats and cids

    :param <pd.Dataframe> df: standardized dataframe with the following columns:
        'cid', 'xcats', 'real_date'.
    :param <List[str]> ticks: tickers (cross sections + base categories)
    :param <str> start: string in ISO 8601 representing earliest date. Default is None.
    :param <str> end: string ISO 8601 representing the latest date. Default is None.
    :param <dict> blacklist: cross sections with date ranges that should be excluded from
        the dataframe. If one cross section has several blacklist periods append numbers
        to the cross section code.

    :return <pd.Dataframe>: reduced dataframe that also removes duplicates
    """

    dfx = df.copy()
    dfx = dfx[dfx["real_date"] >= pd.to_datetime(start)] if start is not None else dfx
    dfx = dfx[dfx["real_date"] <= pd.to_datetime(end)] if end is not None else dfx

    # Blacklisting by cross-section.
    if blacklist is not None:
        for key, value in blacklist.items():
            filt1 = dfx["cid"] == key[:3]
            filt2 = dfx["real_date"] >= pd.to_datetime(value[0])
            filt3 = dfx["real_date"] <= pd.to_datetime(value[1])
            dfx = dfx[~(filt1 & filt2 & filt3)]

    dfx["ticker"] = dfx["cid"] + '_' + dfx["xcat"]
    ticks_in_df = dfx["ticker"].unique()
    if ticks is None:
        ticks = sorted(ticks_in_df)
    else:
        ticks = [tick for tick in ticks if tick in ticks_in_df]

    dfx = dfx[dfx["ticker"].isin(ticks)]

    return dfx.drop_duplicates()

def aggregation_helper(dfx: pd.DataFrame, xcat_agg: str):
    """
    Helper method to down-sample each category in the DataFrame by aggregating over the
    intermediary dates according to a prescribed method.

    :param <List[str]> dfx: standardised DataFrame defined exclusively on a single
        category.
    :param <List[str]> xcat_agg: associated aggregation method for the respective
        category.

    """

    dfx = dfx.groupby(['xcat', 'cid', 'custom_date'])
    dfx = dfx.agg(xcat_agg).reset_index()

    if 'real_date' in dfx.columns:
        dfx = dfx.drop(['real_date'], axis=1)
    dfx = dfx.rename(columns={"custom_date": "real_date"})

    return dfx

def categories_df(df: pd.DataFrame, xcats: List[str], cids: List[str] = None,
                  val: str = 'value', start: str = None, end: str = None,
                  blacklist: dict = None, years: int = None, freq: str = 'M',
                  lag: int = 0, fwin: int = 1, xcat_aggs: List[str] = ('mean', 'mean')):

    """
    Create custom two-categories DataFrame with appropriate frequency and lags.

    :param <pd.Dataframe> df: standardized JPMaQS DataFrame with the following necessary
        columns: 'cid', 'xcats', 'real_date' and at least one column with values of
        interest.
    :param <List[str]> xcats: exactly two extended categories whose relationship is to be
        analyzed. It must be noted that the first category is the explanatory variable
        and the second category the explained, dependent, variable.
    :param <List[str]> cids: cross sections to be included. Default is all in the
        DataFrame.
    :param <str> start: earliest date in ISO 8601 format. Default is None,
        i.e. earliest date in DataFrame is used.
    :param <str> end: latest date in ISO 8601 format. Default is None,
        i.e. latest date in DataFrame is used.
    :param <dict> blacklist: cross sections with date ranges that should be excluded from
        the data frame. If one cross section has several blacklist periods append numbers
        to the cross section code.
    :param <int> years: Number of years over which data are aggregated. Supersedes the
        "freq" parameter and does not allow lags, Default is None, i.e. no multi-year
        aggregation.
    :param <str> val: name of column that contains the values of interest. Default is
        'value'.
    :param <str> freq: letter denoting frequency at which the series are to be sampled.
        This must be one of 'D', 'W', 'M', 'Q', 'A'. Default is 'M'.
    :param <int> lag: lag (delay of arrival) of first (explanatory) category in periods
        as set by freq. Default is 0.
    :param <int> fwin: forward moving average window of first category. Default is 1,
        i.e no average.
        Note: This parameter is used mainly for target returns as dependent variables.
    :param <List[str]> xcat_aggs: Exactly two aggregation methods. Default is 'mean' for
        both.

    :return <pd.Dataframe>: custom DataFrame with two category columns and excluding all
        columns that contain NaNs.
    """

    assert freq in ['D', 'W', 'M', 'Q', 'A']
    assert not (years is not None) & (lag != 0), 'Lags cannot be applied to year groups.'
    if years is not None:
        assert isinstance(start, str), "Year aggregation requires a start date."

    df, xcats, cids = reduce_df(df, xcats, cids, start, end, blacklist, out_all=True)

    col_names = ['cid', 'xcat', 'real_date', val]

    df_output = []
    if years is None:
        xpl = xcats[0]
        dep = xcats[1]

        df_w = df.pivot(index=('cid', 'real_date'), columns='xcat', values=val)
        df_w = df_w.groupby([pd.Grouper(level='cid'),
                             pd.Grouper(level='real_date', freq=freq)])
<<<<<<< HEAD
        xpl_col = df_w[xpl].agg(xcat_aggs[0]).astype(dtype=np.float32)
        dep_col = df_w[dep].agg(xcat_aggs[1]).astype(dtype=np.float32)
        if sum_clause and sum_index:
            dep_col = dep_col.replace({0.0: np.nan})
        elif sum_clause:
            xpl_col = xpl_col.replace({0.0: np.nan})
=======

        # Handles for falsified zeros. Following the frequency conversion, if the
        # aggregation method is set to "sum", time periods that exclusively contain NaN
        # values will incorrectly be summed to the value zero which is misleading for
        # analysis.
        sum_dict = {}
        for i, agg in enumerate(xcat_aggs):
            sum_dict[i] = {'min_count': 1} if agg == 'sum' else {}

        expln_col = df_w[expln].agg(xcat_aggs[0], sum_dict[0]).astype(dtype=np.float32)
        depnd_col = df_w[depnd].agg(xcat_aggs[1], sum_dict[1]).astype(dtype=np.float32)
>>>>>>> 4efe05cc

        # Explanatory variable is shifted forward.
        if lag > 0:
            # Utilise .groupby() to handle for multi-index Pandas DataFrame.
<<<<<<< HEAD
            xpl_col = xpl_col.groupby(level=0).shift(1)
        if fwin > 0:
=======
            expln_col = expln_col.groupby(level=0).shift(lag)
        if fwin > 1:
>>>>>>> 4efe05cc
            s = 1 - fwin
            dep_col = dep_col.rolling(window=fwin).mean().shift(s)

        xpl_df = xpl_col.reset_index()
        xpl_df['xcat'] = xpl
        xpl_df = xpl_df.rename(columns={xpl: "value"})

        dep_df = dep_col.reset_index()
        dep_df['xcat'] = dep
        dep_df = dep_df.rename(columns={dep: "value"})
        df_output.append(pd.concat([xpl_df, dep_df], ignore_index=True))

    else:
        s_year = pd.to_datetime(start).year
        start_year = s_year
        e_year = df['real_date'].max().year + 1

        grouping = int((e_year - s_year) / years)
        remainder = (e_year - s_year) % years

        year_groups = {}

        for group in range(grouping):
            value = [i for i in range(s_year, s_year + years)]
            key = f"{s_year} - {s_year + (years - 1)}"
            year_groups[key] = value

            s_year += years

        v = [i for i in range(s_year, s_year + (remainder + 1))]
        year_groups[f"{s_year} - now"] = v
        list_y_groups = list(year_groups.keys())

        translate_ = lambda year: list_y_groups[int((year % start_year) / years)]
        df['real_date'] = pd.to_datetime(df['real_date'], errors='coerce')
        df['custom_date'] = df['real_date'].dt.year.apply(translate_)

        dfx_list = [df[df['xcat'] == xcats[0]],
                    df[df['xcat'] == xcats[1]]]
        df_agg = list(map(aggregation_helper, dfx_list, xcat_aggs))
        df_output.extend([d[col_names] for d in df_agg])

    dfc = pd.concat(df_output)
    # If either of the two variables, explanatory or dependent variable, contain a NaN
    # value, remove the row: a relationship is not able to be established between a
    # realised datapoint and a Nan value. Therefore, remove the row from the returned
    # DataFrame.
    dfc = dfc.pivot(index=('cid', 'real_date'), columns='xcat',
                    values=val).dropna()[xcats]

    return dfc


if __name__ == "__main__":

    cids = ['NZD', 'AUD', 'GBP', 'CAD']
    xcats = ['XR', 'CRY', 'GROWTH', 'INFL']
    df_cids = pd.DataFrame(index=cids, columns=['earliest', 'latest', 'mean_add',
                                                'sd_mult'])
    df_cids.loc['AUD'] = ['2000-01-01', '2020-12-31', 0.1, 1]
    df_cids.loc['CAD'] = ['2001-01-01', '2020-11-30', 0, 1]
    df_cids.loc['GBP'] = ['2002-01-01', '2020-11-30', 0, 2]
    df_cids.loc['NZD'] = ['2002-01-01', '2020-09-30', -0.1, 2]

    df_xcats = pd.DataFrame(index=xcats, columns=['earliest', 'latest', 'mean_add',
                                                  'sd_mult', 'ar_coef', 'back_coef'])
    df_xcats.loc['XR'] = ['2000-01-01', '2020-12-31', 0.1, 1, 0, 0.3]
    df_xcats.loc['CRY'] = ['2000-01-01', '2020-10-30', 1, 2, 0.95, 1]
    df_xcats.loc['GROWTH'] = ['2001-01-01', '2020-10-30', 1, 2, 0.9, 1]
    df_xcats.loc['INFL'] = ['2001-01-01', '2020-10-30', 1, 2, 0.8, 0.5]

    black = {'AUD': ['2000-01-01', '2003-12-31'], 'GBP': ['2018-01-01', '2100-01-01']}

    random.seed(2)
    dfd = make_qdf(df_cids, df_xcats, back_ar=0.75)

    dfd_x1 = reduce_df(dfd, xcats=xcats[:-1], cids=cids[0],
                       start='2012-01-01', end='2018-01-31')
    print(dfd_x1['xcat'].unique())

    dfd_x2 = reduce_df(dfd, xcats=xcats, cids=cids, start='2012-01-01', end='2018-01-31')
    dfd_x3 = reduce_df(dfd, xcats=xcats, cids=cids, blacklist=black)

    tickers = [cid + "_XR" for cid in cids]
    dfd_xt = reduce_df_by_ticker(dfd, ticks=tickers, blacklist=black)

    # Testing categories_df().
    dfc1 = categories_df(dfd, xcats=['GROWTH', 'CRY'], cids=cids, freq='M', lag=1,
                         xcat_aggs=['mean', 'mean'], start='2000-01-01', blacklist=black)

    dfc2 = categories_df(dfd, xcats=['GROWTH', 'CRY'], cids=cids, freq='M', lag=0,
                         fwin=3, xcat_aggs=['mean', 'mean'],
                         start='2000-01-01', blacklist=black)

    dfc3 = categories_df(dfd, xcats=['GROWTH', 'CRY'], cids=cids, freq='M', lag=0,
                         xcat_aggs=['mean', 'mean'], start='2000-01-01', blacklist=black,
                         years=3)

    # Testing reduce_df()
    filt1 = ~((dfd['cid'] == 'AUD') & (dfd['xcat'] == 'XR'))
    filt2 = ~((dfd['cid'] == 'NZD') & (dfd['xcat'] == 'INFL'))
    dfdx = dfd[filt1 & filt2]  # simulate missing cross sections
    dfd_x1, xctx, cidx = reduce_df(dfdx, xcats=['XR', 'CRY', 'INFL'], cids=cids,
                                   intersect=True, out_all=True)

    dfc = categories_df(dfd, xcats=['XR', 'CRY'], cids=['CAD'],
                        freq='M', lag=0, xcat_aggs=['mean', 'mean'],
                        start='2000-01-01', years=10)<|MERGE_RESOLUTION|>--- conflicted
+++ resolved
@@ -191,14 +191,6 @@
         df_w = df.pivot(index=('cid', 'real_date'), columns='xcat', values=val)
         df_w = df_w.groupby([pd.Grouper(level='cid'),
                              pd.Grouper(level='real_date', freq=freq)])
-<<<<<<< HEAD
-        xpl_col = df_w[xpl].agg(xcat_aggs[0]).astype(dtype=np.float32)
-        dep_col = df_w[dep].agg(xcat_aggs[1]).astype(dtype=np.float32)
-        if sum_clause and sum_index:
-            dep_col = dep_col.replace({0.0: np.nan})
-        elif sum_clause:
-            xpl_col = xpl_col.replace({0.0: np.nan})
-=======
 
         # Handles for falsified zeros. Following the frequency conversion, if the
         # aggregation method is set to "sum", time periods that exclusively contain NaN
@@ -208,20 +200,14 @@
         for i, agg in enumerate(xcat_aggs):
             sum_dict[i] = {'min_count': 1} if agg == 'sum' else {}
 
-        expln_col = df_w[expln].agg(xcat_aggs[0], sum_dict[0]).astype(dtype=np.float32)
-        depnd_col = df_w[depnd].agg(xcat_aggs[1], sum_dict[1]).astype(dtype=np.float32)
->>>>>>> 4efe05cc
+        xpl_col = df_w[xpl].agg(xcat_aggs[0], sum_dict[0]).astype(dtype=np.float32)
+        dep_col = df_w[dep].agg(xcat_aggs[1], sum_dict[1]).astype(dtype=np.float32)
 
         # Explanatory variable is shifted forward.
         if lag > 0:
             # Utilise .groupby() to handle for multi-index Pandas DataFrame.
-<<<<<<< HEAD
-            xpl_col = xpl_col.groupby(level=0).shift(1)
-        if fwin > 0:
-=======
-            expln_col = expln_col.groupby(level=0).shift(lag)
+            xpl_col = xpl_col.groupby(level=0).shift(lag)
         if fwin > 1:
->>>>>>> 4efe05cc
             s = 1 - fwin
             dep_col = dep_col.rolling(window=fwin).mean().shift(s)
 
