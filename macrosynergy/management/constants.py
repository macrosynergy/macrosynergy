--- conflicted
+++ resolved
@@ -38,7 +38,7 @@
     "Q": "BQ",
     "A": "BA",
 }
-<<<<<<< HEAD
+JPMAQS_METRICS: list[str] = ["value", "grading", "eop_lag", "mop_lag"]
 
 ANNUALIZATION_FACTORS = {
     "A": 1,
@@ -83,7 +83,4 @@
 cids_dm = cids_dmca + cids_dmec
 cids_em = cids_latm + cids_emea + cids_emas
 
-all_cids = sorted(cids_dm + cids_em)
-=======
-JPMAQS_METRICS: list[str] = ["value", "grading", "eop_lag", "mop_lag"]
->>>>>>> 9f02ca35
+all_cids = sorted(cids_dm + cids_em)