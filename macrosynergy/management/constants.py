--- conflicted
+++ resolved
@@ -40,7 +40,6 @@
     "Q": "BQ",
     "A": "BA",
 }
-<<<<<<< HEAD
 JPMAQS_METRICS: list[str] = ["value", "grading", "eop_lag", "mop_lag"]
 
 ANNUALIZATION_FACTORS = {
@@ -86,7 +85,4 @@
 cids_dm = cids_dmca + cids_dmec
 cids_em = cids_latm + cids_emea + cids_emas
 
-all_cids = sorted(cids_dm + cids_em)
-=======
-JPMAQS_METRICS: List[str] = ["value", "grading", "eop_lag", "mop_lag"]
->>>>>>> 6b4c4248
+all_cids = sorted(cids_dm + cids_em)