"""
Generic dataframe and type conversion functions specific to the
Macrosynergy package and JPMaQS dataframes/data.
"""

import pandas as pd
import numpy as np
import datetime
from typing import Any, List, Dict, Optional, Union, Set, Iterable, overload
import requests, requests.compat
import warnings


##############################
#   Overloads
##############################


@overload
def get_cid(ticker: str) -> str:
    ...


@overload
def get_cid(ticker: Iterable[str]) -> List[str]:
    ...


@overload
def get_xcat(ticker: str) -> str:
    ...


@overload
def get_xcat(ticker: Iterable[str]) -> List[str]:
    ...


@overload
def split_ticker(ticker: str) -> str:
    ...


@overload
def split_ticker(ticker: Iterable[str]) -> List[str]:
    ...


##############################
#   Helpful Functions
##############################


def split_ticker(ticker: Union[str, Iterable[str]], mode: str) -> Union[str, List[str]]:
    """
    Returns either the cross-sectional identifier (cid) or the category (xcat) from a
    ticker. The function is overloaded to accept either a single ticker or an iterable
    (e.g. list, tuple, pd.Series, np.array) of tickers.

    :param <str> ticker: The ticker to be converted.
    :param <str> mode: The mode to be used. Must be either "cid" or "xcat".

    Returns
    :return <str>: The cross-sectional identifier or category.
    """
    if not isinstance(mode, str):
        raise TypeError("Argument `mode` must be a string.")

    mode: str = mode.lower().strip()
    if mode not in ["cid", "xcat"]:
        raise ValueError("Argument `mode` must be either 'cid' or 'xcat'.")

    if not isinstance(ticker, str):
        if isinstance(ticker, Iterable):
            if len(ticker) == 0:
                raise ValueError("Argument `ticker` must not be empty.")
            return [split_ticker(t, mode) for t in ticker]
        else:
            raise TypeError(
                "Argument `ticker` must be a string or an iterable of strings."
            )

    if "_" not in ticker:
        raise ValueError(
            "Argument `ticker` must be a string" " with at least one underscore."
            f" Received '{ticker}' instead."
        )

    cid, xcat = str(ticker).split("_", 1)
    rStr: str = cid if mode == "cid" else xcat
    if len(rStr.strip()) == 0:
        raise ValueError(
            f"Unable to extract {mode} from ticker {ticker}."
            " Please check the ticker."
        )

    return rStr


def get_cid(ticker: Union[str, Iterable[str]]) -> Union[str, List[str]]:
    """
    Returns the cross-sectional identifier (cid) from a ticker.

    :param <str> ticker: The ticker to be converted.

    Returns
    :return <str>: The cross-sectional identifier.
    """
    return split_ticker(ticker, mode="cid")


def get_xcat(ticker: Union[str, Iterable[str]]) -> str:
    """
    Returns the category (xcat) from a ticker.

    :param <str> ticker: The ticker to be converted.

    Returns
    :return <str>: The category.
    """
    return split_ticker(ticker, mode="xcat")


def generate_random_date(
    start: Optional[Union[str, datetime.datetime, pd.Timestamp]] = "1990-01-01",
    end: Optional[Union[str, datetime.datetime, pd.Timestamp]] = "2020-01-01",
) -> str:
    """
    Generates a random date between two dates.

    :param <str> start: The start date, in the ISO format (YYYY-MM-DD).
    :param <str> end: The end date, in the ISO format (YYYY-MM-DD).

    Returns
    :return <str>: The random date.
    """

    if not isinstance(start, (str, datetime.datetime, pd.Timestamp)):
        raise TypeError(
            "Argument `start` must be a string, datetime.datetime, or pd.Timestamp."
        )
    if not isinstance(end, (str, datetime.datetime, pd.Timestamp)):
        raise TypeError(
            "Argument `end` must be a string, datetime.datetime, or pd.Timestamp."
        )

    start: pd.Timestamp = pd.Timestamp(start)
    end: pd.Timestamp = pd.Timestamp(end)
    if start == end:
        return start.strftime("%Y-%m-%d")
    else:
        return pd.Timestamp(
            np.random.randint(start.value, end.value, dtype=np.int64)
        ).strftime("%Y-%m-%d")


def get_dict_max_depth(d: dict) -> int:
    """
    Returns the maximum depth of a dictionary.

    :param <dict> d: The dictionary to be searched.

    Returns
    :return <int>: The maximum depth of the dictionary.
    """
    return (
        1 + max(map(get_dict_max_depth, d.values()), default=0)
        if isinstance(d, dict)
        else 0
    )


def rec_search_dict(d: dict, key: str, match_substring: bool = False, match_type=None):
    """
    Recursively searches a dictionary for a key and returns the value
    associated with it.

    :param <dict> d: The dictionary to be searched.
    :param <str> key: The key to be searched for.
    :param <bool> match_substring: If True, the function will return
        the value of the first key that contains the substring
        specified by the key parameter. If False, the function will
        return the value of the first key that matches the key
        parameter exactly. Default is False.
    :param <Any> match_type: If not None, the function will look for
        a key that matches the search parameters and has
        the specified type. Default is None.
    :return Any: The value associated with the key, or None if the key
        is not found.
    """
    if not isinstance(d, dict):
        return None

    for k, v in d.items():
        if match_substring:
            if key in k:
                if match_type is None or isinstance(v, match_type):
                    return v
        else:
            if k == key:
                if match_type is None or isinstance(v, match_type):
                    return v

        if isinstance(v, dict):
            result = rec_search_dict(v, key, match_substring, match_type)
            if result is not None:
                return result

    return None


def is_valid_iso_date(date: str) -> bool:
    if not isinstance(date, str):
        raise TypeError("Argument `date` must be a string.")

    try:
        datetime.datetime.strptime(date, "%Y-%m-%d")
        return True
    except ValueError:
        return False


def convert_iso_to_dq(date: str) -> str:
    if is_valid_iso_date(date):
        r = date.replace("-", "")
        assert len(r) == 8, "Date formatting failed"
        return r
    else:
        raise ValueError("Incorrect date format, should be YYYY-MM-DD")


def convert_dq_to_iso(date: str) -> str:
    if len(date) == 8:
        r = datetime.datetime.strptime(date, "%Y%m%d").strftime("%Y-%m-%d")
        assert is_valid_iso_date(r), "Failed to format date"
        return r
    else:
        raise ValueError("Incorrect date format, should be YYYYMMDD")


def form_full_url(url: str, params: Dict = {}) -> str:
    """
    Forms a full URL from a base URL and a dictionary of parameters.
    Useful for logging and debugging.

    :param <str> url: base URL.
    :param <dict> params: dictionary of parameters.

    :return <str>: full URL
    """
    return requests.compat.quote(
        (f"{url}?{requests.compat.urlencode(params)}" if params else url),
        safe="%/:=&?~#+!$,;'@()*[]",
    )


def common_cids(df: pd.DataFrame, xcats: List[str]):
    """
    Returns a list of cross-sectional identifiers (cids) for which the specified categories
       (xcats) are available.

    :param <pd.Dataframe> df: Standardized JPMaQS DataFrame with necessary columns:
        'cid', 'xcat', 'real_date' and 'value'.
    :param <List[str]> xcats: A list with least two categories whose cross-sectional
        identifiers are being considered.

    return <List[str]>: List of cross-sectional identifiers for which all categories in `xcats`
        are available.
    """

    if not isinstance(df, pd.DataFrame):
        raise TypeError("Argument `df` must be a pandas DataFrame.")

    if not isinstance(xcats, list):
        raise TypeError("Argument `xcats` must be a list.")
    elif not all(isinstance(elem, str) for elem in xcats):
        raise TypeError("Argument `xcats` must be a list of strings.")
    elif len(xcats) < 2:
        raise ValueError("Argument `xcats` must contain at least two category tickers.")
    elif not set(xcats).issubset(set(df["xcat"].unique())):
        raise ValueError("All categories in `xcats` must be present in the DataFrame.")

    cid_sets: List[set] = []
    for xc in xcats:
        sc: set = set(df[df["xcat"] == xc]["cid"].unique())
        if sc:
            cid_sets.append(sc)

    ls: List[str] = list(cid_sets[0].intersection(*cid_sets[1:]))
    return sorted(ls)


##############################
#   Dataframe Functions
##############################


def standardise_dataframe(df: pd.DataFrame, verbose: bool = False) -> pd.DataFrame:
    idx_cols: List[str] = ["cid", "xcat", "real_date"]
    commonly_used_cols: List[str] = ["value", "grading", "eop_lag", "mop_lag"]
    if not set(df.columns).issuperset(set(idx_cols)):
        fail_str: str = (
            f"Error : Tried to standardize DataFrame but failed."
            f"DataFrame not in the correct format. Please ensure "
            f"that the DataFrame has the following columns: "
            f"'cid', 'xcat', 'real_date', along with any other "
            "variables you wish to include (e.g. 'value', 'mop_lag', "
            "'eop_lag', 'grading')."
        )

        try:
            dft: pd.DataFrame = df.reset_index()
            found_cols: list = dft.columns.tolist()
            fail_str += f"\nFound columns: {found_cols}"
            if not set(dft.columns).issuperset(set(idx_cols)):
                raise ValueError(fail_str)
            df = dft.copy()
        except:
            raise ValueError(fail_str)

        # check if there is atleast one more column
        if len(df.columns) < 4:
            raise ValueError(fail_str)

    df["real_date"] = pd.to_datetime(df["real_date"], format="%Y-%m-%d")
    df["cid"] = df["cid"].astype(str)
    df["xcat"] = df["xcat"].astype(str)
    df = df.sort_values(by=["real_date", "cid", "xcat"]).reset_index(drop=True)

    remaining_cols: Set[str] = set(df.columns) - set(idx_cols)

    df = df[idx_cols + sorted(list(remaining_cols))]

    # for every remaining col, try to convert to float
    for col in remaining_cols:
        try:
            df[col] = df[col].astype(float)
        except:
            pass

    non_idx_cols: list = sorted(list(set(df.columns) - set(idx_cols)))
    return df[idx_cols + non_idx_cols]


def drop_nan_series(df: pd.DataFrame, raise_warning: bool = False) -> pd.DataFrame:
    """
    Drops any series that are entirely NaNs.
    Raises a user warning if any series are dropped.

    :param <pd.DataFrame> df: The dataframe to be cleaned.
    :param <bool> raise_warning: Whether to raise a warning if any series are dropped.
    """
    if not isinstance(df, pd.DataFrame):
        raise TypeError("Error: The input must be a pandas DataFrame.")
    elif not set(df.columns).issuperset(set(["cid", "xcat", "value"])):
        raise ValueError(
            "Error: The input DataFrame must have columns 'cid', 'xcat', 'value'."
        )
    elif not df["value"].isna().any():
        return df

    if not isinstance(raise_warning, bool):
        raise TypeError("Error: The raise_warning argument must be a boolean.")

    df_orig: pd.DataFrame = df.copy()
    for cd, xc in df_orig.groupby(["cid", "xcat"]).groups:
        sel_series: pd.Series = df_orig[
            (df_orig["cid"] == cd) & (df_orig["xcat"] == xc)
        ]["value"]
        if sel_series.isna().all():
            if raise_warning:
                warnings.warn(
                    message=f"The series {cd}_{xc} is populated "
                    "with NaNs only, and will be dropped.",
                    category=UserWarning,
                )
            df = df[~((df["cid"] == cd) & (df["xcat"] == xc))]

    return df.reset_index(drop=True)


def qdf_to_ticker_df(df: pd.DataFrame) -> pd.DataFrame:
    """
    Converts a standardized JPMaQS DataFrame to a wide format DataFrame
    with each column representing a ticker.

    :param <pd.DataFrame> df: A standardised quantamental dataframe.
    :return <pd.DataFrame>: The converted DataFrame.
    """
    if not isinstance(df, pd.DataFrame):
        raise TypeError("Argument `df` must be a pandas DataFrame.")

    STD_COLS: List[str] = ["cid", "xcat", "real_date", "value"]
    if not set(df.columns).issuperset(set(STD_COLS)):
        df: pd.DataFrame = standardise_dataframe(df)[STD_COLS]

    df["ticker"] = df["cid"] + "_" + df["xcat"]
    # drop cid and xcat
    df = (
        df.drop(columns=["cid", "xcat"])
        .pivot(index="real_date", columns="ticker", values="value")
        .rename_axis(None, axis=1)
    )

    return df


def ticker_df_to_qdf(df: pd.DataFrame) -> pd.DataFrame:
    """
    Converts a wide format DataFrame (with each column representing a ticker)
    to a standardized JPMaQS DataFrame.

    :param <pd.DataFrame> df: A wide format DataFrame.
    :return <pd.DataFrame>: The converted DataFrame.
    """
    if not isinstance(df, pd.DataFrame):
        raise TypeError("Argument `df` must be a pandas DataFrame.")

    # pivot to long format
    df = (
        df.stack(level=0)
        .reset_index()
        .rename(columns={0: "value", "level_1": "ticker"})
    )
    # split ticker using get_cid and get_xcat
    df["cid"] = get_cid(df["ticker"])
    df["xcat"] = get_xcat(df["ticker"])
    # drop ticker column

    df = df.drop(columns=["ticker"])

    # standardise and return
    return standardise_dataframe(df=df)

<<<<<<< HEAD
def apply_slip(df: pd.DataFrame, slip: int,
                    cids: List[str], xcats: List[str],
                    metrics: List[str], raise_error: bool = True) -> pd.DataFrame:
        """
        Applied a slip, i.e. a negative lag, to the target DataFrame 
        for the given cross-sections and categories, on the given metrics.
        
        :param <pd.DataFrame> target_df: DataFrame to which the slip is applied.
        :param <int> slip: Slip to be applied.
        :param <List[str]> cids: List of cross-sections.
        :param <List[str]> xcats: List of categories.
        :param <List[str]> metrics: List of metrics to which the slip is applied.
        :return <pd.DataFrame> target_df: DataFrame with the slip applied.
        :raises <TypeError>: If the provided parameters are not of the expected type.
        :raises <ValueError>: If the provided parameters are semantically incorrect.
        """

        df = df.copy()
        if not (isinstance(slip, int) and slip >= 0):
            raise ValueError("Slip must be a non-negative integer.")
        
        if cids is None:
            cids = df['cid'].unique().tolist()
        if xcats is None:
            xcats = df['xcat'].unique().tolist()

        sel_tickers : List[str] = [f"{cid}_{xcat}" for cid in cids for xcat in xcats]
        df['tickers'] = df['cid'] + '_' + df['xcat']

        if not set(sel_tickers).issubset(set(df['tickers'].unique())):
            if raise_error:
                raise ValueError("Tickers targetted for applying slip are not present in the DataFrame.\n"
                f"Missing tickers: {sorted(list(set(sel_tickers) - set(df['tickers'].unique())))}")
            else:
                warnings.warn("Tickers targetted for applying slip are not present in the DataFrame.\n"
                f"Missing tickers: {sorted(list(set(sel_tickers) - set(df['tickers'].unique())))}")

        slip : int = slip.__neg__()
        
        df[metrics] = df.groupby('tickers')[metrics].shift(slip)
        df = df.drop(columns=['tickers'])
        
        return df
=======

def downsample_df_on_real_date(
    df: pd.DataFrame,
    groupby_columns: List[str] = [],
    freq: str = "M",
    agg: str = "mean",
):
    """
    Downsample JPMaQS DataFrame.

    :param <pd.Dataframe> df: standardized JPMaQS DataFrame with the necessary columns:
        'cid', 'xcats', 'real_date' and at least one column with values of interest.
    :param <List> groupby_columns: a list of columns used to group the DataFrame.
    :param <str> freq: frequency option. Per default the correlations are calculated
        based on the native frequency of the datetimes in 'real_date', which is business
        daily. Downsampling options include weekly ('W'), monthly ('M'), or quarterly
        ('Q') mean.
    :param <str> agg: aggregation method. Must be one of "mean" (default), "median",
        "min", "max", "first" or "last".

    :return <pd.DataFrame>: the downsampled DataFrame.
    """

    if not set(groupby_columns).issubset(df.columns):
        raise ValueError(
            "The columns specified in 'groupby_columns' were not found in the DataFrame."
        )

    if not isinstance(freq, str):
        raise TypeError("`freq` must be a string")
    else:
        freq: str = freq.upper()
        if freq not in ["D", "W", "M", "Q", "A"]:
            raise ValueError("`freq` must be one of 'D', 'W', 'M', 'Q' or 'A'")

    if not isinstance(agg, str):
        raise TypeError("`agg` must be a string")
    else:
        agg: str = agg.lower()
        if agg not in ["mean", "median", "min", "max", "first", "last"]:
            raise ValueError(
                "`agg` must be one of 'mean', 'median', 'min', 'max', 'first', 'last'"
            )

    return (
        df.set_index("real_date")
        .groupby(groupby_columns)
        .resample(freq)
        .agg(agg, numeric_only=True)
        .reset_index()
    )
>>>>>>> 0a5d27f1
<|MERGE_RESOLUTION|>--- conflicted
+++ resolved
@@ -432,7 +432,6 @@
     # standardise and return
     return standardise_dataframe(df=df)
 
-<<<<<<< HEAD
 def apply_slip(df: pd.DataFrame, slip: int,
                     cids: List[str], xcats: List[str],
                     metrics: List[str], raise_error: bool = True) -> pd.DataFrame:
@@ -476,7 +475,6 @@
         df = df.drop(columns=['tickers'])
         
         return df
-=======
 
 def downsample_df_on_real_date(
     df: pd.DataFrame,
@@ -527,5 +525,4 @@
         .resample(freq)
         .agg(agg, numeric_only=True)
         .reset_index()
-    )
->>>>>>> 0a5d27f1
+    )