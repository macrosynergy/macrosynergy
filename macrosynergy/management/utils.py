"""
Generic dataframe and type conversion functions specific to the
Macrosynergy package and JPMaQS dataframes/data.
"""

import pandas as pd
import numpy as np
import datetime
import os
import yaml
import json
from typing import Any, List, Dict, Optional, Callable, Union, Set
import requests, requests.compat
import warnings

##############################
#   Helpful Functions
##############################


def generate_random_date(
    start: Optional[Union[str, datetime.datetime, pd.Timestamp]] = "1990-01-01",
    end: Optional[Union[str, datetime.datetime, pd.Timestamp]] = "2020-01-01",
) -> str:
    """
    Generates a random date between two dates.

    :param <str> start: The start date, in the ISO format (YYYY-MM-DD).
    :param <str> end: The end date, in the ISO format (YYYY-MM-DD).

    Returns
    :return <str>: The random date.
    """

    if not isinstance(start, (str, datetime.datetime, pd.Timestamp)):
        raise TypeError(
            "Argument `start` must be a string, datetime.datetime, or pd.Timestamp."
        )
    if not isinstance(end, (str, datetime.datetime, pd.Timestamp)):
        raise TypeError(
            "Argument `end` must be a string, datetime.datetime, or pd.Timestamp."
        )

    start: pd.Timestamp = pd.Timestamp(start)
    end: pd.Timestamp = pd.Timestamp(end)
    if start == end:
        return start.strftime("%Y-%m-%d")
    else:
        return pd.Timestamp(
            np.random.randint(start.value, end.value, dtype=np.int64)
        ).strftime("%Y-%m-%d")


def get_dict_max_depth(d: dict) -> int:
    """
    Returns the maximum depth of a dictionary.

    :param <dict> d: The dictionary to be searched.

    Returns
    :return <int>: The maximum depth of the dictionary.
    """
    return (
        1 + max(map(get_dict_max_depth, d.values()), default=0)
        if isinstance(d, dict)
        else 0
    )


def rec_search_dict(d: dict, key: str, match_substring: bool = False, match_type=None):
    """
    Recursively searches a dictionary for a key and returns the value
    associated with it.

    :param <dict> d: The dictionary to be searched.
    :param <str> key: The key to be searched for.
    :param <bool> match_substring: If True, the function will return
        the value of the first key that contains the substring
        specified by the key parameter. If False, the function will
        return the value of the first key that matches the key
        parameter exactly. Default is False.
    :param <Any> match_type: If not None, the function will look for
        a key that matches the search parameters and has
        the specified type. Default is None.
    :return Any: The value associated with the key, or None if the key
        is not found.
    """
    if not isinstance(d, dict):
        return None

    for k, v in d.items():
        if match_substring:
            if key in k:
                if match_type is None or isinstance(v, match_type):
                    return v
        else:
            if k == key:
                if match_type is None or isinstance(v, match_type):
                    return v

        if isinstance(v, dict):
            result = rec_search_dict(v, key, match_substring, match_type)
            if result is not None:
                return result

    return None


def is_valid_iso_date(date: str) -> bool:
    try:
        datetime.datetime.strptime(date, "%Y-%m-%d")
        return True
    except ValueError:
        return False


<<<<<<< HEAD
=======
def convert_to_iso_format(date: Any = None) -> str:
    raise NotImplementedError("This function is not yet implemented.")
    """
    Converts a datetime like object or string to an ISO date string.

    :param <Any> date: The date to be converted. This can be a
        datetime object, a string, pd.Timestamp, or np.datetime64.

    Returns
    :return <str>: The ISO date string (YYYY-MM-DD).
    """
    if date is None:
        ValueError("Argument `date` cannot be None.")

    r: Optional[str] = None
    if isinstance(date, str):
        r: Optional[str] = None
        if is_valid_iso_date(date):
            r = date
        else:
            if len(date) == 8:
                try:
                    r = convert_dq_to_iso(date)
                except Exception as e:
                    if isinstance(e, (ValueError, AssertionError)):
                        pass
            else:
                for sep in ["-", "/", ".", " "]:
                    if sep in date:
                        try:
                            sd = date.split(sep)
                            dx = date
                            if len(sd) == 3:
                                if len(sd[1]) == 3:
                                    sd[1] = {
                                        "JAN": "01",
                                        "FEB": "02",
                                        "MAR": "03",
                                        "APR": "04",
                                        "MAY": "05",
                                        "JUN": "06",
                                        "JUL": "07",
                                        "AUG": "08",
                                        "SEP": "09",
                                        "OCT": "10",
                                        "NOV": "11",
                                        "DEC": "12",
                                    }[sd[1].upper()]
                                    dx = sep.join(sd)
                                r = datetime.datetime.strptime(
                                    dx, "%d" + sep + "%m" + sep + "%Y"
                                ).strftime("%Y-%m-%d")
                                break
                        except Exception as e:
                            if isinstance(e, ValueError):
                                pass
                            else:
                                raise e

        if r is None:
            raise RuntimeError("Could not convert date to ISO format.")
    elif isinstance(date, (datetime.datetime, pd.Timestamp, np.datetime64)):
        r = date.strftime("%Y-%m-%d")
    else:
        raise TypeError(
            "Argument `date` must be a string, datetime.datetime, pd.Timestamp or np.datetime64."
        )

    assert is_valid_iso_date(r), "Failed to convert date to ISO format."
    return r


>>>>>>> 6cd37f19
def convert_iso_to_dq(date: str) -> str:
    if is_valid_iso_date(date):
        r = date.replace("-", "")
        assert len(r) == 8, "Date formatting failed"
        return r
    else:
        raise ValueError("Incorrect date format, should be YYYY-MM-DD")


def convert_dq_to_iso(date: str) -> str:
    if len(date) == 8:
        r = datetime.datetime.strptime(date, "%Y%m%d").strftime("%Y-%m-%d")
        assert is_valid_iso_date(r), "Failed to format date"
        return r
    else:
        raise ValueError("Incorrect date format, should be YYYYMMDD")


def form_full_url(url: str, params: Dict = {}) -> str:
    """
    Forms a full URL from a base URL and a dictionary of parameters.
    Useful for logging and debugging.

    :param <str> url: base URL.
    :param <dict> params: dictionary of parameters.

    :return <str>: full URL
    """
    return requests.compat.quote(
        (f"{url}?{requests.compat.urlencode(params)}" if params else url),
        safe="%/:=&?~#+!$,;'@()*[]",
    )


def common_cids(df: pd.DataFrame, xcats: List[str]):
    """
    Returns a list of cross-sectional identifiers (cids) for which the specified categories
       (xcats) are available.

    :param <pd.Dataframe> df: Standardized JPMaQS DataFrame with necessary columns:
        'cid', 'xcat', 'real_date' and 'value'.
    :param <List[str]> xcats: A list with least two categories whose cross-sectional
        identifiers are being considered.

    return <List[str]>: List of cross-sectional identifiers for which all categories in `xcats`
        are available.
    """

    if not isinstance(df, pd.DataFrame):
        raise TypeError("Argument `df` must be a pandas DataFrame.")

    if not isinstance(xcats, list):
        raise TypeError("Argument `xcats` must be a list.")
    elif not all(isinstance(elem, str) for elem in xcats):
        raise TypeError("Argument `xcats` must be a list of strings.")
    elif len(xcats) < 2:
        raise ValueError("Argument `xcats` must contain at least two category tickers.")
    elif not set(xcats).issubset(set(df["xcat"].unique())):
        raise ValueError("All categories in `xcats` must be present in the DataFrame.")

    cid_sets: List[set] = []
    for xc in xcats:
        sc: set = set(df[df["xcat"] == xc]["cid"].unique())
        if sc:
            cid_sets.append(sc)

    ls: List[str] = list(cid_sets[0].intersection(*cid_sets[1:]))
    return sorted(ls)


##############################
#   Dataframe Functions
##############################


def standardise_dataframe(df: pd.DataFrame, verbose: bool = False) -> pd.DataFrame:
    idx_cols: List[str] = ["cid", "xcat", "real_date"]
    commonly_used_cols: List[str] = ["value", "grading", "eop_lag", "mop_lag"]
    if not set(df.columns).issuperset(set(idx_cols)):
        fail_str: str = (
            f"Error : Tried to standardize DataFrame but failed."
            f"DataFrame not in the correct format. Please ensure "
            f"that the DataFrame has the following columns: "
            f"'cid', 'xcat', 'real_date', along with any other "
            "variables you wish to include (e.g. 'value', 'mop_lag', "
            "'eop_lag', 'grading')."
        )

        try:
            dft: pd.DataFrame = df.reset_index()
            found_cols: list = dft.columns.tolist()
            fail_str += f"\nFound columns: {found_cols}"
            if not set(dft.columns).issuperset(set(idx_cols)):
                raise ValueError(fail_str)
            df = dft.copy()
        except:
            raise ValueError(fail_str)

        # check if there is atleast one more column
        if len(df.columns) < 4:
            raise ValueError(fail_str)

    df["real_date"] = pd.to_datetime(df["real_date"], format="%Y-%m-%d")
    df["cid"] = df["cid"].astype(str)
    df["xcat"] = df["xcat"].astype(str)
    df = df.sort_values(by=["real_date", "cid", "xcat"]).reset_index(drop=True)

    remaining_cols: Set[str] = set(df.columns) - set(idx_cols)

    df = df[idx_cols + sorted(list(remaining_cols))]

    # for every remaining col, try to convert to float
    for col in remaining_cols:
        try:
            df[col] = df[col].astype(float)
        except:
            pass

    return df

<<<<<<< HEAD
=======
        non_idx_cols: list = sorted(list(set(df.columns) - set(idx_cols)))
        return df[idx_cols + non_idx_cols]

>>>>>>> 6cd37f19

def drop_nan_series(df: pd.DataFrame, raise_warning: bool = False) -> pd.DataFrame:
    """
    Drops any series that are entirely NaNs.
    Raises a user warning if any series are dropped.

    :param <pd.DataFrame> df: The dataframe to be cleaned.
    :param <bool> raise_warning: Whether to raise a warning if any series are dropped.
    """
    if not isinstance(df, pd.DataFrame):
        raise TypeError("Error: The input must be a pandas DataFrame.")
    elif not set(df.columns).issuperset(set(["cid", "xcat", "value"])):
        raise ValueError(
            "Error: The input DataFrame must have columns 'cid', 'xcat', 'value'."
        )
    elif not df["value"].isna().any():
        return df

    if not isinstance(raise_warning, bool):
        raise TypeError("Error: The raise_warning argument must be a boolean.")

    df_orig: pd.DataFrame = df.copy()
    for cd, xc in df_orig.groupby(["cid", "xcat"]).groups:
        sel_series: pd.Series = df_orig[
            (df_orig["cid"] == cd) & (df_orig["xcat"] == xc)
        ]["value"]
        if sel_series.isna().all():
            if raise_warning:
                warnings.warn(
                    message=f"The series {cd}_{xc} is populated "
                    "with NaNs only, and will be dropped.",
                    category=UserWarning,
                )
            df = df[~((df["cid"] == cd) & (df["xcat"] == xc))]

    return df.reset_index(drop=True)


def wide_to_long(
    df: pd.DataFrame,
    wide_var: str = "cid",
    val_col: str = "value",
) -> pd.DataFrame:
    """
    Converts a wide dataframe to a long dataframe.

    :param <pd.DataFrame> df: The dataframe to be converted.
    :param <str> wide_var: The variable name of the wide variable.
        In case the columns are ... cid_1, cid_2, cid_3, ... then
        wide_var should be "cid", else "xcat" or "real_date" must be
        passed.

    Returns
    :return <pd.DataFrame>: The converted dataframe.
    """
    idx_cols: list = ["cid", "xcat", "real_date"]

    if not isinstance(df, pd.DataFrame):
        raise ValueError("Error: The input must be a pandas DataFrame.")

    if wide_var not in ["cid", "xcat", "real_date"]:
        raise ValueError(
            "Error: The wide_var must be one of 'cid', 'xcat', 'real_date'."
        )

    """ 
    if wide_var == "cid":
     then the columns are real_date, xcat, cidX, cidY, cidZ, ...
     convert to real_date, xcat, cid, value
    """
    # use stack and unstack to convert to long format
    df = df.set_index(idx_cols).stack().reset_index()
    df.columns = idx_cols + [wide_var, val_col]

    return standardise_dataframe(df)


##############################
#   Class Definitions
##############################


class Config(object):
    """
    Class for handling the configuration of the JPMaQS API.

    :param <str> client_id: The client ID for OAuth authentication.
    :param <str> client_secret: The client secret for OAuth authentication.
    :param <str> crt: The path to the certificate file for certificate
        authentication.
    :param <str> key: The path to the key file for certificate authentication.
    :param <str> username: The username for certificate authentication.
    :param <str> password: The password for certificate authentication.
    :param <dict> proxy: The proxy settings for the API.
    :param <dict> proxies: An alternative way to specify proxy settings.
    :param <str> config_path: The path to the config file. If set to
        None or "env", the class will attempt to load the config
        file from the following environment variables:

        For OAuth authentication:

            - DQ_CLIENT_ID : your_client_id
            - DQ_CLIENT_SECRET : your_client_secret

        For certificate authentication:

            - DQ_CRT : path_to_crt_file
            - DQ_KEY : path_to_key_file
            - DQ_USERNAME : your_username
            - DQ_PASSWORD : your_password

        For proxy settings:
            - DQ_PROXY : proxy_json_string

            (See https://requests.readthedocs.io/en/master/user/advanced/#proxies)
    """

    def __init__(
        self,
        config_path: Optional[str] = None,
        client_id: Optional[str] = None,
        client_secret: Optional[str] = None,
        crt: Optional[str] = None,
        key: Optional[str] = None,
        username: Optional[str] = None,
        password: Optional[str] = None,
        proxy: Optional[dict] = None,
        proxies: Optional[dict] = None,
    ):
        if not isinstance(config_path, (str, type(None))):
            raise ValueError(
                "Config file must be a string containing the path"
                " to the config file or None. Use `env` to use"
                " environment variables."
            )

        oauth_var_names: List[str] = ["client_id", "client_secret"]
        cert_var_names: List[str] = ["crt", "key", "username", "password"]
        oauth_vars: List[Optional[str]] = [client_id, client_secret]
        cert_vars: List[Optional[str]] = [crt, key, username, password]
        proxy_vars: Optional[dict] = [proxy, proxies]
        proxy_var_names: List[str] = ["proxy", "proxies"]

        loaded_vars: Dict[str, Optional[str]] = {
            var: None for var in oauth_var_names + cert_var_names + proxy_var_names
        }

        if isinstance(config_path, str):
            if config_path == "env":
                for var in loaded_vars.keys():
                    loaded_vars[var] = os.environ.get(f"DQ_{var.upper()}", None)

            else:
                config_dict: Optional[dict] = None
                if config_path.endswith(".json"):
                    with open(config_path, "r") as f:
                        config_dict = json.load(f)
                elif config_path.endswith(".yaml") or config_path.endswith(".yml"):
                    with open(config_path, "r") as f:
                        config_dict = yaml.safe_load(f)

                if not config_dict:
                    raise ValueError("Config file could not be loaded.")
                else:
                    # make all keys lowercase
                    config_dict = {k.lower(): v for k, v in config_dict.items()}
                    for var in loaded_vars.keys():
                        loaded_vars[var] = rec_search_dict(
                            d=config_dict, key=var, match_type=str
                        )

                    for var in proxy_var_names:
                        loaded_vars[var] = rec_search_dict(
                            d=config_dict, key=var, match_type=dict
                        )

                    if loaded_vars["crt"] is None:
                        loaded_vars["crt"] = rec_search_dict(
                            d=config_dict,
                            key="cert",
                            match_substring=True,
                            match_type=str,
                        )

        all_args_present: Callable = lambda x: all([v is not None for v in x])

        # overwrite any loaded variables with any passed variables
        for pr_args, pr_arg_names in zip(
            [oauth_vars, cert_vars, proxy_vars],
            [oauth_var_names, cert_var_names, proxy_var_names],
        ):
            for arg, arg_name in zip(pr_args, pr_arg_names):
                if arg is not None:
                    loaded_vars[arg_name] = arg

        r_auth: Dict[str, Optional[str]] = {}
        # any complete set of credentials will now be in r_auth
        for vx, varsx in zip(
            [oauth_var_names, cert_var_names, proxy_var_names],
            ["oauth", "cert", "proxy", "proxy"],
        ):
            if all_args_present([loaded_vars[v] for v in vx]):
                r_auth[varsx] = {v: loaded_vars[v] for v in vx}

        for px, pxn in zip(proxy_vars, proxy_var_names):
            if px is not None:
                r_auth[pxn] = px

        if not r_auth:
            raise ValueError(
                f"Failed to load authentication details from config file or environment variables."
                f" Please ensure the environment variables or config file path the specification"
                " in the package documentation."
            )

        if "cert" in r_auth.keys():
            for kx in ["crt", "key"]:
                if not os.path.isfile(r_auth["cert"][kx]):
                    raise FileNotFoundError(
                        f"Please ensure the file path - {r_auth['cert'][kx]} - is correct, "
                        "and the program has read access to the file."
                    )

        for pkx in proxy_var_names:
            if loaded_vars[pkx] is not None:
                if isinstance(loaded_vars[pkx], str):
                    try:
                        loaded_vars[pkx] = json.loads(loaded_vars[pkx])
                    except json.decoder.JSONDecodeError:
                        raise ValueError(
                            "Proxy settings could not be loaded. Please ensure the proxy settings are"
                            " in the correct format.\n Problematic string: \n"
                            f"{loaded_vars[pkx]}"
                        )

                assert isinstance(
                    loaded_vars[pkx], dict
                ), "Proxy settings must be a dictionary or JSON-like string."
        if "proxy" in r_auth.keys():
            if r_auth["proxy"] is not None:
                if "proxies" in r_auth["proxy"].keys():
                    if r_auth["proxy"]["proxies"] is not None:
                        r_auth["proxy"].update(r_auth["proxy"]["proxies"])
                        del r_auth["proxy"]["proxies"]
                if "proxy" in r_auth["proxy"].keys():
                    if r_auth["proxy"]["proxy"] is not None:
                        r_auth["proxy"].update(r_auth["proxy"]["proxy"])
                        del r_auth["proxy"]["proxy"]

        self._credentials: Dict[str, dict] = r_auth

        self._config_type: Optional[str] = "yaml"  # default
        if (not isinstance(config_path, type(None))) and config_path.endswith(".json"):
            self._config_type = "json"

    def oauth(self, mask: bool = True):
        if "oauth" not in self._credentials.keys():
            return None
        else:
            rdict: Dict[str, str] = {
                "client_id": self._credentials["oauth"]["client_id"],
                "client_secret": self._credentials["oauth"]["client_secret"],
            }
            if mask:
                ix: int = (
                    (len(self._credentials["oauth"]["client_id"]) - 4)
                    if (len(self._credentials["oauth"]["client_id"]) > 4)
                    else (len(self._credentials["oauth"]["client_id"]))
                )
                rdict["client_id"] = (
                    "*" * ix + self._credentials["oauth"]["client_id"][ix:]
                )
                rdict["client_secret"] = "*" * len(
                    self._credentials["oauth"]["client_secret"]
                )
            return rdict

    def cert(self, mask: bool = True):
        if "cert" not in self._credentials.keys():
            return None
        else:
            key: str = self._credentials["cert"]["key"]
            rdict: Dict[str, str] = {
                "username": self._credentials["cert"]["username"],
                "password": self._credentials["cert"]["password"],
                "crt": self._credentials["cert"]["crt"],
                "key": key,
            }
            if mask:
                ix: int = (
                    (len(self._credentials["cert"]["username"]) - 4)
                    if len(self._credentials["cert"]["username"]) > 4
                    else len(self._credentials["cert"]["username"])
                )
                rdict["username"] = (
                    "*" * ix + self._credentials["cert"]["username"][ix:]
                )
                for kx in ["password", "crt", "key"]:
                    rdict[kx] = "*" * len(rdict[kx])

            return rdict

    def proxy(self, mask: bool = False):
        if not ("proxy" in self._credentials):
            return None
        else:
            rdict: Dict[str, dict] = {}
            for kx in self._credentials["proxy"].keys():
                rdict[kx] = self._credentials["proxy"][kx]
                if mask:
                    rdict[kx] = "*" * len(rdict[kx])

            return rdict

    def credentials(
        self,
        mask: bool = False,
    ) -> Dict[str, dict]:
        rdict: Dict[str, dict] = {}
        for k in self._credentials.keys():
            rdict[k] = getattr(self, k)(mask=mask)

        return rdict

    def export_credentials(
        self,
        format: str = "json",
        export_file: str = None,
        mask: bool = False,
        oauth_only: bool = False,
        cert_only: bool = False,
        proxies: bool = True,
    ):
        if format not in ["json", "yaml", "yml"]:
            raise ValueError("Format must be either `json`, `yaml` or `yml`.")

        if oauth_only and cert_only:
            raise ValueError(
                "Only one of `oauth_only` or `cert_only` can be set to True."
            )

        if export_file is None:
            export_file = f"./jpmaqs_credentials_({datetime.datetime.now().strftime('%Y-%m-%d-%H-%M-%S')}).{format}"

        output_dict: Dict[str, dict] = {}
        credentials: Dict[str, dict] = self.credentials(mask=mask)

        if (
            proxies
            and ("proxy" in credentials.keys())
            or ("proxies" in credentials.keys())
        ):
            output_dict["proxy"] = credentials["proxy"]
            output_dict["proxies"] = credentials["proxies"]

        if oauth_only:
            output_dict["oauth"] = credentials["oauth"]
        elif cert_only:
            output_dict["cert"] = credentials["cert"]

        output: str
        if format == "json":
            output = json.dumps(output_dict, indent=2)
        else:
            output = yaml.dump(output_dict)

        if not any([export_file.endswith(ext) for ext in [".json", ".yaml", ".yml"]]):
            print(
                f"Adding file extension to export file : {format}\n"
                f"Export file : {export_file}"
            )

            export_file = f"{export_file}.{format}"

        with open(export_file, "w") as f:
            f.write(output)

        return export_file

    def __repr__(self):
        try:
            return (
                f"JPMaQS API Config Object, methods : {list(self._credentials.keys())}"
            )
        except:
            return "JPMaQS API Config Object"

    def __str__(self):
        creds_str: str
        if self._config_type == "json":
            creds_str = json.dumps(self.credentials(mask=True), indent=2)
        else:
            creds_str = yaml.dump(self.credentials(mask=True))
        return (
            f"JPMaQS API Config Object, methods : {list(self._credentials.keys())} \n"
            f"Credentials : {creds_str}"
        )<|MERGE_RESOLUTION|>--- conflicted
+++ resolved
@@ -66,6 +66,8 @@
         else 0
     )
 
+
+def rec_search_dict(d: dict, key: str, match_substring: bool = False, match_type=None):
 
 def rec_search_dict(d: dict, key: str, match_substring: bool = False, match_type=None):
     """
@@ -114,13 +116,12 @@
         return False
 
 
-<<<<<<< HEAD
-=======
 def convert_to_iso_format(date: Any = None) -> str:
     raise NotImplementedError("This function is not yet implemented.")
     """
     Converts a datetime like object or string to an ISO date string.
 
+    Parameters
     :param <Any> date: The date to be converted. This can be a
         datetime object, a string, pd.Timestamp, or np.datetime64.
 
@@ -188,7 +189,6 @@
     return r
 
 
->>>>>>> 6cd37f19
 def convert_iso_to_dq(date: str) -> str:
     if is_valid_iso_date(date):
         r = date.replace("-", "")
@@ -307,14 +307,9 @@
         except:
             pass
 
-    return df
-
-<<<<<<< HEAD
-=======
         non_idx_cols: list = sorted(list(set(df.columns) - set(idx_cols)))
         return df[idx_cols + non_idx_cols]
-
->>>>>>> 6cd37f19
+    
 
 def drop_nan_series(df: pd.DataFrame, raise_warning: bool = False) -> pd.DataFrame:
     """
