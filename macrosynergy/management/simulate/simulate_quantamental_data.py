--- conflicted
+++ resolved
@@ -11,11 +11,8 @@
 import datetime
 import warnings
 from macrosynergy.management.types import QuantamentalDataFrame
-<<<<<<< HEAD
 from macrosynergy.management.utils import ticker_df_to_qdf
-=======
 from macrosynergy.management.utils import is_valid_iso_date, get_cid, get_xcat
->>>>>>> b99c56d1
 
 
 def simulate_ar(nobs: int, mean: float = 0, sd_mult: float = 1, ar_coef: float = 0.75):
