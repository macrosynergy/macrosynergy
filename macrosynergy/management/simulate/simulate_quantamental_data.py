"""
Module with functionality for generating mock 
quantamental data for testing purposes.
"""

import numpy as np
import pandas as pd
from statsmodels.tsa.arima_process import ArmaProcess
from typing import List, Tuple, Dict, Union
from collections import defaultdict
import datetime
import warnings
from macrosynergy.management.types import QuantamentalDataFrame
from macrosynergy.management.utils import ticker_df_to_qdf


def simulate_ar(nobs: int, mean: float = 0, sd_mult: float = 1, ar_coef: float = 0.75):
    """
    Create an auto-correlated data-series as numpy array.

    :param <int> nobs: number of observations.
    :param <float> mean: mean of values, default is zero.
    :param <float> sd_mult: standard deviation multipliers of values, default is 1.
        This affects non-zero means.
    :param <float> ar_coef: autoregression coefficient (between 0 and 1): default is 0.75.

    :return <np.ndarray>: autocorrelated data series.
    """

    # Define relative parameters for creating an AR process.
    ar_params = np.r_[1, -ar_coef]
    ar_proc = ArmaProcess(ar_params)  # define ARMA process
    ser = ar_proc.generate_sample(nobs)
    ser = ser + mean - np.mean(ser)
    return sd_mult * ser / np.std(ser)


def dataframe_generator(
    df_cids: pd.DataFrame, df_xcats: pd.DataFrame, cid: str, xcat: str
):
    """
    Adjacent method used to construct the quantamental DataFrame.

    :param <pd.DataFrame> df_cids:
    :param <pd.DataFrame> df_xcats:
    :param <str> cid: individual cross-section.
    :param <str> xcat: individual category.

    :return <Tuple[pd.DataFrame, pd.DatetimeIndex]>: Tuple containing
        the quantamental DataFrame and a DatetimeIndex of the business days.
    """
    qdf_cols = ["cid", "xcat", "real_date", "value"]

    sdate = pd.to_datetime(
        max(df_cids.loc[cid, "earliest"], df_xcats.loc[xcat, "earliest"])
    )
    edate = pd.to_datetime(
        min(df_cids.loc[cid, "latest"], df_xcats.loc[xcat, "latest"])
    )
    all_days = pd.date_range(sdate, edate)
    work_days = all_days[all_days.weekday < 5]

    df_add = pd.DataFrame(columns=qdf_cols)
    df_add["real_date"] = work_days
    df_add["cid"] = cid
    df_add["xcat"] = xcat

    return df_add, work_days


def make_qdf(df_cids: pd.DataFrame, df_xcats: pd.DataFrame, back_ar: float = 0):
    """
    Make quantamental DataFrame with basic columns: 'cid', 'xcat', 'real_date', 'value'.

    :param <pd.DataFrame> df_cids: DataFrame with parameters by cid. Row indices are
        cross-sections. Columns are:
        'earliest': string of earliest date (ISO) for which country values are available;
        'latest': string of latest date (ISO) for which country values are available;
        'mean_add': float of country-specific addition to any category's mean;
        'sd_mult': float of country-specific multiplier of an category's standard
            deviation.
    :param <pd.DataFrame> df_xcats: dataframe with parameters by xcat. Row indices are
        cross-sections. Columns are:
        'earliest': string of earliest date (ISO) for which category values are
        available;
        'latest': string of latest date (ISO) for which category values are available;
        'mean_add': float of category-specific addition;
        'sd_mult': float of country-specific multiplier of an category's standard
        deviation;
        'ar_coef': float between 0 and 1 denoting set auto-correlation of the category;
        'back_coef': float, coefficient with which communal (mean 0, SD 1) background
        factor is added to category values.
    :param <float> back_ar: float between 0 and 1 denoting set auto-correlation of the
        background factor. Default is zero.

    :return <pd.DataFrame>: basic quantamental DataFrame according to specifications.
    """
    df_list = []

    if any(df_xcats["back_coef"] != 0):
        sdate = min(min(df_cids.loc[:, "earliest"]), min(df_xcats.loc[:, "earliest"]))
        edate = max(max(df_cids.loc[:, "latest"]), max(df_xcats.loc[:, "latest"]))
        all_days = pd.date_range(sdate, edate)
        work_days = all_days[all_days.weekday < 5]
        ser = simulate_ar(len(work_days), mean=0, sd_mult=1, ar_coef=back_ar)
        df_back = pd.DataFrame(index=work_days, columns=["value"])
        df_back["value"] = ser

    for cid in df_cids.index:
        for xcat in df_xcats.index:
            df_add, work_days = dataframe_generator(
                df_cids=df_cids, df_xcats=df_xcats, cid=cid, xcat=xcat
            )

            ser_mean = df_cids.loc[cid, "mean_add"] + df_xcats.loc[xcat, "mean_add"]
            ser_sd = df_cids.loc[cid, "sd_mult"] * df_xcats.loc[xcat, "sd_mult"]
            ser_arc = df_xcats.loc[xcat, "ar_coef"]
            df_add["value"] = simulate_ar(
                len(work_days), mean=ser_mean, sd_mult=ser_sd, ar_coef=ser_arc
            )

            back_coef = df_xcats.loc[xcat, "back_coef"]
            # Add the influence of communal background series.
            if back_coef != 0:
                dates = df_add["real_date"]
                df_add["value"] = df_add["value"] + back_coef * df_back.loc[
                    dates, "value"
                ].reset_index(drop=True)

            df_list.append(df_add)

    return pd.concat(df_list).reset_index(drop=True)


def make_qdf_black(df_cids: pd.DataFrame, df_xcats: pd.DataFrame, blackout: dict):
    """
    Make quantamental DataFrame with basic columns: 'cid', 'xcat', 'real_date', 'value'.
    In this DataFrame the column, 'value', will consist of Binary Values denoting whether
    the cross-section is active for the corresponding dates.

    :param <pd.DataFrame> df_cids: dataframe with parameters by cid. Row indices are
        cross-sections. Columns are:
    'earliest': string of earliest date (ISO) for which country values are available;
    'latest': string of latest date (ISO) for which country values are available;
    'mean_add': float of country-specific addition to any category's mean;
    'sd_mult': float of country-specific multiplier of an category's standard deviation.
    :param <pd.DataFrame> df_xcats: dataframe with parameters by xcat. Row indices are
        cross-sections. Columns are:
    'earliest': string of earliest date (ISO) for which category values are available;
    'latest': string of latest date (ISO) for which category values are available;
    'mean_add': float of category-specific addition;
    'sd_mult': float of country-specific multiplier of an category's standard deviation;
    'ar_coef': float between 0 and 1 denoting set autocorrelation of the category;
    'back_coef': float, coefficient with which communal (mean 0, SD 1) background
        factor is added to categoy values.
    :param <dict> blackout: Dictionary defining the blackout periods for each cross-
        section. The expected form of the dictionary is:
        {'AUD': (Timestamp('2000-01-13 00:00:00'), Timestamp('2000-01-13 00:00:00')),
        'USD_1': (Timestamp('2000-01-03 00:00:00'), Timestamp('2000-01-05 00:00:00')),
        'USD_2': (Timestamp('2000-01-09 00:00:00'), Timestamp('2000-01-10 00:00:00')),
        'USD_3': (Timestamp('2000-01-12 00:00:00'), Timestamp('2000-01-12 00:00:00'))}
        The values of the dictionary are tuples consisting of the start & end-date of the
        respective blackout period. Each cross-section could have potentially more than
        one blackout period on a single category, and subsequently each key will be
        indexed to indicate the number of periods.

    :return <pd.DataFrame>: basic quantamental DataFrame according to specifications with
        binary values.
    """

    df_list = []

    conversion = lambda t: (pd.Timestamp(t[0]), pd.Timestamp(t[1]))
    dates_dict = defaultdict(list)
    for k, v in blackout.items():
        v = conversion(v)
        dates_dict[k[:3]].append(v)

    # At the moment the blackout period is being applied uniformally to each category:
    # each category will experience the same blackout periods.
    for cid in df_cids.index:
        for xcat in df_xcats.index:
            df_add, work_days = dataframe_generator(
                df_cids=df_cids, df_xcats=df_xcats, cid=cid, xcat=xcat
            )
            arr = np.repeat(0, df_add.shape[0])
            dates = df_add["real_date"].to_numpy()

            list_tuple = dates_dict[cid]
            for tup in list_tuple:
                start = tup[0]
                end = tup[1]

                condition_start = start.weekday() - 4
                condition_end = end.weekday() - 4

                # Will skip the associated blackout period because of the received
                # invalid date, if it is not within the respective data series' range,
                # but will continue to populate the dataframe according to the other keys
                # in the dictionary.
                # Naturally compare against the data-series' formal start & end date.
                if start < dates[0] or end > dates[-1]:
                    warnings.warn("Blackout period date not within data series range.")
                    break
                # If the date falls on a weekend, change to the following Monday.
                elif condition_start > 0:
                    while start.weekday() > 4:
                        start += datetime.timedelta(days=1)
                elif condition_end > 0:
                    while end.weekday() > 4:
                        end += datetime.timedelta(days=1)

                index_start = next(iter(np.where(dates == start)[0]))
                count = 0
                while start != tup[1]:
                    if start.weekday() < 5:
                        count += 1
                    start += datetime.timedelta(days=1)

                arr[index_start : (index_start + count + 1)] = 1

            df_add["value"] = arr

            df_list.append(df_add)

    return pd.concat(df_list).reset_index(drop=True)


def generate_lines(sig_len: int, style: str = "linear") -> Union[np.ndarray, List[str]]:
    """
    Returns a numpy array of a line with a given length.

    Parameters
    :param <int> sig_len: The number of elements in the returned array.
    :param <str> style: The style of the line. Default `'linear'`. Current choices are:
        `linear`, `decreasing-linear`, `sharp-hill`, `four-bit-sine`, `sine`, `cosine`,
        `sawtooth`. Adding `"inv"` or "inverted" to the style will return
        the inverted version of that line. For example, `'inv-sawtooth'` or `'inverted
        sawtooth'` will return the inverted sawtooth line. `'any'` will return a random
        line. `'all'` will return a list of all the available styles.

    :return <Union[np.ndarray, List[str]]>: A numpy array of the line. If `style` is
        `'all'`, then a list (of strings) of all the available styles is returned.

    NOTE: It is indeed request an `"inverted linear"` or `"inverted decreasing-linear"`
    line. They're just there for completeness and readability.
    """

    def _sawtooth(sig_len: int) -> np.ndarray:
        max_cycles = 4
        _tmp = sig_len // max_cycles
        up = np.tile(np.arange(-100, 100, 200 / _tmp), max_cycles * 2)
        return np.abs(up)[:sig_len]

    def _sharp_hill(sig_len: int) -> np.ndarray:
        return np.concatenate(
            [
                np.arange(1, sig_len // 4 + 1) * 100 / sig_len,
                np.arange(sig_len // 4, sig_len // 4 * 3 + 1)[::-1] * 100 / sig_len,
                np.arange(sig_len // 4 * 3, sig_len + 1) * 100 / sig_len,
            ]
        )

    def _four_bit_sine(sig_len: int) -> np.ndarray:
        return np.concatenate(
            [
                np.arange(1, sig_len // 4 + 1) * 100 / sig_len,
                np.arange(sig_len // 4, sig_len // 4 * 3 + 1)[::-1] * 100 / sig_len,
                np.arange(sig_len // 4 * 3, sig_len + 1) * 100 / sig_len,
            ]
        )

    def _sine(sig_len: int) -> np.ndarray:
        return np.sin(np.arange(1, sig_len + 1) * np.pi / (sig_len / 2)) * 50 + 50

    def _cosine(sig_len: int) -> np.ndarray:
        return np.cos(np.arange(1, sig_len + 1) * np.pi / (sig_len / 2)) * 50 + 50

    def _linear(sig_len: int) -> np.ndarray:
        return np.arange(1, sig_len + 1) * 100 / sig_len

    def _decreasing_linear(sig_len: int) -> np.ndarray:
        return _linear(sig_len)[::-1]

    if not isinstance(sig_len, int):
        raise TypeError("`sig_len` must be an integer.")
    elif sig_len < 1:
        raise ValueError("`sig_len` must be greater than 0.")

    if not isinstance(style, str):
        raise TypeError("`style` must be a string.")

    style: str = "-".join(style.strip().lower().split())

    lines: Dict[str, np.ndarray] = {
        "linear": _linear,
        "decreasing-linear": _decreasing_linear,
        "sharp-hill": _sharp_hill,
        "four-bit-sine": _four_bit_sine,
        "sine": _sine,
        "cosine": _cosine,
        "sawtooth": _sawtooth,
    }

    if "inv" in style:
        style = "-".join([s for s in style.split("-") if "inv" not in s])

    if style in lines:
        return lines[style](sig_len)[:sig_len]
    elif style == "any":
        r_choice: str = np.random.choice(list(lines.keys()))
        return lines[r_choice](sig_len)[:sig_len]
    elif style == "all":
        # return the list of choices
        opns: List[str] = list(lines.keys())
        inv_opns: List[str] = [f"inverted-{opn}" for opn in opns]
        return opns + inv_opns
    else:
        raise ValueError(f"Invalid style: {style}. Use one of: {list(lines.keys())}.")


def make_test_df(
    cids: List[str] = ["AUD", "CAD", "GBP"],
    xcats: List[str] = ["XR", "CRY"],
    start: str = "2010-01-01",
    end: str = "2020-12-31",
    style: str = "any",
) -> QuantamentalDataFrame:
    """
    Generates a test dataframe with pre-defined values.
    These values are meant to be used for testing purposes only.
    The functions generates a standard quantamental dataframe with
    where the value column is populated with pre-defined values.
    These values are simple lines, or waves that are easy to identify
    and differentiate in a plot.

    Parameters

    :param <List[str]> cids: A list of strings for cids.
    :param <List[str]> xcats: A list of strings for xcats.
    :param <str> start_date: An ISO-formatted date string.
    :param <str> end_date: An ISO-formatted date string.
    :param <str> style: A string that specifies the type of line to generate.
        Current choices are: 'linear', 'decreasing-linear', 'sharp-hill',
        'four-bit-sine', 'sine', 'cosine', 'sawtooth', 'any'. See
        `macrosynergy.management.simulate.simulate_quantamental_data.generate_lines()`.
    """

    if isinstance(cids, str):
        cids = [cids]
    if isinstance(xcats, str):
        xcats = [xcats]

    dates: pd.DatetimeIndex = pd.bdate_range(start, end)

    df_list: List[pd.DataFrame] = []
    for cid in cids:
        for xcat in xcats:
            df_add: pd.DataFrame = pd.DataFrame(
                index=dates, columns=["real_date", "cid", "xcat", "value"]
            )
            df_add["cid"] = cid
            df_add["xcat"] = xcat
            df_add["real_date"] = dates
            df_add["value"] = generate_lines(len(dates), style=style)
            df_list.append(df_add)

    return pd.concat(df_list).reset_index(drop=True)


def simulate_returns_and_signals(
    # n_cids: int = 4,
    cids=["AUD", "CAD", "GBP", "USD"],
    xcat="EQ",
    return_suffix: str = "XR",
    signal_suffix: str = "_CSIG_STRAT",
    years: int = 20,
    sigma_eta: float = 0.01,
    sigma_0: float = 0.1,
    start: str = None,
    end: str = None,
):
    """Simulate returns and signals

    Equations for return and signal generation:
    1. r(t+1,i) = sigma(t+1,i)*(alpha(t+1,i) + beta(t+1,i)*rb(t+1) + epsilon(t+1,i))

    epsilon(t+1,i) ~ N(0, 1)

    2. ln(sigma(t+1,i)) = ln(sigma(t,i)) + eta(t+1,i), eta(t+1,i) ~ N(0, sigma_eta^2)

    3. alpha(t+1,i) = signal(t,i) + eta_alpha(t+1,i), eta_alpha(t+1,i) ~ N(0, sigma_alpha^2)

    4. beta(t+1,i) = beta(t,i) + eta_beta(t+1,i), eta_beta(t+1,i) ~ N(0, sigma_beta^2)

    5. rb(t+1) = mu + eta_rb(t+1), eta_rb(t+1) ~ N(0, sigma_rb^2)

<<<<<<< HEAD
    """
=======
    6. signal(t, i) =  ...  mean zero, but persistence....

    """

>>>>>>> 70a7df72
    n_cids = len(cids)
    periods = 252 * years
    assert (periods > 0) and (n_cids > 0)

<<<<<<< HEAD
=======

>>>>>>> 70a7df72
    def simulate_volatility(
        periods: int = 252 * 20, sigma_eta: float = 0.01, sigma_0: float = 0.1
    ):
        sigma = np.empty(shape=(periods + 1))
        sigma[0] = sigma_0  # Daily volatility (10 percent ASD)
        eta_sigma = np.random.normal(0, sigma_eta, periods)
        for ii, ee in enumerate(eta_sigma):
            sigma[ii + 1] = np.exp(np.log(sigma[ii]) + ee)
        return sigma[1:]

<<<<<<< HEAD
=======

    dates = pd.bdate_range(end=pd.Timestamp.today() + pd.offsets.BDay(n=0), periods=periods)
>>>>>>> 70a7df72
    # Generate volatility
    print("Generate volatility (shared???)")
    volatility = np.empty(shape=(periods, n_cids))
    for nn in range(n_cids):
        volatility[:, nn] = simulate_volatility(
            periods=periods, sigma_eta=sigma_eta, sigma_0=sigma_0
        )

    # Generate signals: persistent?
<<<<<<< HEAD
    signals = np.random.randn(periods, n_cids)  # Unit variance, zero mean
=======
    rho_signal = 0.9
    mean_signal = 0
    signals = np.empty(shape=(periods+1, n_cids))
    signals[0,:] = mean_signal
    for tt in range(periods):
        signals[tt+1,:] = (1 - rho_signal) * mean_signal + rho_signal * signals[tt,:] + np.random.normal(0, 0.01, n_cids)
    # signals = np.random.randn(periods, n_cids)  # Unit variance, zero mean
    signals = signals[1:,:]
>>>>>>> 70a7df72

    # Generate alpha
    # TODO alpha needs to be a function of lagged signal and not necessarily continous?
    # TODO signal and alpha can't be concurrent!
    # TODO signal proxy/captures a slow moving trend in the alpha (risk-premium)
    for ii in range(int(periods / years)):
        signals[ii * years : ii * years + years, :] = signals[ii * years, :]
    alpha = signals + np.random.randn(periods, n_cids)  # Unit variance, zero mean

    # Generate benchmark return
    rb = 0.4 / 252 + np.random.randn(periods, 1)  # 4% annual returns, unit variance

    # Generate beta
    beta = np.empty(shape=(1, n_cids, periods + 1))
    beta[:, :, 0] = 0.6  # Initial beta value

    for ii in range(periods):
        beta[:, :, ii + 1] = beta[:, :, ii] + 0.005 * np.random.randn(1, n_cids)
    beta = beta[:, :, 1:]
    print("Final values of beta")
    print(pd.Series(beta[0, :, -1]).describe())

    # TODO get with kron-product?
    rb_factor = np.array([rb[tt] * beta[0, :, tt] for tt in range(periods)])

    # Calculate returns
    rtn = volatility * (alpha + rb_factor + np.random.randn(periods, 1))

    # TODO test simulated returns matches random walk hypothesis on the face of it

    assert bool(start) ^ bool(end), "Only one of `start` or `end` is allowed."
    dtx = pd.Timestamp(start) if start else pd.Timestamp(end)
    dtx = pd.Timestamp(start) if start else pd.Timestamp(end) + pd.offsets.BDay(0)
    if start:
        dates = pd.bdate_range(start=dtx, periods=periods)
    else:
        dates = pd.bdate_range(end=dtx, periods=periods)

    df_rtn = pd.DataFrame(index=dates, data=rtn)
    df_signals = pd.DataFrame(index=dates, data=signals)
    # TODO change dates to be previous month...

    # TODO stack into quantamental dataframe
    # return df_rtn, df_signals
    xr_tickers = [f"{cid}_{xcat}_{return_suffix}" for cid in cids]
    csig_tickers = [f"{cid}_{xcat}_{signal_suffix}" for cid in cids]
    dfR = pd.concat([df_rtn, df_signals], axis=1)
    dfR.columns = xr_tickers + csig_tickers
    dfR.index.name = "real_date"
    return ticker_df_to_qdf(dfR)


if __name__ == "__main__":
    ser_ar = simulate_ar(100, mean=0, sd_mult=1, ar_coef=0.75)

    cids = ["AUD", "CAD", "GBP"]
    xcats = ["XR", "CRY"]
    df_cids = pd.DataFrame(
        index=cids, columns=["earliest", "latest", "mean_add", "sd_mult"]
    )
    df_cids.loc["AUD",] = ["2010-01-01", "2020-12-31", 0.5, 2]
    df_cids.loc["CAD",] = ["2011-01-01", "2020-11-30", 0, 1]
    df_cids.loc["GBP",] = ["2011-01-01", "2020-11-30", -0.2, 0.5]

    df_xcats = pd.DataFrame(
        index=xcats,
        columns=["earliest", "latest", "mean_add", "sd_mult", "ar_coef", "back_coef"],
    )
    df_xcats.loc["XR",] = ["2010-01-01", "2020-12-31", 0, 1, 0, 0.3]
    df_xcats.loc["CRY",] = ["2011-01-01", "2020-10-30", 1, 2, 0.9, 0.5]

    dfd = make_qdf(df_cids, df_xcats, back_ar=0.75)<|MERGE_RESOLUTION|>--- conflicted
+++ resolved
@@ -395,22 +395,15 @@
 
     5. rb(t+1) = mu + eta_rb(t+1), eta_rb(t+1) ~ N(0, sigma_rb^2)
 
-<<<<<<< HEAD
-    """
-=======
     6. signal(t, i) =  ...  mean zero, but persistence....
 
     """
 
->>>>>>> 70a7df72
     n_cids = len(cids)
     periods = 252 * years
     assert (periods > 0) and (n_cids > 0)
 
-<<<<<<< HEAD
-=======
-
->>>>>>> 70a7df72
+
     def simulate_volatility(
         periods: int = 252 * 20, sigma_eta: float = 0.01, sigma_0: float = 0.1
     ):
@@ -421,11 +414,8 @@
             sigma[ii + 1] = np.exp(np.log(sigma[ii]) + ee)
         return sigma[1:]
 
-<<<<<<< HEAD
-=======
 
     dates = pd.bdate_range(end=pd.Timestamp.today() + pd.offsets.BDay(n=0), periods=periods)
->>>>>>> 70a7df72
     # Generate volatility
     print("Generate volatility (shared???)")
     volatility = np.empty(shape=(periods, n_cids))
@@ -435,9 +425,6 @@
         )
 
     # Generate signals: persistent?
-<<<<<<< HEAD
-    signals = np.random.randn(periods, n_cids)  # Unit variance, zero mean
-=======
     rho_signal = 0.9
     mean_signal = 0
     signals = np.empty(shape=(periods+1, n_cids))
@@ -446,7 +433,6 @@
         signals[tt+1,:] = (1 - rho_signal) * mean_signal + rho_signal * signals[tt,:] + np.random.normal(0, 0.01, n_cids)
     # signals = np.random.randn(periods, n_cids)  # Unit variance, zero mean
     signals = signals[1:,:]
->>>>>>> 70a7df72
 
     # Generate alpha
     # TODO alpha needs to be a function of lagged signal and not necessarily continous?
