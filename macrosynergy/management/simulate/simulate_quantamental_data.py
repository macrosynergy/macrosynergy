--- conflicted
+++ resolved
@@ -553,15 +553,9 @@
 
     # TODO test simulated returns matches random walk hypothesis on the face of it
 
-<<<<<<< HEAD
-    atleast_one = bool(start) or bool(end)
-    both = bool(start) and bool(end)
-    if not (atleast_one and not both):
+    if not ((bool(start) or bool(end)) and not (bool(start) and bool(end))):
         raise ValueError("Either `start` or `end` must be provided, but not both.")
 
-=======
-    assert bool(start) ^ bool(end), "Only one of `start` or `end` is allowed."
->>>>>>> fb0d9ebc
     dtx = pd.Timestamp(start) if start else pd.Timestamp(end)
     dtx = pd.Timestamp(start) if start else pd.Timestamp(end) + pd.offsets.BDay(0)
     if start:
