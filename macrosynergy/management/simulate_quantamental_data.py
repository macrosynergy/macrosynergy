--- conflicted
+++ resolved
@@ -325,10 +325,7 @@
     and differentiate in a plot.
 
     Parameters
-<<<<<<< HEAD
-
-=======
->>>>>>> 2aeb6dba
+
     :param <List[str]> cids: A list of strings for cids.
     :param <List[str]> xcats: A list of strings for xcats.
     :param <str> start_date: An ISO-formatted date string.
