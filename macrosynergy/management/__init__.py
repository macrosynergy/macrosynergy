from .utils import reduce_df, categories_df, reduce_df_by_ticker
from .check_availability import (
    check_availability,
    visual_paneldates,
    check_enddates,
    check_startyears,
    missing_in_df,
    business_day_dif,
)
<<<<<<< HEAD

from .simulate import simulate_vintage_data, simulate_quantamental_data

from .simulate.simulate_vintage_data import VintageData
from .simulate.simulate_quantamental_data import make_qdf
from .utils import common_cids, update_df, reduce_df, categories_df, reduce_df_by_ticker
from . import utils, types, decorators, simulate
=======
from .simulate_vintage_data import VintageData
from .simulate_quantamental_data import make_qdf
from .utils import (
    common_cids,
    update_df
)
from . import utils, types
>>>>>>> 1f71c525

__all__ = [
    # METHODS
    "reduce_df",
    "categories_df",
    "reduce_df_by_ticker",
    "visual_paneldates",
    "check_enddates",
    "check_startyears",
    "reduce_df",
    "reduce_df_by_ticker",
    "missing_in_df",
    "VintageData",
    "make_qdf",
    "update_df",
<<<<<<< HEAD
    # Modules/Subpackages
=======
    "business_day_dif",
    "categories_df",
    "common_cids",
>>>>>>> 1f71c525
    "utils",
    "types",
    "decorators",
    "simulate",
    # Module-as-methods
    "check_availability",
    "simulate_vintage_data",
    "simulate_quantamental_data",
]<|MERGE_RESOLUTION|>--- conflicted
+++ resolved
@@ -7,7 +7,6 @@
     missing_in_df,
     business_day_dif,
 )
-<<<<<<< HEAD
 
 from .simulate import simulate_vintage_data, simulate_quantamental_data
 
@@ -15,15 +14,6 @@
 from .simulate.simulate_quantamental_data import make_qdf
 from .utils import common_cids, update_df, reduce_df, categories_df, reduce_df_by_ticker
 from . import utils, types, decorators, simulate
-=======
-from .simulate_vintage_data import VintageData
-from .simulate_quantamental_data import make_qdf
-from .utils import (
-    common_cids,
-    update_df
-)
-from . import utils, types
->>>>>>> 1f71c525
 
 __all__ = [
     # METHODS
@@ -39,13 +29,7 @@
     "VintageData",
     "make_qdf",
     "update_df",
-<<<<<<< HEAD
     # Modules/Subpackages
-=======
-    "business_day_dif",
-    "categories_df",
-    "common_cids",
->>>>>>> 1f71c525
     "utils",
     "types",
     "decorators",
