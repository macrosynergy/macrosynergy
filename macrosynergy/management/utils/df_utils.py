"""
Utility functions for working with DataFrames.
"""

from macrosynergy.management.types import QuantamentalDataFrame
from macrosynergy.management.constants import FREQUENCY_MAP, FFILL_LIMITS, DAYS_PER_FREQ

import warnings
from typing import Iterable, List, Optional, Union, Dict

from numbers import Number

import numpy as np
import pandas as pd
import datetime
import macrosynergy.management.constants as ms_constants
from macrosynergy.management.utils.core import (
    get_cid,
    get_xcat,
    _map_to_business_day_frequency,
    is_valid_iso_date,
)
from macrosynergy.compat import RESAMPLE_NUMERIC_ONLY, PD_OLD_RESAMPLE
import functools

IDX_COLS_SORT_ORDER = ["cid", "xcat", "real_date"]


def is_categorical_qdf(df: pd.DataFrame) -> bool:
    """
    Check if a column in a DataFrame is categorical.

    Parameters
    ----------
    df : pd.DataFrame
        The DataFrame to be checked.
    column : str
        The column to be checked.

    Returns
    -------
    bool
        True if the column is categorical, False otherwise.
    """

    if not isinstance(df, QuantamentalDataFrame):
        raise TypeError("Argument `df` must be a QuantamentalDataFrame.")

    return all([df[col].dtype.name == "category" for col in ["cid", "xcat"]])


def standardise_dataframe(
    df: pd.DataFrame
) -> QuantamentalDataFrame:
    """
    Applies the standard JPMaQS Quantamental DataFrame format to a DataFrame.

    Parameters
    ----------
    df : pd.DataFrame
        The DataFrame to be standardized.

    Raises
    ------
    TypeError
        If the input is not a pandas DataFrame.
    ValueError
        If the input DataFrame is not in the correct format.

    Returns
    -------
    pd.DataFrame
        The standardized DataFrame.
    """

    idx_cols: List[str] = QuantamentalDataFrame.IndexCols
    metric_columns: List[str] = ms_constants.JPMAQS_METRICS

    # Check if the input DF contains the standard columns
    if not set(df.columns).issuperset(set(idx_cols)):
        fail_str: str = (
            f"Error : Tried to standardize DataFrame but failed."
            f"DataFrame not in the correct format. Please ensure "
            f"that the DataFrame has the following columns: "
            f"'cid', 'xcat', 'real_date', along with any other "
            "variables you wish to include (e.g. 'value', 'mop_lag', "
            "'eop_lag', 'grading')."
        )

        try:
            dft: pd.DataFrame = df.reset_index()
            found_cols: list = dft.columns.tolist()
            fail_str += f"\nFound columns: {found_cols}"
            if not set(dft.columns).issuperset(set(idx_cols)):
                raise ValueError(fail_str)
            df = dft.copy()
        except:
            raise ValueError(fail_str)

        # check if there is at least one more column
        if len(df.columns) < 4:
            raise ValueError(fail_str)

    if isinstance(df, QuantamentalDataFrame) and type(df) is QuantamentalDataFrame:
        return QuantamentalDataFrame(df)

    # Convert date and ensure specific columns are strings in one step
    # 'datetime64[ns]' is the default dtype for datetime columns in pandas
    df["real_date"] = pd.to_datetime(
        df["real_date"],
        format="%Y-%m-%d",
    ).astype("datetime64[ns]")
    df["cid"] = df["cid"].astype("object")
    df["xcat"] = df["xcat"].astype("object")
    # sort by cid, xcat and real_date to allow viewing stacked timeseries easily
    df = (
        df.drop_duplicates(subset=idx_cols, keep="last")
        .sort_values(by=IDX_COLS_SORT_ORDER)
        .reset_index(drop=True)
    )

    # Sort the 'remaining' columns
    ## No more row-reordering or shape changes after this point

    jpmaqs_metrics = [mtr for mtr in metric_columns if mtr in df.columns]
    non_jpmaqs_metrics = (set(df.columns) - set(jpmaqs_metrics)) - set(idx_cols)
    col_order = idx_cols + jpmaqs_metrics + sorted(non_jpmaqs_metrics)
    df = df[col_order]

    # for every remaining col, try to convert to float
    for col in jpmaqs_metrics + list(non_jpmaqs_metrics):
        try:
            df[col] = df[col].astype(float)
        except:
            pass

    assert isinstance(df, QuantamentalDataFrame), "Failed to standardize DataFrame"
    return df


def drop_nan_series(
    df: pd.DataFrame, column: str = "value", raise_warning: bool = False
) -> QuantamentalDataFrame:
    """
    Drops any series that are entirely NaNs. Raises a user warning if any series are
    dropped and the raise warning flag is set to true.

    Parameters
    ----------
    df : pd.DataFrame
        The dataframe to be cleaned.
    column : str
        The column to be used as the value column, defaults to "value".
    raise_warning : bool
        Whether to raise a warning if any series are dropped.

    Raises
    ------
    TypeError
        If the input is not a pandas DataFrame.
    ValueError
        If the input DataFrame is not in the correct format.

    Returns
    -------
    pd.DataFrame | QuantamentalDataFrame
        The cleaned DataFrame.
    """

    if not isinstance(df, QuantamentalDataFrame):
        raise TypeError("Argument `df` must be a Quantamental DataFrame.")

    if type(df) is QuantamentalDataFrame:
        return df.drop_nan_series(column=column, raise_warning=raise_warning)

    if not column in df.columns:
        raise ValueError(f"Column {column} not present in DataFrame.")

    if not df[column].isna().any():
        return df

    if not isinstance(raise_warning, bool):
        raise TypeError("Error: The raise_warning argument must be a boolean.")

    df_orig: pd.DataFrame = df.copy()
    for cd, xc in df_orig.groupby(["cid", "xcat"], observed=True).groups:
        sel_series: pd.Series = df_orig[
            (df_orig["cid"] == cd) & (df_orig["xcat"] == xc)
        ][column]
        if sel_series.isna().all():
            if raise_warning:
                warnings.warn(
                    message=f"The series {cd}_{xc} is populated "
                    "with NaNs only, and will be dropped.",
                    category=UserWarning,
                )
            df = df[~((df["cid"] == cd) & (df["xcat"] == xc))]

    return df.reset_index(drop=True)


def qdf_to_ticker_df(df: pd.DataFrame, value_column: str = "value") -> pd.DataFrame:
    """
    Converts a standardized JPMaQS DataFrame to a wide format DataFrame with each column
    representing a ticker.

    Parameters
    ----------
    df : pd.DataFrame
        A standardised quantamental dataframe.
    value_column : str
        The column to be used as the value column, defaults to "value". If the specified
        column is not present in the DataFrame, a column named "value" will be used. If
        there is no column named "value", the first column in the DataFrame will be used
        instead.

    Returns
    -------
    pd.DataFrame
        The converted DataFrame.
    """

    if not isinstance(df, QuantamentalDataFrame):
        raise TypeError("Argument `df` must be a QuantamentalDataFrame.")

    if type(df) is QuantamentalDataFrame:
        return df.to_wide(value_column=value_column)

    if not isinstance(value_column, str):
        raise TypeError("Argument `value_column` must be a string.")

    if not value_column in df.columns:
        cols: List[str] = list(set(df.columns) - set(QuantamentalDataFrame.IndexCols))
        if "value" in cols:
            value_column: str = "value"

        warnings.warn(
            f"Value column specified in `value_column` ({value_column}) "
            f"is not present in the DataFrame. Defaulting to {cols[0]}."
        )
        value_column: str = cols[0]

    return (
        df.assign(ticker=df["cid"] + "_" + df["xcat"])
        .pivot(index="real_date", columns="ticker", values=value_column)
        .rename_axis(None, axis=1)  # TODO why rename axis?
    )


def ticker_df_to_qdf(df: pd.DataFrame, metric: str = "value") -> QuantamentalDataFrame:
    """
    Converts a wide format DataFrame (with each column representing a ticker) to a
    standardized JPMaQS DataFrame.

    Parameters
    ----------
    df : pd.DataFrame
        A wide format DataFrame.

    Returns
    -------
    pd.DataFrame
        The converted DataFrame.
    """

    if not isinstance(df, pd.DataFrame):
        raise TypeError("Argument `df` must be a pandas DataFrame.")
    if not isinstance(metric, str):
        raise TypeError("Argument `metric` must be a string.")

    # pivot to long format
    df = (
        df.stack(level=0).reset_index().rename(columns={0: metric, "level_1": "ticker"})
    )

    df["cid"] = get_cid(df["ticker"])
    df["xcat"] = get_xcat(df["ticker"])
    df = df.drop(columns=["ticker"])

    return standardise_dataframe(df=df)


def concat_single_metric_qdfs(
    df_list: List[QuantamentalDataFrame],
    errors: str = "ignore",
) -> QuantamentalDataFrame:
    """
    Combines a list of Quantamental DataFrames into a single DataFrame.

    Parameters
    ----------
    df_list : List[QuantamentalDataFrame]
        A list of Quantamental DataFrames.
    errors : str
        The error handling method to use. If 'raise', then invalid items in the list
        will raise an error. If 'ignore', then invalid items will be ignored. Default is
        'ignore'.

    Returns
    -------
    QuantamentalDataFrame
        The combined DataFrame.
    """

    if not isinstance(df_list, list):
        raise TypeError("Argument `df_list` must be a list.")

    if errors not in ["raise", "ignore"]:
        raise ValueError("`errors` must be one of 'raise' or 'ignore'.")

    if errors == "raise":
        if not all([isinstance(df, QuantamentalDataFrame) for df in df_list]):
            raise TypeError(
                "All elements in `df_list` must be Quantamental DataFrames."
            )
    else:
        df_list = [df for df in df_list if isinstance(df, QuantamentalDataFrame)]
        if len(df_list) == 0:
            return None

    def _get_metric(df: QuantamentalDataFrame) -> str:
        lx = list(set(df.columns) - set(QuantamentalDataFrame.IndexCols))
        if len(lx) != 1:
            raise ValueError(
                "Each QuantamentalDataFrame must have exactly one metric column."
            )
        return lx[0]

    def _group_by_metric(
        dfl: List[QuantamentalDataFrame], fm: List[str]
    ) -> List[List[QuantamentalDataFrame]]:
        r = [[] for _ in range(len(fm))]
        while dfl:
            metric = _get_metric(df=dfl[0])
            r[fm.index(metric)] += [dfl.pop(0)]
        return r

    found_metrics = list(set(map(_get_metric, df_list)))

    df_list = _group_by_metric(dfl=df_list, fm=found_metrics)

    # use pd.merge to join on QuantamentalDataFrame.IndexCols
    df: pd.DataFrame = functools.reduce(
        lambda left, right: pd.merge(
            left, right, on=["real_date", "cid", "xcat"], how="outer"
        ),
        map(
            lambda fm: pd.concat(df_list.pop(0), axis=0, ignore_index=False),
            found_metrics,
        ),
    )

    return standardise_dataframe(df)


def apply_slip(
    df: QuantamentalDataFrame,
    slip: int,
    cids: Optional[List[str]] = None,
    xcats: Optional[List[str]] = None,
    tickers: Optional[List[str]] = None,
    metrics: List[str] = ["value"],
    raise_error: bool = True,
) -> QuantamentalDataFrame:
    """
    Applies a slip, i.e. a negative lag, to the DataFrame for the given cross-sections
    and categories, on the given metrics.

    Parameters
    ----------
    target_df : QuantamentalDataFrame
        DataFrame to which the slip is applied.
    slip : int
        Slip to be applied.
    cids : List[str]
        List of cross-sections.
    xcats : List[str]
        List of target categories.
    metrics : List[str]
        List of metrics to which the slip is applied.
    raise_error : bool
        If True, raises an error if the slip cannot be applied to all xcats in the target
        DataFrame. If False, raises a warning instead.

    Raises
    ------
    TypeError
        If the provided parameters are not of the expected type.
    ValueError
        If the provided parameters are semantically incorrect.

    Returns
    -------
    QuantamentalDataFrame
        DataFrame with the slip applied.
    """

    if not isinstance(df, QuantamentalDataFrame):
        raise TypeError("Argument `df` must be a QuantamentalDataFrame.")

    df = df.copy()
    if not (isinstance(slip, int) and slip >= 0):
        raise ValueError("Slip must be a non-negative integer.")

    if not any([cids, xcats, tickers]):
        raise ValueError("One of `tickers`, `cids` or `xcats` must be provided.")
    if tickers is not None:
        if cids is not None or xcats is not None:
            raise ValueError("Cannot specify both `tickers` and `cids`/`xcats`.")
    if cids is None:
        cids = df["cid"].unique()
    if xcats is None:
        xcats = df["xcat"].unique()

    if tickers is not None:
        sel_tickers = tickers
    else:
        sel_tickers: List[str] = [f"{cid}_{xcat}" for cid in cids for xcat in xcats]

    if is_categorical_qdf(df):
        df = QuantamentalDataFrame(df).add_ticker_column()
    else:
        df["ticker"] = df["cid"] + "_" + df["xcat"]
    err_str = (
        "Tickers targetted for applying slip are not present in the DataFrame.\n"
        "Missing tickers: {tickers}"
    )

    if not set(sel_tickers).issubset(set(df["ticker"].unique())):
        missing_tickers = sorted(list(set(sel_tickers) - set(df["ticker"].unique())))
        _err_str = err_str.format(tickers=missing_tickers)
        if raise_error:
            raise ValueError(_err_str)
        else:
            warnings.warn(_err_str)

    slip: int = slip.__neg__()

    for col in metrics:
        tks_isin = df["ticker"].isin(sel_tickers)
        df.loc[tks_isin, col] = df.loc[tks_isin, col].astype(float)
        df.loc[tks_isin, col] = df.groupby("ticker", observed=True)[col].shift(slip)

    df = df.drop(columns=["ticker"]).reset_index(drop=True)
    assert isinstance(df, QuantamentalDataFrame), "Failed to apply slip."

    return df


def downsample_df_on_real_date(
    df: pd.DataFrame,
    groupby_columns: List[str] = [],
    freq: str = "M",
    agg: str = "mean",
):
    """
    Downsamples JPMaQS DataFrame.

    Parameters
    ----------
    df : pd.Dataframe
        standardized JPMaQS DataFrame with the necessary columns: 'cid', 'xcat',
        'real_date' and at least one column with values of interest.
    groupby_columns : List
        a list of columns used to group the DataFrame.
    freq : str
        frequency option. Per default the correlations are calculated based on the
        native frequency of the datetimes in 'real_date', which is business daily.
        Downsampling options include weekly ('W'), monthly ('M'), or quarterly ('Q') mean.
    agg : str
        aggregation method. Must be one of "mean" (default), "median", "min", "max",
        "first" or "last".

    Returns
    -------
    pd.DataFrame
        the downsampled DataFrame.
    """

    if not set(groupby_columns).issubset(df.columns):
        raise ValueError(
            "The columns specified in 'groupby_columns' were not found in the DataFrame."
        )

    if not isinstance(freq, str):
        raise TypeError("`freq` must be a string")
    else:
        freq: str = _map_to_business_day_frequency(freq)

    if not isinstance(agg, str):
        raise TypeError("`agg` must be a string")
    else:
        agg: str = agg.lower()
        if agg not in ["mean", "median", "min", "max", "first", "last"]:
            raise ValueError(
                "`agg` must be one of 'mean', 'median', 'min', 'max', 'first', 'last'"
            )
    non_groupby_columns = list(set(df.columns) - set(groupby_columns) - {"real_date"})
    res = (
        df.set_index("real_date")
        .groupby(groupby_columns, observed=True)[non_groupby_columns]
        .resample(freq)
    )
    if PD_OLD_RESAMPLE: # pragma: no cover
        # resample only if the column is numeric
        res = res.agg(
            {
                col: agg
                for col in non_groupby_columns
                if pd.api.types.is_numeric_dtype(df[col])
            }
        ).reset_index()
        res.columns = res.columns.droplevel(-1)
    else:
        res = res.agg(agg, **RESAMPLE_NUMERIC_ONLY).reset_index()

    return res


def update_df(df: pd.DataFrame, df_add: pd.DataFrame, xcat_replace: bool = False):
    """
    Append a standard DataFrame to a standard base DataFrame with ticker replacement on
    the intersection.

    Parameters
    ----------
    df : pd.DataFrame
        standardised base JPMaQS DataFrame with the following necessary columns: 'cid',
        'xcat', 'real_date' and 'value'.
    df_add : pd.DataFrame
        another standardised JPMaQS DataFrame, with the latest values, to be added with
        the necessary columns: 'cid', 'xcat', 'real_date', and 'value'. Columns that are
        present in the base DataFrame but not in the appended DataFrame will be populated
        with NaN values.
    xcat_replace : bool
        all series belonging to the categories in the added DataFrame will be replaced,
        rather than just the added tickers.

    Returns
    -------
    pd.DataFrame
        standardised DataFrame with the latest values of the modified or newly defined
        tickers added.


    ..note::
        Tickers are combinations of cross-sections and categories.
    """

    # index_cols = ["cid", "xcat", "real_date"]
    # Consider the other possible metrics that the DataFrame could be defined over

    df_cols = set(df.columns)
    df_add_cols = set(df_add.columns)

    error_message = f"The base DataFrame must be a Quantamental Dataframe."
    if not isinstance(df, QuantamentalDataFrame):
        raise TypeError(error_message)

    error_message = f"The added DataFrame must be a Quantamental Dataframe."
    if not isinstance(df_add, QuantamentalDataFrame):
        raise TypeError(error_message)

    if type(df) is QuantamentalDataFrame:
        return df.update_df(df_add=df_add, xcat_replace=xcat_replace)

    error_message = (
        "The two Quantamental DataFrames must share at least "
        "four columns including than 'real_date', 'cid', and 'xcat'."
    )

    all_cols = df_cols.union(df_add_cols)
    if all_cols != df_cols and all_cols != df_add_cols:
        raise ValueError(error_message)

    if not xcat_replace:
        df = update_tickers(df, df_add)

    else:
        df = update_categories(df, df_add)

    # sort same as in `standardise_dataframe`
    return df.sort_values(by=IDX_COLS_SORT_ORDER).reset_index(drop=True)


def update_tickers(df: pd.DataFrame, df_add: pd.DataFrame):
    """
    Method used to update aggregate DataFrame on a ticker level.

    Parameters
    ----------
    df : pd.DataFrame
        aggregate DataFrame used to store all tickers.
    df_add : pd.DataFrame
        DataFrame with the latest values.
    """

    if not isinstance(df, QuantamentalDataFrame):
        raise TypeError("The base DataFrame must be a Quantamental Dataframe.")
    if not isinstance(df_add, QuantamentalDataFrame):
        raise TypeError("The added DataFrame must be a Quantamental Dataframe.")

    if df.empty:
        return df_add
    if df_add.empty:
        return df

    df = pd.concat([df, df_add], axis=0, ignore_index=True)

    df = df.drop_duplicates(
        subset=["real_date", "xcat", "cid"], keep="last"
    ).reset_index(drop=True)
    return df


def update_categories(df: pd.DataFrame, df_add):
    """
    Method used to update the DataFrame on the category level.

    Parameters
    ----------
    df : pd.DataFrame
        base DataFrame.
    df_add : pd.DataFrame
        appended DataFrame.
    """

    incumbent_categories = list(df["xcat"].unique())
    new_categories = list(df_add["xcat"].unique())

    # Union of both category columns from the two DataFrames.
    append_condition = set(incumbent_categories) | set(new_categories)
    intersect = list(set(incumbent_categories).intersection(set(new_categories)))

    if len(append_condition) == len(incumbent_categories + new_categories):
        df = pd.concat([df, df_add], axis=0, ignore_index=True)

    # Shared categories plus any additional categories previously not defined in the base
    # DataFrame.
    else:
        df = df[~df["xcat"].isin(intersect)]
        df = pd.concat([df, df_add], axis=0, ignore_index=True)

    return df


def reduce_df(
    df: pd.DataFrame,
    xcats: Union[str, List[str]] = None,
    cids: List[str] = None,
    start: str = None,
    end: str = None,
    blacklist: dict = None,
    out_all: bool = False,
    intersect: bool = False,
):
    """
    Filter DataFrame by xcats and cids and notify about missing xcats and cids.

    Parameters
    ----------
    df : pd.Dataframe
        standardized JPMaQS DataFrame with the necessary columns: 'cid', 'xcat',
        'real_date' and 'value'.
    xcats : Union[str, List[str]]
        extended categories to be filtered on. Default is all in the DataFrame.
    cids : List[str]
        cross sections to be checked on. Default is all in the dataframe.
    start : str
        string representing the earliest date. Default is None.
    end : str
        string representing the latest date. Default is None.
    blacklist : dict
        cross-sections with date ranges that should be excluded from the data frame. If
        one cross-section has several blacklist periods append numbers to the cross-section
        code.
    out_all : bool
        if True the function returns reduced dataframe and selected/ available xcats and
        cids. Default is False, i.e. only the DataFrame is returned
    intersect : bool
        if True only retains cids that are available for all xcats. Default is False.

    Returns
    -------
    pd.Dataframe
        reduced DataFrame that also removes duplicates or (for out_all True) DataFrame
        and available and selected xcats and cids.
    """

    if not isinstance(df, QuantamentalDataFrame):
        raise TypeError("Argument `df` must be a standardised Quantamental DataFrame.")

    if type(df) is QuantamentalDataFrame:
        return df.reduce_df(
            cids=cids,
            xcats=xcats,
            start=start,
            end=end,
            blacklist=blacklist,
            out_all=out_all,
            intersect=intersect,
        )

    if xcats is not None:
        if not isinstance(xcats, list):
            xcats = [xcats]

    if start:
        df = df[df["real_date"] >= pd.to_datetime(start)]

    if end:
        df = df[df["real_date"] <= pd.to_datetime(end)]

    if blacklist is not None:
        for key, value in blacklist.items():
            df = df[
                ~(
                    (df["cid"] == key[:3])
                    & (df["real_date"] >= pd.to_datetime(value[0]))
                    & (df["real_date"] <= pd.to_datetime(value[1]))
                )
            ]

    if xcats is None:
        xcats = sorted(df["xcat"].unique())
    else:
        xcats_in_df = df["xcat"].unique()
        xcats = [xcat for xcat in xcats if xcat in xcats_in_df]

    df = df[df["xcat"].isin(xcats)]

    if intersect:
        cids_in_df = set.intersection(
            *(set(df[df["xcat"] == xcat]["cid"].unique()) for xcat in xcats)
        )
    else:
        cids_in_df = df["cid"].unique()

    if cids is None:
        cids = sorted(cids_in_df)
    else:
        cids = [cids] if isinstance(cids, str) else cids
        cids = [cid for cid in cids if cid in cids_in_df]

    df = df[df["cid"].isin(cids)]

    if out_all:
        return df.drop_duplicates(), xcats, sorted(cids)
    else:
        return df.drop_duplicates()


def reduce_df_by_ticker(
    df: pd.DataFrame,
    ticks: List[str] = None,
    start: str = None,
    end: str = None,
    blacklist: dict = None,
):
    """
    Filter dataframe by xcats and cids and notify about missing xcats and cids

    Parameters
    ----------
    df : pd.Dataframe
        standardized dataframe with the following columns: 'cid', 'xcat', 'real_date'.
    ticks : List[str]
        tickers (cross sections + base categories)
    start : str
        string in ISO 8601 representing earliest date. Default is None.
    end : str
        string ISO 8601 representing the latest date. Default is None.
    blacklist : dict
        cross sections with date ranges that should be excluded from the dataframe. If
        one cross section has several blacklist periods append numbers to the cross section
        code.

    Returns
    -------
    pd.Dataframe
        reduced dataframe that also removes duplicates
    """

    if type(df) is QuantamentalDataFrame:
        return df.reduce_df_by_ticker(
            tickers=ticks,
            start=start,
            end=end,
            blacklist=blacklist,
        )

    dfx = df.copy()

    if start is not None:
        dfx = dfx[dfx["real_date"] >= pd.to_datetime(start)]

    if end is not None:
        dfx = dfx[dfx["real_date"] <= pd.to_datetime(end)]

    # Blacklisting by cross-section.
    if blacklist is not None:
        masks = []
        for key, value in blacklist.items():
            filt1 = dfx["cid"] == key[:3]
            filt2 = dfx["real_date"] >= pd.to_datetime(value[0])
            filt3 = dfx["real_date"] <= pd.to_datetime(value[1])
            combined_mask = filt1 & filt2 & filt3
            masks.append(combined_mask)

        if masks:
            combined_mask = pd.concat(masks, axis=1).any(axis=1)
            dfx = dfx[~combined_mask]

    dfx["ticker"] = dfx["cid"] + "_" + dfx["xcat"]
    ticks_in_df = dfx["ticker"].unique()
    if ticks is None:
        ticks = sorted(ticks_in_df)
    else:
        ticks = [tick for tick in ticks if tick in ticks_in_df]

    dfx = dfx[dfx["ticker"].isin(ticks)]

    return dfx.drop_duplicates()


def categories_df_aggregation_helper(dfx: pd.DataFrame, xcat_agg: str):
    """
    Helper method to down-sample each category in the DataFrame by aggregating over the
    intermediary dates according to a prescribed method.

    Parameters
    ----------
    dfx : List[str]
        standardised DataFrame defined exclusively on a single category.
    xcat_agg : List[str]
        associated aggregation method for the respective category.
    """

    dfx = dfx.groupby(["xcat", "cid", "custom_date"], observed=True)
    dfx = dfx.aggregate(xcat_agg, numeric_only=True).reset_index()

    if "real_date" in dfx.columns:
        dfx = dfx.drop(["real_date"], axis=1)
    dfx = dfx.rename(columns={"custom_date": "real_date"})

    return dfx


def _categories_df_explanatory_df(
    dfw: pd.DataFrame,
    explanatory_xcats: List[str],
    agg_method: str,
    sum_condition: bool,
    lag: int,
):
    """
    Produces the explanatory column(s) for the custom DataFrame.

    Parameters
    ----------
    dfw : pd.DataFrame
        group-by DataFrame which has been down-sampled. The respective aggregation
        method will be applied.
    explanatory_xcats : List[str]
        list of explanatory category(s).
    agg_meth : str
        aggregation method used for all explanatory variables.
    sum_condition : dict
        required boolean to negate erroneous zeros if the aggregate method used, for the
        explanatory variable, is sum.
    lag : int
        lag of explanatory category(s). Applied uniformly to each category.
    """

    dfw_explanatory = pd.DataFrame()
    for xcat in explanatory_xcats:
        if not sum_condition:
            explanatory_col = dfw[xcat].agg(agg_method).astype(dtype=np.float32)
        else:
            explanatory_col = dfw[xcat].sum(min_count=1)

        if lag > 0:
            explanatory_col: pd.Series
            explanatory_col = explanatory_col.groupby(
                level=0,
                observed=True,
            ).shift(lag)

        dfw_explanatory[xcat] = explanatory_col

    dfw_explanatory.index.names = ["cid", "real_date"]
    return dfw_explanatory


def categories_df(
    df: pd.DataFrame,
    xcats: List[str],
    cids: List[str] = None,
    val: str = "value",
    start: str = None,
    end: str = None,
    blacklist: dict = None,
    years: int = None,
    freq: str = "M",
    lag: int = 0,
    fwin: int = 1,
    xcat_aggs: List[str] = ["mean", "mean"],
):
    """
    In principle, create custom two-categories DataFrame with appropriate frequency and,
    if applicable, lags.

    Parameters
    ----------
    df : pd.Dataframe
        standardized JPMaQS DataFrame with the following necessary columns: 'cid',
        'xcat', 'real_date' and at least one column with values of interest.
    xcats : List[str]
        extended categories involved in the custom DataFrame. The last category in the
        list represents the dependent variable, and the (n - 1) preceding categories will be
        the explanatory variables(s).
    cids : List[str]
        cross-sections to be included. Default is all in the DataFrame.
    val : str
        name of column that contains the values of interest. Default is 'value'.
    start : str
        earliest date in ISO 8601 format. Default is None, i.e. earliest date in
        DataFrame is used.
    end : str
        latest date in ISO 8601 format. Default is None, i.e. latest date in DataFrame
        is used.
    blacklist : dict
        cross-sections with date ranges that should be excluded from the DataFrame. If
        one cross section has several blacklist periods append numbers to the cross section
        code.
    years : int
        number of years over which data are aggregated. Supersedes the "freq" parameter
        and does not allow lags, Default is None, i.e. no multi-year aggregation.
    freq : str
        letter denoting frequency at which the series are to be sampled. This must be
        one of 'D', 'W', 'M', 'Q', 'A'. Default is 'M'. Will always be the last business day
        of the respective frequency.
    lag : int
        lag (delay of arrival) of explanatory category(s) in periods as set by freq.
        Default is 0.
    fwin : int
        forward moving average window of first category. Default is 1, i.e no average.
        Note: This parameter is used mainly for target returns as dependent variable.
    xcat_aggs : List[str]
        exactly two aggregation methods. Default is 'mean' for both. The same
        aggregation method, the first method in the parameter, will be used for all
        explanatory variables.

    Returns
    -------
    pd.DataFrame
        custom DataFrame with category columns. All rows that contain NaNs will be
        excluded.  N.B.: The number of explanatory categories that can be included is not
        restricted and will be appended column-wise to the returned DataFrame. The order of
        the DataFrame's columns will reflect the order of the categories list.
    """

    freq = _map_to_business_day_frequency(freq)

    assert isinstance(xcats, list), f"<list> expected and not {type(xcats)}."
    assert all([isinstance(c, str) for c in xcats]), "List of categories expected."

    aggs_error = "List of strings, outlining the aggregation methods, expected."
    assert isinstance(xcat_aggs, list), aggs_error
    assert all([isinstance(a, str) for a in xcat_aggs]), aggs_error
    aggs_len = (
        "Only two aggregation methods required. The first will be used for all "
        "explanatory category(s)."
    )
    assert len(xcat_aggs) == 2, aggs_len

    assert not (years is not None) & (
        lag != 0
    ), "Lags cannot be applied to year groups."
    if years is not None:
        assert isinstance(start, str), "Year aggregation requires a start date."

        no_xcats = (
            "If the data is aggregated over a multi-year timeframe, only two "
            "categories are permitted."
        )
        assert len(xcats) == 2, no_xcats

    input_xcats = xcats
    input_cids = cids
    df, xcats, cids = reduce_df(df, xcats, cids, start, end, blacklist, out_all=True)

    if len(xcats) < 2:
        raise ValueError("The DataFrame must contain at least two categories. ")
    elif set(xcats) != set(input_xcats):
        missing_xcats = list(set(input_xcats) - set(xcats))
        warnings.warn(
            f"The following categories are missing from the DataFrame: {missing_xcats}"
        )

    if len(cids) < 1:
        raise ValueError(
            "The DataFrame must contain at least one valid cross section. "
        )
    elif input_cids and set(cids) != set(input_cids):
        missing_cids = list(set(input_cids) - set(cids))
        warnings.warn(
            f"The following cross sections are missing from the DataFrame: {missing_cids}"
        )

    metric = ["value", "grading", "mop_lag", "eop_lag"]
    val_error = (
        "The column of interest must be one of the defined JPMaQS metrics, "
        f"{metric}, but received {val}."
    )
    assert val in metric, val_error
    avbl_cols = list(df.columns)
    assert val in avbl_cols, (
        f"The passed column name, {val}, must be present in the "
        f"received DataFrame. DataFrame contains {avbl_cols}."
    )

    # Reduce the columns in the DataFrame to the necessary columns:
    # ['cid', 'xcat', 'real_date'] + [val] (name of column that contains the
    # values of interest: "value", "grading", "mop_lag", "eop_lag").
    col_names = ["cid", "xcat", "real_date", val]

    df_output = []
    if years is None:
        dfw = df.pivot(index=("cid", "real_date"), columns="xcat", values=val)

        dep = xcats[-1]
        # The possibility of multiple explanatory variables.
        explanatory_xcats = xcats[:-1]

        dfw = dfw.groupby(
            [
                pd.Grouper(level="cid"),
                pd.Grouper(level="real_date", freq=freq),
            ],
            observed=True,
        )

        dfw_explanatory = _categories_df_explanatory_df(
            dfw=dfw,
            explanatory_xcats=explanatory_xcats,
            agg_method=xcat_aggs[0],
            sum_condition=(xcat_aggs[0] == "sum"),
            lag=lag,
        )

        # Handles for falsified zeros. Following the frequency conversion, if the
        # aggregation method is set to "sum", time periods that exclusively contain NaN
        # values will incorrectly be summed to the value zero which is misleading for
        # analysis.
        if not (xcat_aggs[-1] == "sum"):
            dep_col = dfw[dep].agg(xcat_aggs[1]).astype(dtype=np.float32)
        else:
            dep_col = dfw[dep].sum(min_count=1)

        if fwin > 1:
            s = 1 - fwin
            dep_col = dep_col.rolling(window=fwin).mean().shift(s)

        dfw_explanatory[dep] = dep_col
        # Order such that the return category is the right-most column - will reflect the
        # order of the categories list.
        dfc = dfw_explanatory[explanatory_xcats + [dep]]

    else:
        start_year = pd.to_datetime(start).year
        end_year = df["real_date"].max().year + 1

        grouping = int((end_year - start_year) / years)
        remainder = (end_year - start_year) % years

        year_groups = {}

        group_start_year = start_year
        for group in range(grouping):
            value = [i for i in range(group_start_year, group_start_year + years)]
            key = f"{group_start_year} - {group_start_year + (years - 1)}"
            year_groups[key] = value

            group_start_year += years

        v = [i for i in range(group_start_year, group_start_year + (remainder + 1))]
        year_groups[f"{group_start_year} - now"] = v
        list_y_groups = list(year_groups.keys())

        translate_ = lambda year: list_y_groups[int((year % start_year) / years)]
        df["real_date"] = pd.to_datetime(df["real_date"], errors="coerce")
        df["custom_date"] = df["real_date"].dt.year.apply(translate_)

        dfx_list = [df[df["xcat"] == xcats[0]], df[df["xcat"] == xcats[1]]]
        df_agg = list(map(categories_df_aggregation_helper, dfx_list, xcat_aggs))
        df_output.extend([d[col_names] for d in df_agg])

        dfc = pd.concat(df_output)
        dfc = dfc.pivot(index=("cid", "real_date"), columns="xcat", values=val)

    if dfc.index.dtypes["cid"].name == "category":
        # in case the incoming DF has a categorical index it, the index needs to be
        # converted to object type to avoid issues downstream
        new_outer_index = dfc.index.levels[0].astype("object")
        new_index = pd.MultiIndex(
            levels=[new_outer_index, dfc.index.levels[1]],
            codes=dfc.index.codes,
            names=dfc.index.names,
        )
        dfc.index = new_index

    # Adjusted to account for multiple signals requested. If the DataFrame is
    # two-dimensional, signal & a return, NaN values will be handled inside other
    # functionality, as categories_df() is simply a support function. If the parameter
    # how is set to "any", a potential unnecessary loss of data on certain categories
    # could arise.
    return dfc.dropna(axis=0, how="all")


def estimate_release_frequency(
    timeseries: Optional[pd.Series] = None,
    df_wide: Optional[pd.DataFrame] = None,
    atol: Optional[float] = None,
    rtol: Optional[float] = None,
) -> Union[Optional[str], Dict[str, Optional[str]]]:
    """
    Estimates the release frequency of a timeseries, by inferring the frequency of the
    timeseries index. Before calling `pd.infer_freq`, the function drops NaNs, and rounds
    values as specified by the tolerance parameters to allow dropping of "duplicate" values.

    :param <pd.Series> timeseries: The timeseries to be used to estimate the release
        frequency. Only one of `timeseries` or `df_wide` must be passed.
    :param <pd.DataFrame> df_wide: The wide DataFrame to be used to estimate the release
        frequency. This mode processes each column of the DataFrame as a timeseries. Only
        one of `timeseries` or `df_wide` must be passed.
    :param <float> diff_atol: The absolute tolerance for the difference between two
    :param <float> diff_rtol: The relative tolerance for the difference between two
    :return <str>: The estimated release frequency.
    """

    if df_wide is not None:
        if timeseries is not None:
            raise ValueError("Only one of `timeseries` or `df_wide` must be passed.")
        if not isinstance(df_wide, pd.DataFrame):
            raise TypeError("Argument `df_wide` must be a pandas DataFrame.")
        if df_wide.empty or df_wide.index.name != "real_date":
            raise ValueError(
                "Argument `df_wide` must be a non-empty pandas DataFrame with a datetime index `'real_date'`."
            )

        return {
            col: estimate_release_frequency(
                timeseries=df_wide[col], atol=atol, rtol=rtol
            )
            for col in df_wide.columns
        }

    if bool(atol) and bool(rtol):
        raise ValueError("Only one of `diff_atol` or `diff_rtol` must be passed.")

    if atol:
        if not isinstance(atol, Number) or atol <= 0:
            raise TypeError("Argument `diff_atol` must be a float.")
    elif rtol:
        if not isinstance(rtol, Number):
            raise TypeError("Argument `diff_rtol` must be a float.")
        if not (0 <= rtol <= 1):
            raise ValueError("Argument `diff_rtol` must be a float between 0 and 1.")

    for _arg, _name in zip([atol, rtol], ["atol", "rtol"]):
        if _arg is not None:
            if not isinstance(_arg, Number) or _arg < 0:
                raise TypeError(
                    f"Argument `{_name}` must be a float greater than 0 or None."
                )
    if rtol or atol:
        _scale = timeseries.abs().max() * rtol if rtol else atol
        _dp = -int(np.floor(np.log10(_scale)))
        timeseries: pd.Series = timeseries.round(_dp)
    timeseries: pd.Series = timeseries.dropna().drop_duplicates(keep="first")

    if (
        not isinstance(timeseries, pd.Series)
        or timeseries.empty
        or not isinstance(timeseries.index, pd.DatetimeIndex)
    ):
        raise TypeError(
            "Argument `timeseries` must be a non-empty pandas Series with "
            "a datetime index `'real_date'`."
        )

    # infer the frequency of the timeseries

<<<<<<< HEAD
    return pd.infer_freq(timeseries.index)
=======
    return _determine_freq(timeseries.index.tolist())


def _determine_freq(dates: List[str]) -> str:
    """
    Backend function to determine the frequency of a timeseries from the dates in the
    timeseries.

    Parameters
    ----------
    dates : List[str]
        A list of dates in the timeseries.

    Returns
    -------
    str
        The estimated frequency of the timeseries. One of 'D', 'W', 'M', 'Q', 'A'.
    """
    dates: pd.DatetimeIndex = pd.to_datetime(sorted(dates))
    deltas = dates.to_series().diff().dt.days[1:]
    frequencies = {
        "D": 1,
        "W": 7,
        "M": 30,
        "Q": 91,
        "A": 365,
    }
    closest_freq = deltas.map(
        lambda x: min(frequencies, key=lambda freq: abs(x - frequencies[freq]))
    )
    return closest_freq.value_counts().idxmax()
>>>>>>> d9970444


def years_btwn_dates(start_date: pd.Timestamp, end_date: pd.Timestamp) -> int:
    """Returns the number of years between two dates."""
    return end_date.year - start_date.year


def quarters_btwn_dates(start_date: pd.Timestamp, end_date: pd.Timestamp) -> int:
    """Returns the number of quarters between two dates."""
    return (end_date.year - start_date.year) * 4 + (
        end_date.quarter - start_date.quarter
    )


def months_btwn_dates(start_date: pd.Timestamp, end_date: pd.Timestamp) -> int:
    """Returns the number of months between two dates."""
    return (end_date.year - start_date.year) * 12 + (end_date.month - start_date.month)


def weeks_btwn_dates(start_date: pd.Timestamp, end_date: pd.Timestamp) -> int:
    """Returns the number of business weeks between two dates."""
    next_monday = start_date + pd.offsets.Week(weekday=0)
    dif = (end_date - next_monday).days // 7 + 1
    return dif


def _get_edge_dates(
    dates: Optional[Union[pd.DatetimeIndex, pd.Series, Iterable[pd.Timestamp]]] = None,
    start_date: Optional[Union[str, pd.Timestamp]] = None,
    end_date: Optional[Union[str, pd.Timestamp]] = None,
    freq: str = "M",
    direction: str = "end",
) -> pd.Series:
    assert direction in ["start", "end"], "Direction must be either 'start' or 'end'."
    datettypes = [pd.Timestamp, str, np.datetime64, datetime.date]

    freq = _map_to_business_day_frequency(freq)

    if bool(start_date) != bool(end_date):
        raise ValueError(
            "Both `start_date` and `end_date` must be passed when using "
            "dates as a start and end date."
        )

    if dates is not None:
        if not isinstance(dates, (pd.DatetimeIndex, pd.Series, Iterable)):
            raise TypeError(
                "Dates must be a pandas DatetimeIndex, Series, or a generic iterable."
            )
        if isinstance(dates, pd.DataFrame):
            dates = dates.iloc[:, 0]
        if isinstance(dates, (pd.DatetimeIndex, pd.Series)):
            dates = dates.tolist()
        dates = list(dates)

        for ix, dt in enumerate(dates):
            try:
                dates[ix] = pd.to_datetime(dt)
            except Exception as e:
                raise TypeError(
                    f"Error converting date at index {ix} to a pandas Timestamp: {e}"
                )

    if bool(start_date) and bool(dates):
        raise ValueError(
            "Only one of `dates` or `start_date` and `end_date` must be passed."
        )

    if bool(start_date):
        assert bool(end_date)
        for date, dname in zip([start_date, end_date], ["start_date", "end_date"]):
            if not isinstance(date, (str, pd.Timestamp)):
                raise TypeError(f"{dname} must be a string or a pandas Timestamp.")
            if isinstance(date, str):
                if not is_valid_iso_date(date):
                    raise ValueError(
                        "Both `start_date` and `end_date` must be valid ISO dates when passed as "
                        "strings."
                    )

        if pd.Timestamp(start_date) > pd.Timestamp(end_date):
            start_date, end_date = end_date, start_date

    dts: pd.DataFrame = pd.DataFrame(
        (
            dates
            if (dates is not None)
            else pd.bdate_range(start=start_date, end=end_date)
        ),
        columns=["real_date"],
    ).apply(pd.to_datetime, axis=1)
    min_date: pd.Timestamp = dts["real_date"].min()

    if freq == _map_to_business_day_frequency("D"):
        max_date = dts["real_date"].max()
        dtx = pd.bdate_range(start=min_date, end=max_date)
        return dtx[dtx.isin(dts["real_date"])]

    if freq == _map_to_business_day_frequency("M"):
        func = months_btwn_dates
    elif freq == _map_to_business_day_frequency("W"):
        func = weeks_btwn_dates
    elif freq == _map_to_business_day_frequency("Q"):
        func = quarters_btwn_dates
    elif freq == _map_to_business_day_frequency("A"):
        func = years_btwn_dates
    else:
        raise ValueError("Frequency parameter must be one of D, M, W, Q, or A.")

    dts["period"] = dts["real_date"].apply(func, args=(min_date,))

    dx = -1 if direction == "end" else 1
    t_indices: pd.Series = dts["period"].shift(dx) != dts["period"]
    t_dates: pd.Series = dts["real_date"].loc[t_indices].reset_index(drop=True)

    return t_dates


def get_eops(
    dates: Optional[Union[pd.DatetimeIndex, pd.Series, Iterable[pd.Timestamp]]] = None,
    start_date: Optional[Union[str, pd.Timestamp]] = None,
    end_date: Optional[Union[str, pd.Timestamp]] = None,
    freq: str = "M",
) -> pd.Series:
    """
    Returns a series of end-of-period dates for a given frequency. Dates can be passed
    as a series, index, a generic iterable or as a start and end date.

    Parameters
    ----------
    freq : str
        The frequency string. Must be one of "D", "W", "M", "Q", "A".
    dates : pd.DatetimeIndex | pd.Series | Iterable[pd.Timestamp]
        The dates to be used to generate the end-of-period dates. Can be passed as a
        series, index, a generic iterable or as a start and end date.
    start_date : str | pd.Timestamp
        The start date. Must be passed if dates is not passed.
    """

    direction = "end"
    return _get_edge_dates(
        dates=dates,
        start_date=start_date,
        end_date=end_date,
        freq=freq,
        direction=direction,
    )


def merge_categories(
    df: pd.DataFrame, xcats: List[str], new_xcat: str, cids: List[str] = None
):
    """
    Merges categories into a new category, given a list of categories to be merged. The
    merging is done in a preferred order, i.e. the first category in the list will be
    the preferred value for each real_date and if the first category does not have a
    value for a given real_date, the next category in the list will be used, etc...

    Parameters
    ----------
    df : pd.DataFrame
        standardized JPMaQS DataFrame with the necessary columns 'cid', 'xcat',
        'real_date' and at least one column with values of interest.
    xcats : List[str]
        extended categories to be merged.
    cids : List[str]
        cross sections to be included. Default is all in the DataFrame.
    new_xcat : str
        name of the new category to be created. Default is None.

    Returns
    -------
    pd.DataFrame
        DataFrame with the merged category.
    """

    if not isinstance(df, pd.DataFrame):
        raise TypeError("The DataFrame must be a pandas DataFrame.")
    if not isinstance(xcats, list):
        raise TypeError("The categories must be a list of strings.")
    if not all(isinstance(xcat, str) for xcat in xcats):
        raise TypeError("The categories must be a list of strings.")
    if not isinstance(df, QuantamentalDataFrame):
        raise TypeError("The DataFrame must be a Quantamental DataFrame.")
    if not isinstance(new_xcat, str):
        raise TypeError("The new category must be a string.")
    if not set(xcats).issubset(df["xcat"].unique()):
        raise ValueError("The categories must be present in the DataFrame.")
    if cids is None:
        cids = list(df["cid"].unique())
    if not isinstance(cids, list):
        raise TypeError("The cross sections must be a list of strings.")
    if not all(isinstance(cid, str) for cid in cids):
        raise TypeError("The cross sections must be a list of strings.")
    if not set(cids).issubset(df["cid"].unique()):
        raise ValueError("The cross sections must be present in the DataFrame.")

    unique_dates = df["real_date"].unique()
    real_dates = [pd.Timestamp(date) for date in unique_dates]

    def _get_values_for_xcat(real_dates, xcat_index, cid):
        values = df[
            (df["real_date"].isin(real_dates))
            & (df["xcat"] == xcats[xcat_index])
            & (df["cid"] == cid)
        ]
        if not real_dates == list(values["real_date"].unique()):
            if xcat_index + 1 >= len(xcats):
                return values
            values = update_df(
                values,
                _get_values_for_xcat(
                    list(set(real_dates) - set(values["real_date"].unique())),
                    xcat_index + 1,
                    cid,
                ),
            )

        values.loc[:, "xcat"] = new_xcat
        return values

    result_df = None

    for cid in cids:
        if result_df is None:
            result_df = _get_values_for_xcat(real_dates, 0, cid)
        else:
            result_df = update_df(
                result_df, _get_values_for_xcat(real_dates, xcat_index=0, cid=cid)
            )

    return result_df.sort_values(by=IDX_COLS_SORT_ORDER).reset_index(drop=True)


def get_sops(
    dates: Optional[Union[pd.DatetimeIndex, pd.Series, Iterable[pd.Timestamp]]] = None,
    start_date: Optional[Union[str, pd.Timestamp]] = None,
    end_date: Optional[Union[str, pd.Timestamp]] = None,
    freq: str = "M",
) -> pd.Series:
    """
    Returns a series of start-of-period dates for a given frequency. Dates can be passed
    as a series, index, a generic iterable or as a start and end date.

    Parameters
    ----------
    freq : str
        The frequency string. Must be one of "D", "W", "M", "Q", "A".
    dates : pd.DatetimeIndex | pd.Series | Iterable[pd.Timestamp]
        The dates to be used to generate the start-of-period dates. Can be passed as a
        series, index, a generic iterable or as a start and end date.
    start_date : str | pd.Timestamp
        The start date. Must be passed if dates is not passed.
    """

    direction = "start"
    return _get_edge_dates(
        dates=dates,
        start_date=start_date,
        end_date=end_date,
        freq=freq,
        direction=direction,
    )


def concat_categorical(df1: pd.DataFrame, df2: pd.DataFrame) -> pd.DataFrame:
    """
    Concatenate two DataFrames with categorical columns.  The dtypes of the of the
    second DataFrame will be cast to the dtypes of the first. The columns of the
    DataFrames must be identical.

    Parameters
    ----------
    df1 : pd.DataFrame
        The first DataFrame.
    df2 : pd.DataFrame
        The second DataFrame.

    Returns
    -------
    pd.DataFrame
        The concatenated DataFrame with the same columns as the input.
    """

    if not isinstance(df1, pd.DataFrame) or not isinstance(df2, pd.DataFrame):
        raise TypeError("Both DataFrames must be pandas DataFrames.")

    if not (set(df1.columns) == set(df2.columns)):
        raise ValueError("The columns of the two DataFrames must be identical.")

    # Explicitly set or create categorical columns based on the data in model_df_long
    for col in df1.select_dtypes(include="category").columns:
        df2[col] = df2[col].astype("category")

    non_categorical_cols = df1.select_dtypes(exclude="category").columns
    df2[non_categorical_cols] = df2[non_categorical_cols].astype(
        df1[non_categorical_cols].dtypes.to_dict()
    )
    # If one DataFrame is None, return the other (if both are None, return None)
    if df1.empty:
        return df2.reset_index(drop=True) if df2 is not None else None
    if df2 is None or df2.empty:
        return df1.reset_index(drop=True)
    categorical_cols = list(
        set(df1.select_dtypes(include="category").columns).union(
            df2.select_dtypes(include="category").columns
        )
    )
    for col in categorical_cols:
        # Find the combined categories from both DataFrames for the current column
        combined_categories = pd.Categorical(
            df1[col].cat.categories.union(df2[col].cat.categories)
        )

        # Re-assign the categorical column with the combined categories to both DataFrames
        df1[col] = pd.Categorical(df1[col], categories=combined_categories)
        df2[col] = pd.Categorical(df2[col], categories=combined_categories)

    # Concatenate the two DataFrames and reset the index
    concatenated_df = pd.concat([df1, df2], axis=0, ignore_index=True)

    return concatenated_df


def _insert_as_categorical(df, column_name, category_name, column_idx):
    """
    Inserts a column into a dataframe as a categorical column.
    """
    df.insert(
        column_idx,
        column_name,
        pd.Categorical(
            [category_name] * df.shape[0],
            categories=[category_name],
        ),
    )
    return df


if __name__ == "__main__":
    from macrosynergy.management.simulate import make_qdf

    cids = ["AUD", "CAD", "GBP", "NZD"]
    xcats = ["XR1", "XR2", "CRY1", "CRY2"]
    df_cids = pd.DataFrame(
        index=cids, columns=["earliest", "latest", "mean_add", "sd_mult"]
    )
    df_cids.loc["AUD"] = ["2000-01-01", "2020-12-31", 0.1, 1]
    df_cids.loc["CAD"] = ["2001-01-01", "2020-11-30", 0, 1]
    df_cids.loc["GBP"] = ["2002-01-01", "2020-11-30", 0, 2]
    df_cids.loc["NZD"] = ["2002-01-01", "2020-09-30", -0.1, 2]

    df_xcats = pd.DataFrame(
        index=xcats,
        columns=["earliest", "latest", "mean_add", "sd_mult", "ar_coef", "back_coef"],
    )
    df_xcats.loc["XR1"] = ["2000-01-01", "2020-12-31", 0.1, 1, 0, 0.3]
    df_xcats.loc["XR2"] = ["2000-01-01", "2020-10-30", 1, 2, 0.95, 1]
    df_xcats.loc["CRY1"] = ["2001-01-01", "2020-10-30", 1, 2, 0.9, 1]
    df_xcats.loc["CRY2"] = ["2001-01-01", "2020-10-30", 1, 2, 0.8, 0.5]

    dfd = make_qdf(df_cids, df_xcats, back_ar=0.75)

    dfw = categories_df(
        df=QuantamentalDataFrame(dfd),
        xcats=xcats,
        cids=cids,
        freq="M",
        # lag=1,
        xcat_aggs=["last", "sum"],
        # years=5,
        # start="2000-01-01",
    )
    print("HI")<|MERGE_RESOLUTION|>--- conflicted
+++ resolved
@@ -1190,11 +1190,6 @@
             "a datetime index `'real_date'`."
         )
 
-    # infer the frequency of the timeseries
-
-<<<<<<< HEAD
-    return pd.infer_freq(timeseries.index)
-=======
     return _determine_freq(timeseries.index.tolist())
 
 
@@ -1226,8 +1221,6 @@
         lambda x: min(frequencies, key=lambda freq: abs(x - frequencies[freq]))
     )
     return closest_freq.value_counts().idxmax()
->>>>>>> d9970444
-
 
 def years_btwn_dates(start_date: pd.Timestamp, end_date: pd.Timestamp) -> int:
     """Returns the number of years between two dates."""
