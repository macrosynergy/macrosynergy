"""
Utility functions for working with DataFrames.
"""

from macrosynergy.management.types import QuantamentalDataFrame

import warnings
<<<<<<< HEAD
from typing import Any, Dict, Iterable, List, Optional, Set, Union, overload
import functools
=======
from typing import Iterable, List, Optional, Union

>>>>>>> 6b4c4248
import numpy as np
import pandas as pd
import datetime
import macrosynergy.management.constants as ms_constants
from macrosynergy.management.utils.core import (
    get_cid,
    get_xcat,
    _map_to_business_day_frequency,
    is_valid_iso_date,
)


def standardise_dataframe(
    df: pd.DataFrame, verbose: bool = False
) -> QuantamentalDataFrame:
    """
    Applies the standard JPMaQS Quantamental DataFrame format to a DataFrame.

    :param <pd.DataFrame> df: The DataFrame to be standardized.
    :param <bool> verbose: Whether to print warnings if the DataFrame is not in the
        correct format.
    :return <pd.DataFrame>: The standardized DataFrame.
    :raises <TypeError>: If the input is not a pandas DataFrame.
    :raises <ValueError>: If the input DataFrame is not in the correct format.
    """
    idx_cols: List[str] = QuantamentalDataFrame.IndexCols
    metric_columns: List[str] = ms_constants.JPMAQS_METRICS

    # Check if the input DF contains the standard columns
    if not set(df.columns).issuperset(set(idx_cols)):
        fail_str: str = (
            f"Error : Tried to standardize DataFrame but failed."
            f"DataFrame not in the correct format. Please ensure "
            f"that the DataFrame has the following columns: "
            f"'cid', 'xcat', 'real_date', along with any other "
            "variables you wish to include (e.g. 'value', 'mop_lag', "
            "'eop_lag', 'grading')."
        )

        try:
            dft: pd.DataFrame = df.reset_index()
            found_cols: list = dft.columns.tolist()
            fail_str += f"\nFound columns: {found_cols}"
            if not set(dft.columns).issuperset(set(idx_cols)):
                raise ValueError(fail_str)
            df = dft.copy()
        except:
            raise ValueError(fail_str)

        # check if there is atleast one more column
        if len(df.columns) < 4:
            raise ValueError(fail_str)

    # Convert date and ensure specific columns are strings in one step
    df["real_date"] = pd.to_datetime(df["real_date"], format="%Y-%m-%d")
    df["cid"] = df["cid"].astype(str)
    df["xcat"] = df["xcat"].astype(str)
    # sort by cid, xcat and real_date to allow viewing stacked timeseries easily
    df = (
        df.drop_duplicates(subset=idx_cols, keep="last")
        .sort_values(by=["cid", "xcat", "real_date"])
        .reset_index(drop=True)
    )

    # Sort the 'remaining' columns
    ## No more row-reordering or shape changes after this point

    jpmaqs_metrics = [mtr for mtr in metric_columns if mtr in df.columns]
    non_jpmaqs_metrics = (set(df.columns) - set(jpmaqs_metrics)) - set(idx_cols)
    col_order = idx_cols + jpmaqs_metrics + sorted(list(non_jpmaqs_metrics))
    df = df[col_order]

    # for every remaining col, try to convert to float
    for col in col_order:
        try:
            df[col] = df[col].astype(float)
        except:
            pass

    assert isinstance(
        df, QuantamentalDataFrame
    ), "Failed to standardize DataFrame"
    return df


def drop_nan_series(
    df: pd.DataFrame, column: str = "value", raise_warning: bool = False
) -> QuantamentalDataFrame:
    """
    Drops any series that are entirely NaNs.
    Raises a user warning if any series are dropped.

    :param <pd.DataFrame> df: The dataframe to be cleaned.
    :param <str> column: The column to be used as the value column, defaults to
        "value".
    :param <bool> raise_warning: Whether to raise a warning if any series are dropped.
    :return <pd.DataFrame | QuantamentalDataFrame>: The cleaned DataFrame.
    :raises <TypeError>: If the input is not a pandas DataFrame.
    :raises <ValueError>: If the input DataFrame is not in the correct format.
    """
    if not isinstance(df, QuantamentalDataFrame):
        raise TypeError("Argument `df` must be a Quantamental DataFrame.")

    if not column in df.columns:
        raise ValueError(f"Column {column} not present in DataFrame.")

    if not df["value"].isna().any():
        return df

    if not isinstance(raise_warning, bool):
        raise TypeError("Error: The raise_warning argument must be a boolean.")

    df_orig: pd.DataFrame = df.copy()
    for cd, xc in df_orig.groupby(["cid", "xcat"]).groups:
        sel_series: pd.Series = df_orig[
            (df_orig["cid"] == cd) & (df_orig["xcat"] == xc)
        ]["value"]
        if sel_series.isna().all():
            if raise_warning:
                warnings.warn(
                    message=f"The series {cd}_{xc} is populated "
                    "with NaNs only, and will be dropped.",
                    category=UserWarning,
                )
            df = df[~((df["cid"] == cd) & (df["xcat"] == xc))]

    return df.reset_index(drop=True)


def qdf_to_ticker_df(df: pd.DataFrame, metric: str = "value") -> pd.DataFrame:
    """
    Converts a standardized JPMaQS DataFrame to a wide format DataFrame
    with each column representing a ticker.

    :param <pd.DataFrame> df: A standardised quantamental dataframe.
    :param <str> value_column: The column to be used as the value column, defaults to
        "value". If the specified column is not present in the DataFrame, a column named
        "value" will be used. If there is no column named "value", the first
        column in the DataFrame will be used instead.
    :return <pd.DataFrame>: The converted DataFrame.
    """
    if not isinstance(df, QuantamentalDataFrame):
        raise TypeError("Argument `df` must be a QuantamentalDataFrame.")

    if not isinstance(metric, str):
        raise TypeError("Argument `value_column` must be a string.")

    if not metric in df.columns:
        cols: List[str] = list(set(df.columns) - set(QuantamentalDataFrame.IndexCols))
        if "value" in cols:
            metric: str = "value"

        warnings.warn(
            f"Value column specified in `value_column` ({metric}) "
            f"is not present in the DataFrame. Defaulting to {cols[0]}."
        )
        metric: str = cols[0]

    return (
        df.assign(ticker=df["cid"] + "_" + df["xcat"])
        .pivot(index="real_date", columns="ticker", values=metric)
        .rename_axis(None, axis=1)
    )


def ticker_df_to_qdf(df: pd.DataFrame, metric: str = "value") -> QuantamentalDataFrame:
    """
    Converts a wide format DataFrame (with each column representing a ticker)
    to a standardized JPMaQS DataFrame.

    :param <pd.DataFrame> df: A wide format DataFrame.
    :return <pd.DataFrame>: The converted DataFrame.
    """
    if not isinstance(df, pd.DataFrame):
        raise TypeError("Argument `df` must be a pandas DataFrame.")

    if not isinstance(metric, str):
        raise TypeError("Argument `metric` must be a string.")

    # pivot to long format
    df = (
        df.stack(level=0).reset_index().rename(columns={0: metric, "level_1": "ticker"})
    )
    # split ticker using get_cid and get_xcat
    df["cid"] = get_cid(df["ticker"])
    df["xcat"] = get_xcat(df["ticker"])
    # drop ticker column

    df = df.drop(columns=["ticker"])

    # standardise and return
    return standardise_dataframe(df=df)


def _concat_single_metric_qdfs(
    df_list: List[QuantamentalDataFrame],
    errors: str = "ignore",
) -> QuantamentalDataFrame:
    """
    Combines a list of Quantamental DataFrames into a single DataFrame.

    :param <List[QuantamentalDataFrame]> df_list: A list of Quantamental DataFrames.
    :param <str> errors: The error handling method to use. If 'raise', then invalid
        items in the list will raise an error. If 'ignore', then invalid items will be
        ignored. Default is 'ignore'.
    :return <QuantamentalDataFrame>: The combined DataFrame.
    """
    if not isinstance(df_list, list):
        raise TypeError("Argument `df_list` must be a list.")

    if errors not in ["raise", "ignore"]:
        raise ValueError("`errors` must be one of 'raise' or 'ignore'.")

    orig_len = len(df_list)
    df_list = [df for df in df_list if isinstance(df, QuantamentalDataFrame)]

    if errors == "raise":
        if len(df_list) != orig_len:
            raise TypeError(
                "All elements in `df_list` must be Quantamental DataFrames."
            )
    else:
        if len(df_list) == 0:
            return None

    def _get_metric(df: QuantamentalDataFrame) -> str:
        lx = list(set(df.columns) - set(QuantamentalDataFrame.IndexCols))
        if len(lx) != 1:
            raise ValueError(
                "Each QuantamentalDataFrame must have exactly one metric column."
            )
        return lx[0]

    def _group_by_metric(
        dfl: List[QuantamentalDataFrame], fm: List[str]
    ) -> List[List[QuantamentalDataFrame]]:
        r = [[] for _ in range(len(fm))]
        while dfl:
            metric = _get_metric(df=dfl[0])
            r[fm.index(metric)] += [dfl.pop(0)]
        return r

    found_metrics = list(set(map(_get_metric, df_list)))

    df_list = _group_by_metric(dfl=df_list, fm=found_metrics)

    # use pd.merge to join on QuantamentalDataFrame.IndexCols
    df: pd.DataFrame = functools.reduce(
        lambda left, right: pd.merge(
            left, right, on=["real_date", "cid", "xcat"], how="outer"
        ),
        map(
            lambda fm: pd.concat(df_list.pop(0), axis=0, ignore_index=False),
            found_metrics,
        ),
    )

    return standardise_dataframe(df)


def concat_qdfs(
    df_list: List[QuantamentalDataFrame],
    errors: str = "ignore",
) -> QuantamentalDataFrame:
    """
    Combines a list of Quantamental DataFrames into a single DataFrame.

    :param <List[QuantamentalDataFrame]> df_list: A list of Quantamental DataFrames.
    :param <str> errors: The error handling method to use. If 'raise', then invalid
        items in the list will raise an error. If 'ignore', then invalid items will be
        ignored. Default is 'ignore'.
    :return <QuantamentalDataFrame>: The combined DataFrame.
    """
    if not isinstance(df_list, list):
        raise TypeError("Argument `df_list` must be a list.")

    if errors not in ["raise", "ignore"]:
        raise ValueError("`errors` must be one of 'raise' or 'ignore'.")

    if errors == "raise":
        if not all([isinstance(df, QuantamentalDataFrame) for df in df_list]):
            raise TypeError(
                "All elements in `df_list` must be Quantamental DataFrames."
            )
    else:
        df_list = [df for df in df_list if isinstance(df, QuantamentalDataFrame)]
        if len(df_list) == 0:
            return None

    new_dfs_list: List[QuantamentalDataFrame] = []
    while len(df_list) > 0:
        df = df_list.pop(0)
        metrics = set(df.columns) - set(QuantamentalDataFrame.IndexCols)
        for metric in metrics:
            new_dfs_list.append(df[QuantamentalDataFrame.IndexCols + [metric]])

    return _concat_single_metric_qdfs(df_list=new_dfs_list, errors=errors)


def apply_slip(
    df: QuantamentalDataFrame,
    slip: int,
    cids: Optional[List[str]] = None,
    xcats: Optional[List[str]] = None,
    tickers: Optional[List[str]] = None,
    metrics: List[str] = ["value"],
    raise_error: bool = True,
) -> QuantamentalDataFrame:
    """
    Applies a slip, i.e. a negative lag, to the DataFrame
    for the given cross-sections and categories, on the given metrics.

    :param <QuantamentalDataFrame> target_df: DataFrame to which the slip is applied.
    :param <int> slip: Slip to be applied.
    :param <List[str]> cids: List of cross-sections.
    :param <List[str]> xcats: List of target categories.
    :param <List[str]> metrics: List of metrics to which the slip is applied.
    :return <QuantamentalDataFrame> target_df: DataFrame with the slip applied.
    :raises <TypeError>: If the provided parameters are not of the expected type.
    :raises <ValueError>: If the provided parameters are semantically incorrect.
    """
    if not isinstance(df, QuantamentalDataFrame):
        raise TypeError("Argument `df` must be a QuantamentalDataFrame.")

    df = df.copy()
    if not (isinstance(slip, int) and slip >= 0):
        raise ValueError("Slip must be a non-negative integer.")

    if not any([cids, xcats, tickers]):
        raise ValueError("One of `tickers`, `cids` or `xcats` must be provided.")
    if tickers is not None:
        if cids is not None or xcats is not None:
            raise ValueError("Cannot specify both `tickers` and `cids`/`xcats`.")
    if cids is None:
        cids = df["cid"].unique()
    if xcats is None:
        xcats = df["xcat"].unique()

    if tickers is not None:
        sel_tickers = tickers
    else:
        sel_tickers: List[str] = [f"{cid}_{xcat}" for cid in cids for xcat in xcats]

    df["ticker"] = df["cid"] + "_" + df["xcat"]
    err_str = (
        "Tickers targetted for applying slip are not present in the DataFrame.\n"
        "Missing tickers: {tickers}"
    )

    if not set(sel_tickers).issubset(set(df["ticker"].unique())):
        missing_tickers = sorted(list(set(sel_tickers) - set(df["ticker"].unique())))
        _err_str = err_str.format(tickers=missing_tickers)
        if raise_error:
            raise ValueError(_err_str)
        else:
            warnings.warn(_err_str)

    slip: int = slip.__neg__()

    filtered_df = df[df["ticker"].isin(sel_tickers)]
    filtered_df.loc[:, metrics] = filtered_df.loc[:, metrics].astype(float)
    filtered_df.loc[:, metrics] = filtered_df.groupby("ticker")[metrics].shift(slip)

    df.loc[df["ticker"].isin(sel_tickers), metrics] = filtered_df[metrics]

    df = df.drop(columns=["ticker"]).reset_index(drop=True)
    assert isinstance(df, QuantamentalDataFrame), "Failed to apply slip."

    return df


def downsample_df_on_real_date(
    df: pd.DataFrame,
    groupby_columns: List[str] = [],
    freq: str = "M",
    agg: str = "mean",
):
    """
    Downsample JPMaQS DataFrame.

    :param <pd.Dataframe> df: standardized JPMaQS DataFrame with the necessary columns:
        'cid', 'xcat', 'real_date' and at least one column with values of interest.
    :param <List> groupby_columns: a list of columns used to group the DataFrame.
    :param <str> freq: frequency option. Per default the correlations are calculated
        based on the native frequency of the datetimes in 'real_date', which is business
        daily. Downsampling options include weekly ('W'), monthly ('M'), or quarterly
        ('Q') mean.
    :param <str> agg: aggregation method. Must be one of "mean" (default), "median",
        "min", "max", "first" or "last".

    :return <pd.DataFrame>: the downsampled DataFrame.
    """

    if not set(groupby_columns).issubset(df.columns):
        raise ValueError(
            "The columns specified in 'groupby_columns' were not found in the DataFrame."
        )

    if not isinstance(freq, str):
        raise TypeError("`freq` must be a string")
    else:
        freq: str = _map_to_business_day_frequency(freq)

    if not isinstance(agg, str):
        raise TypeError("`agg` must be a string")
    else:
        agg: str = agg.lower()
        if agg not in ["mean", "median", "min", "max", "first", "last"]:
            raise ValueError(
                "`agg` must be one of 'mean', 'median', 'min', 'max', 'first', 'last'"
            )

    return (
        df.set_index("real_date")
        .groupby(groupby_columns)
        .resample(freq)
        .agg(agg, numeric_only=True)
        .reset_index()
    )


def update_df(df: pd.DataFrame, df_add: pd.DataFrame, xcat_replace: bool = False):
    """
    Append a standard DataFrame to a standard base DataFrame with ticker replacement on
    the intersection.

    :param <pd.DataFrame> df: standardised base JPMaQS DataFrame with the following
        necessary columns: 'cid', 'xcat', 'real_date' and 'value'.
    :param <pd.DataFrame> df_add: another standardised JPMaQS DataFrame, with the latest
        values, to be added with the necessary columns: 'cid', 'xcat', 'real_date', and
        'value'. Columns that are present in the base DataFrame but not in the appended
        DataFrame will be populated with NaN values.
    :param <bool> xcat_replace: all series belonging to the categories in the added
        DataFrame will be replaced, rather than just the added tickers.
        N.B.: tickers are combinations of cross-sections and categories.

    :return <pd.DataFrame>: standardised DataFrame with the latest values of the modified
        or newly defined tickers added.
    """

    # index_cols = ["cid", "xcat", "real_date"]
    # Consider the other possible metrics that the DataFrame could be defined over

    df_cols = set(df.columns)
    df_add_cols = set(df_add.columns)

    error_message = f"The base DataFrame must be a Quantamental Dataframe."
    if not isinstance(df, QuantamentalDataFrame):
        raise TypeError(error_message)

    error_message = f"The added DataFrame must be a Quantamental Dataframe."
    if not isinstance(df_add, QuantamentalDataFrame):
        raise TypeError(error_message)

    error_message = (
        "The two Quantamental DataFrames must share at least "
        "four columns including than 'real_date', 'cid', and 'xcat'."
    )

    all_cols = df_cols.union(df_add_cols)
    if all_cols != df_cols and all_cols != df_add_cols:
        raise ValueError(error_message)

    if not xcat_replace:
        df = update_tickers(df, df_add)

    else:
        df = update_categories(df, df_add)

    # sort same as in `standardise_dataframe`
    return df.sort_values(by=["real_date", "cid", "xcat"]).reset_index(drop=True)


def update_tickers(df: pd.DataFrame, df_add: pd.DataFrame):
    """
    Method used to update aggregate DataFrame on a ticker level.

    :param <pd.DataFrame> df: aggregate DataFrame used to store all tickers.
    :param <pd.DataFrame> df_add: DataFrame with the latest values.

    """
    df = pd.concat([df, df_add], axis=0, ignore_index=True)

    df = df.drop_duplicates(
        subset=["real_date", "xcat", "cid"], keep="last"
    ).reset_index(drop=True)
    return df


def update_categories(df: pd.DataFrame, df_add):
    """
    Method used to update the DataFrame on the category level.

    :param <pd.DataFrame> df: base DataFrame.
    :param <pd.DataFrame> df_add: appended DataFrame.

    """

    incumbent_categories = list(df["xcat"].unique())
    new_categories = list(df_add["xcat"].unique())

    # Union of both category columns from the two DataFrames.
    append_condition = set(incumbent_categories) | set(new_categories)
    intersect = list(set(incumbent_categories).intersection(set(new_categories)))

    if len(append_condition) == len(incumbent_categories + new_categories):
        df = pd.concat([df, df_add], axis=0, ignore_index=True)

    # Shared categories plus any additional categories previously not defined in the base
    # DataFrame.
    else:
        df = df[~df["xcat"].isin(intersect)]
        df = pd.concat([df, df_add], axis=0, ignore_index=True)

    return df


def reduce_df(
    df: pd.DataFrame,
    xcats: Union[str, List[str]] = None,
    cids: List[str] = None,
    start: str = None,
    end: str = None,
    blacklist: dict = None,
    out_all: bool = False,
    intersect: bool = False,
):
    """
    Filter DataFrame by xcats and cids and notify about missing xcats and cids.

    :param <pd.Dataframe> df: standardized JPMaQS DataFrame with the necessary columns:
        'cid', 'xcat', 'real_date' and 'value'.
    :param <Union[str, List[str]]> xcats: extended categories to be filtered on. Default is
        all in the DataFrame.
    :param <List[str]> cids: cross sections to be checked on. Default is all in the
        dataframe.
    :param <str> start: string representing the earliest date. Default is None.
    :param <str> end: string representing the latest date. Default is None.
    :param <dict> blacklist: cross-sections with date ranges that should be excluded from
        the data frame. If one cross-section has several blacklist periods append numbers
        to the cross-section code.
    :param <bool> out_all: if True the function returns reduced dataframe and selected/
        available xcats and cids.
        Default is False, i.e. only the DataFrame is returned
    :param <bool> intersect: if True only retains cids that are available for all xcats.
        Default is False.

    :return <pd.Dataframe>: reduced DataFrame that also removes duplicates or
        (for out_all True) DataFrame and available and selected xcats and cids.
    """

    if xcats is not None:
        if not isinstance(xcats, list):
            xcats = [xcats]

    if start:
        df = df[df["real_date"] >= pd.to_datetime(start)]

    if end:
        df = df[df["real_date"] <= pd.to_datetime(end)]

    if blacklist is not None:
        for key, value in blacklist.items():
            df = df[
                ~(
                    (df["cid"] == key[:3])
                    & (df["real_date"] >= pd.to_datetime(value[0]))
                    & (df["real_date"] <= pd.to_datetime(value[1]))
                )
            ]

    if xcats is None:
        xcats = sorted(df["xcat"].unique())
    else:
        xcats_in_df = df["xcat"].unique()
        xcats = [xcat for xcat in xcats if xcat in xcats_in_df]

    df = df[df["xcat"].isin(xcats)]

    if intersect:
        cids_in_df = set.intersection(
            *(set(df[df["xcat"] == xcat]["cid"].unique()) for xcat in xcats)
        )
    else:
        cids_in_df = df["cid"].unique()

    if cids is None:
        cids = sorted(cids_in_df)
    else:
        cids = [cids] if isinstance(cids, str) else cids
        cids = [cid for cid in cids if cid in cids_in_df]

    df = df[df["cid"].isin(cids)]

    if out_all:
        return df.drop_duplicates(), xcats, sorted(cids)
    else:
        return df.drop_duplicates()


def reduce_df_by_ticker(
    df: pd.DataFrame,
    ticks: List[str] = None,
    start: str = None,
    end: str = None,
    blacklist: dict = None,
):
    """
    Filter dataframe by xcats and cids and notify about missing xcats and cids

    :param <pd.Dataframe> df: standardized dataframe with the following columns:
        'cid', 'xcat', 'real_date'.
    :param <List[str]> ticks: tickers (cross sections + base categories)
    :param <str> start: string in ISO 8601 representing earliest date. Default is None.
    :param <str> end: string ISO 8601 representing the latest date. Default is None.
    :param <dict> blacklist: cross sections with date ranges that should be excluded from
        the dataframe. If one cross section has several blacklist periods append numbers
        to the cross section code.

    :return <pd.Dataframe>: reduced dataframe that also removes duplicates
    """

    dfx = df.copy()

    if start is not None:
        dfx = dfx[dfx["real_date"] >= pd.to_datetime(start)]

    if end is not None:
        dfx = dfx[dfx["real_date"] <= pd.to_datetime(end)]

    # Blacklisting by cross-section.
    if blacklist is not None:
        masks = []
        for key, value in blacklist.items():
            filt1 = dfx["cid"] == key[:3]
            filt2 = dfx["real_date"] >= pd.to_datetime(value[0])
            filt3 = dfx["real_date"] <= pd.to_datetime(value[1])
            combined_mask = filt1 & filt2 & filt3
            masks.append(combined_mask)

        if masks:
            combined_mask = pd.concat(masks, axis=1).any(axis=1)
            dfx = dfx[~combined_mask]

    dfx["ticker"] = dfx["cid"] + "_" + dfx["xcat"]
    ticks_in_df = dfx["ticker"].unique()
    if ticks is None:
        ticks = sorted(ticks_in_df)
    else:
        ticks = [tick for tick in ticks if tick in ticks_in_df]

    dfx = dfx[dfx["ticker"].isin(ticks)]

    return dfx.drop_duplicates()


def categories_df_aggregation_helper(dfx: pd.DataFrame, xcat_agg: str):
    """
    Helper method to down-sample each category in the DataFrame by aggregating over the
    intermediary dates according to a prescribed method.

    :param <List[str]> dfx: standardised DataFrame defined exclusively on a single
        category.
    :param <List[str]> xcat_agg: associated aggregation method for the respective
        category.

    """

    dfx = dfx.groupby(["xcat", "cid", "custom_date"])
    dfx = dfx.aggregate(xcat_agg, numeric_only=True).reset_index()

    if "real_date" in dfx.columns:
        dfx = dfx.drop(["real_date"], axis=1)
    dfx = dfx.rename(columns={"custom_date": "real_date"})

    return dfx


def _categories_df_explanatory_df(
    dfw: pd.DataFrame,
    explanatory_xcats: List[str],
    agg_method: str,
    sum_condition: bool,
    lag: int,
):
    """
    Produces the explanatory column(s) for the custom DataFrame.

    :param <pd.DataFrame> dfw: group-by DataFrame which has been down-sampled. The
        respective aggregation method will be applied.
    :param <List[str]> explanatory_xcats: list of explanatory category(s).
    :param <str> agg_meth: aggregation method used for all explanatory variables.
    :param <dict> sum_condition: required boolean to negate erroneous zeros if the
        aggregate method used, for the explanatory variable, is sum.
    :param <int> lag: lag of explanatory category(s). Applied uniformly to each
        category.
    """

    dfw_explanatory = pd.DataFrame()
    for xcat in explanatory_xcats:
        if not sum_condition:
            explanatory_col = dfw[xcat].agg(agg_method).astype(dtype=np.float32)
        else:
            explanatory_col = dfw[xcat].sum(min_count=1)

        if lag > 0:
            explanatory_col = explanatory_col.groupby(level=0).shift(lag)

        dfw_explanatory[xcat] = explanatory_col

    return dfw_explanatory


def categories_df(
    df: pd.DataFrame,
    xcats: List[str],
    cids: List[str] = None,
    val: str = "value",
    start: str = None,
    end: str = None,
    blacklist: dict = None,
    years: int = None,
    freq: str = "M",
    lag: int = 0,
    fwin: int = 1,
    xcat_aggs: List[str] = ["mean", "mean"],
):
    """
    In principle, create custom two-categories DataFrame with appropriate frequency and,
    if applicable, lags.

    :param <pd.Dataframe> df: standardized JPMaQS DataFrame with the following necessary
        columns: 'cid', 'xcat', 'real_date' and at least one column with values of
        interest.
    :param <List[str]> xcats: extended categories involved in the custom DataFrame. The
        last category in the list represents the dependent variable, and the (n - 1)
        preceding categories will be the explanatory variables(s).
    :param <List[str]> cids: cross-sections to be included. Default is all in the
        DataFrame.
    :param <str> val: name of column that contains the values of interest. Default is
        'value'.
    :param <str> start: earliest date in ISO 8601 format. Default is None,
        i.e. earliest date in DataFrame is used.
    :param <str> end: latest date in ISO 8601 format. Default is None,
        i.e. latest date in DataFrame is used.
    :param <dict> blacklist: cross-sections with date ranges that should be excluded from
        the DataFrame. If one cross section has several blacklist periods append numbers
        to the cross section code.
    :param <int> years: number of years over which data are aggregated. Supersedes the
        "freq" parameter and does not allow lags, Default is None, i.e. no multi-year
        aggregation.
    :param <str> freq: letter denoting frequency at which the series are to be sampled.
        This must be one of 'D', 'W', 'M', 'Q', 'A'. Default is 'M'. Will always be the
        last business day of the respective frequency.
    :param <int> lag: lag (delay of arrival) of explanatory category(s) in periods
        as set by freq. Default is 0.
    :param <int> fwin: forward moving average window of first category. Default is 1,
        i.e no average.
        Note: This parameter is used mainly for target returns as dependent variable.
    :param <List[str]> xcat_aggs: exactly two aggregation methods. Default is 'mean' for
        both. The same aggregation method, the first method in the parameter, will be
        used for all explanatory variables.

    :return <pd.DataFrame>: custom DataFrame with category columns. All rows that contain
        NaNs will be excluded.

    N.B.:
    The number of explanatory categories that can be included is not restricted and will
    be appended column-wise to the returned DataFrame. The order of the DataFrame's
    columns will reflect the order of the categories list.
    """

    freq = _map_to_business_day_frequency(freq)

    assert isinstance(xcats, list), f"<list> expected and not {type(xcats)}."
    assert all([isinstance(c, str) for c in xcats]), "List of categories expected."

    aggs_error = "List of strings, outlining the aggregation methods, expected."
    assert isinstance(xcat_aggs, list), aggs_error
    assert all([isinstance(a, str) for a in xcat_aggs]), aggs_error
    aggs_len = (
        "Only two aggregation methods required. The first will be used for all "
        "explanatory category(s)."
    )
    assert len(xcat_aggs) == 2, aggs_len

    assert not (years is not None) & (
        lag != 0
    ), "Lags cannot be applied to year groups."
    if years is not None:
        assert isinstance(start, str), "Year aggregation requires a start date."

        no_xcats = (
            "If the data is aggregated over a multi-year timeframe, only two "
            "categories are permitted."
        )
        assert len(xcats) == 2, no_xcats

    input_xcats = xcats
    input_cids = cids
    df, xcats, cids = reduce_df(df, xcats, cids, start, end, blacklist, out_all=True)

    if len(xcats) < 2:
        raise ValueError("The DataFrame must contain at least two categories. ")
    elif set(xcats) != set(input_xcats):
        missing_xcats = list(set(input_xcats) - set(xcats))
        warnings.warn(
            f"The following categories are missing from the DataFrame: {missing_xcats}"
        )

    if len(cids) < 1:
        raise ValueError(
            "The DataFrame must contain at least one valid cross section. "
        )
    elif input_cids and set(cids) != set(input_cids):
        missing_cids = list(set(input_cids) - set(cids))
        warnings.warn(
            f"The following cross sections are missing from the DataFrame: {missing_cids}"
        )

    metric = ["value", "grading", "mop_lag", "eop_lag"]
    val_error = (
        "The column of interest must be one of the defined JPMaQS metrics, "
        f"{metric}, but received {val}."
    )
    assert val in metric, val_error
    avbl_cols = list(df.columns)
    assert val in avbl_cols, (
        f"The passed column name, {val}, must be present in the "
        f"received DataFrame. DataFrame contains {avbl_cols}."
    )

    # Reduce the columns in the DataFrame to the necessary columns:
    # ['cid', 'xcat', 'real_date'] + [val] (name of column that contains the
    # values of interest: "value", "grading", "mop_lag", "eop_lag").
    col_names = ["cid", "xcat", "real_date", val]

    df_output = []
    if years is None:
        dfw = df.pivot(index=("cid", "real_date"), columns="xcat", values=val)

        dep = xcats[-1]
        # The possibility of multiple explanatory variables.
        explanatory_xcats = xcats[:-1]

        dfw = dfw.groupby(
            [
                pd.Grouper(level="cid"),
                pd.Grouper(level="real_date", freq=freq),
            ]
        )

        dfw_explanatory = _categories_df_explanatory_df(
            dfw=dfw,
            explanatory_xcats=explanatory_xcats,
            agg_method=xcat_aggs[0],
            sum_condition=(xcat_aggs[0] == "sum"),
            lag=lag,
        )

        # Handles for falsified zeros. Following the frequency conversion, if the
        # aggregation method is set to "sum", time periods that exclusively contain NaN
        # values will incorrectly be summed to the value zero which is misleading for
        # analysis.
        if not (xcat_aggs[-1] == "sum"):
            dep_col = dfw[dep].agg(xcat_aggs[1]).astype(dtype=np.float32)
        else:
            dep_col = dfw[dep].sum(min_count=1)

        if fwin > 1:
            s = 1 - fwin
            dep_col = dep_col.rolling(window=fwin).mean().shift(s)

        dfw_explanatory[dep] = dep_col
        # Order such that the return category is the right-most column - will reflect the
        # order of the categories list.
        dfc = dfw_explanatory[explanatory_xcats + [dep]]

    else:
        start_year = pd.to_datetime(start).year
        end_year = df["real_date"].max().year + 1

        grouping = int((end_year - start_year) / years)
        remainder = (end_year - start_year) % years

        year_groups = {}

        group_start_year = start_year
        for group in range(grouping):
            value = [i for i in range(group_start_year, group_start_year + years)]
            key = f"{group_start_year} - {group_start_year + (years - 1)}"
            year_groups[key] = value

            group_start_year += years

        v = [i for i in range(group_start_year, group_start_year + (remainder + 1))]
        year_groups[f"{group_start_year} - now"] = v
        list_y_groups = list(year_groups.keys())

        translate_ = lambda year: list_y_groups[int((year % start_year) / years)]
        df["real_date"] = pd.to_datetime(df["real_date"], errors="coerce")
        df["custom_date"] = df["real_date"].dt.year.apply(translate_)

        dfx_list = [df[df["xcat"] == xcats[0]], df[df["xcat"] == xcats[1]]]
        df_agg = list(map(categories_df_aggregation_helper, dfx_list, xcat_aggs))
        df_output.extend([d[col_names] for d in df_agg])

        dfc = pd.concat(df_output)
        dfc = dfc.pivot(index=("cid", "real_date"), columns="xcat", values=val)

    # Adjusted to account for multiple signals requested. If the DataFrame is
    # two-dimensional, signal & a return, NaN values will be handled inside other
    # functionality, as categories_df() is simply a support function. If the parameter
    # how is set to "any", a potential unnecessary loss of data on certain categories
    # could arise.
    return dfc.dropna(axis=0, how="all")


def years_btwn_dates(start_date: pd.Timestamp, end_date: pd.Timestamp) -> int:
    """Returns the number of years between two dates."""
    return end_date.year - start_date.year


def quarters_btwn_dates(start_date: pd.Timestamp, end_date: pd.Timestamp) -> int:
    """Returns the number of quarters between two dates."""
    return (end_date.year - start_date.year) * 4 + (
        end_date.quarter - start_date.quarter
    )


def months_btwn_dates(start_date: pd.Timestamp, end_date: pd.Timestamp) -> int:
    """Returns the number of months between two dates."""
    return (end_date.year - start_date.year) * 12 + (end_date.month - start_date.month)


def weeks_btwn_dates(start_date: pd.Timestamp, end_date: pd.Timestamp) -> int:
    """Returns the number of business weeks between two dates."""
    next_monday = start_date + pd.offsets.Week(weekday=0)
    dif = (end_date - next_monday).days // 7 + 1
    return dif


def _get_edge_dates(
    dates: Optional[Union[pd.DatetimeIndex, pd.Series, Iterable[pd.Timestamp]]] = None,
    start_date: Optional[Union[str, pd.Timestamp]] = None,
    end_date: Optional[Union[str, pd.Timestamp]] = None,
    freq: str = "M",
    direction: str = "end",
) -> pd.Series:
    assert direction in ["start", "end"], "Direction must be either 'start' or 'end'."
    datettypes = [pd.Timestamp, str, np.datetime64, datetime.date]

    freq = _map_to_business_day_frequency(freq)

    if bool(start_date) != bool(end_date):
        raise ValueError(
            "Both `start_date` and `end_date` must be passed when using "
            "dates as a start and end date."
        )

    if dates is not None:
        if not isinstance(dates, (pd.DatetimeIndex, pd.Series, Iterable)):
            raise TypeError(
                "Dates must be a pandas DatetimeIndex, Series, or a generic iterable."
            )
        if isinstance(dates, pd.DataFrame):
            dates = dates.iloc[:, 0]
        if isinstance(dates, (pd.DatetimeIndex, pd.Series)):
            dates = dates.tolist()
        dates = list(dates)

        for ix, dt in enumerate(dates):
            try:
                dates[ix] = pd.to_datetime(dt)
            except Exception as e:
                raise TypeError(
                    f"Error converting date at index {ix} to a pandas Timestamp: {e}"
                )

    if bool(start_date) and bool(dates):
        raise ValueError(
            "Only one of `dates` or `start_date` and `end_date` must be passed."
        )

    if bool(start_date):
        assert bool(end_date)
        for date, dname in zip([start_date, end_date], ["start_date", "end_date"]):
            if not isinstance(date, (str, pd.Timestamp)):
                raise TypeError(f"{dname} must be a string or a pandas Timestamp.")
            if isinstance(date, str):
                if not is_valid_iso_date(date):
                    raise ValueError(
                        "Both `start_date` and `end_date` must be valid ISO dates when passed as "
                        "strings."
                    )

        if pd.Timestamp(start_date) > pd.Timestamp(end_date):
            start_date, end_date = end_date, start_date

    dts: pd.DataFrame = pd.DataFrame(
        (
            dates
            if (dates is not None)
            else pd.bdate_range(start=start_date, end=end_date)
        ),
        columns=["real_date"],
    ).apply(pd.to_datetime, axis=1)
    min_date: pd.Timestamp = dts["real_date"].min()

    if freq == _map_to_business_day_frequency("D"):
        max_date = dts["real_date"].max()
        dtx = pd.bdate_range(start=min_date, end=max_date)
        return dtx[dtx.isin(dts["real_date"])]

    if freq == _map_to_business_day_frequency("M"):
        func = months_btwn_dates
    elif freq == _map_to_business_day_frequency("W"):
        func = weeks_btwn_dates
    elif freq == _map_to_business_day_frequency("Q"):
        func = quarters_btwn_dates
    elif freq == _map_to_business_day_frequency("A"):
        func = years_btwn_dates
    else:
        raise ValueError("Frequency parameter must be one of D, M, W, Q, or A.")

    dts["period"] = dts["real_date"].apply(func, args=(min_date,))

    dx = -1 if direction == "end" else 1
    t_indices: pd.Series = dts["period"].shift(dx) != dts["period"]
    t_dates: pd.Series = dts["real_date"].loc[t_indices].reset_index(drop=True)

    return t_dates


def get_eops(
    dates: Optional[Union[pd.DatetimeIndex, pd.Series, Iterable[pd.Timestamp]]] = None,
    start_date: Optional[Union[str, pd.Timestamp]] = None,
    end_date: Optional[Union[str, pd.Timestamp]] = None,
    freq: str = "M",
) -> pd.Series:
    """
    Returns a series of end-of-period dates for a given frequency.
    Dates can be passed as a series, index, a generic iterable or as a start and end date.

    :param <str> freq: The frequency string. Must be one of "D", "W", "M", "Q", "A".
    :param <pd.DatetimeIndex | pd.Series | Iterable[pd.Timestamp]> dates: The dates to
        be used to generate the end-of-period dates. Can be passed as a series, index, a
        generic iterable or as a start and end date.
    :param <str | pd.Timestamp> start_date: The start date. Must be passed if dates is
        not passed.
    """
    direction = "end"
    return _get_edge_dates(
        dates=dates,
        start_date=start_date,
        end_date=end_date,
        freq=freq,
        direction=direction,
    )


def get_sops(
    dates: Optional[Union[pd.DatetimeIndex, pd.Series, Iterable[pd.Timestamp]]] = None,
    start_date: Optional[Union[str, pd.Timestamp]] = None,
    end_date: Optional[Union[str, pd.Timestamp]] = None,
    freq: str = "M",
) -> pd.Series:
    """
    Returns a series of start-of-period dates for a given frequency.
    Dates can be passed as a series, index, a generic iterable or as a start and end date.

    :param <str> freq: The frequency string. Must be one of "D", "W", "M", "Q", "A".
    :param <pd.DatetimeIndex | pd.Series | Iterable[pd.Timestamp]> dates: The dates to
        be used to generate the start-of-period dates. Can be passed as a series, index, a
        generic iterable or as a start and end date.
    :param <str | pd.Timestamp> start_date: The start date. Must be passed if dates is
        not passed.
    """
    direction = "start"
    return _get_edge_dates(
        dates=dates,
        start_date=start_date,
        end_date=end_date,
        freq=freq,
        direction=direction,
    )


if __name__ == "__main__":
    from macrosynergy.management.simulate import make_qdf

    cids = ["AUD", "CAD", "GBP", "NZD"]
    xcats = ["XR1", "XR2", "CRY1", "CRY2"]
    df_cids = pd.DataFrame(
        index=cids, columns=["earliest", "latest", "mean_add", "sd_mult"]
    )
    df_cids.loc["AUD"] = ["2000-01-01", "2020-12-31", 0.1, 1]
    df_cids.loc["CAD"] = ["2001-01-01", "2020-11-30", 0, 1]
    df_cids.loc["GBP"] = ["2002-01-01", "2020-11-30", 0, 2]
    df_cids.loc["NZD"] = ["2002-01-01", "2020-09-30", -0.1, 2]

    df_xcats = pd.DataFrame(
        index=xcats,
        columns=["earliest", "latest", "mean_add", "sd_mult", "ar_coef", "back_coef"],
    )
    df_xcats.loc["XR1"] = ["2000-01-01", "2020-12-31", 0.1, 1, 0, 0.3]
    df_xcats.loc["XR2"] = ["2000-01-01", "2020-10-30", 1, 2, 0.95, 1]
    df_xcats.loc["CRY1"] = ["2001-01-01", "2020-10-30", 1, 2, 0.9, 1]
    df_xcats.loc["CRY2"] = ["2001-01-01", "2020-10-30", 1, 2, 0.8, 0.5]

    dfd = make_qdf(df_cids, df_xcats, back_ar=0.75)

    dfw = categories_df(
        df=dfd,
        xcats=xcats[:2] + ["test"],
        cids=cids,
        freq="M",
        # lag=1,
        xcat_aggs=["last", "sum"],
        # years=5,
        # start="2000-01-01",
    )<|MERGE_RESOLUTION|>--- conflicted
+++ resolved
@@ -5,13 +5,8 @@
 from macrosynergy.management.types import QuantamentalDataFrame
 
 import warnings
-<<<<<<< HEAD
-from typing import Any, Dict, Iterable, List, Optional, Set, Union, overload
+from typing import Iterable, List, Optional, Union
 import functools
-=======
-from typing import Iterable, List, Optional, Union
-
->>>>>>> 6b4c4248
 import numpy as np
 import pandas as pd
 import datetime
