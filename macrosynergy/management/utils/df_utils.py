"""
Utility functions for working with DataFrames.
"""

from macrosynergy.management.types import QuantamentalDataFrame
<<<<<<< HEAD
from macrosynergy.management.constants import FREQUENCY_MAP, FFILL_LIMITS, DAYS_PER_FREQ
=======
>>>>>>> 6b4c4248

import warnings
from typing import Iterable, List, Optional, Union

from numbers import Number

import numpy as np
import pandas as pd
import datetime
import macrosynergy.management.constants as ms_constants
from macrosynergy.management.utils.core import (
    get_cid,
    get_xcat,
    _map_to_business_day_frequency,
    is_valid_iso_date,
)


def standardise_dataframe(
    df: pd.DataFrame, verbose: bool = False
) -> QuantamentalDataFrame:
    """
    Applies the standard JPMaQS Quantamental DataFrame format to a DataFrame.

    :param <pd.DataFrame> df: The DataFrame to be standardized.
    :param <bool> verbose: Whether to print warnings if the DataFrame is not in the
        correct format.
    :return <pd.DataFrame>: The standardized DataFrame.
    :raises <TypeError>: If the input is not a pandas DataFrame.
    :raises <ValueError>: If the input DataFrame is not in the correct format.
    """
    idx_cols: List[str] = QuantamentalDataFrame.IndexCols
    metric_columns: List[str] = ms_constants.JPMAQS_METRICS

    # Check if the input DF contains the standard columns
    if not set(df.columns).issuperset(set(idx_cols)):
        fail_str: str = (
            f"Error : Tried to standardize DataFrame but failed."
            f"DataFrame not in the correct format. Please ensure "
            f"that the DataFrame has the following columns: "
            f"'cid', 'xcat', 'real_date', along with any other "
            "variables you wish to include (e.g. 'value', 'mop_lag', "
            "'eop_lag', 'grading')."
        )

        try:
            dft: pd.DataFrame = df.reset_index()
            found_cols: list = dft.columns.tolist()
            fail_str += f"\nFound columns: {found_cols}"
            if not set(dft.columns).issuperset(set(idx_cols)):
                raise ValueError(fail_str)
            df = dft.copy()
        except:
            raise ValueError(fail_str)

        # check if there is at least one more column
        if len(df.columns) < 4:
            raise ValueError(fail_str)

    # Convert date and ensure specific columns are strings in one step
    df["real_date"] = pd.to_datetime(df["real_date"], format="%Y-%m-%d")
    df["cid"] = df["cid"].astype(str)
    df["xcat"] = df["xcat"].astype(str)
    # sort by cid, xcat and real_date to allow viewing stacked timeseries easily
    df = (
        df.drop_duplicates(subset=idx_cols, keep="last")
        .sort_values(by=["cid", "xcat", "real_date"])
        .reset_index(drop=True)
    )

    # Sort the 'remaining' columns
    ## No more row-reordering or shape changes after this point

    jpmaqs_metrics = [mtr for mtr in metric_columns if mtr in df.columns]
    non_jpmaqs_metrics = (set(df.columns) - set(jpmaqs_metrics)) - set(idx_cols)
    col_order = idx_cols + jpmaqs_metrics + sorted(list(non_jpmaqs_metrics))
    df = df[col_order]

    # for every remaining col, try to convert to float
    for col in col_order:
        try:
            df[col] = df[col].astype(float)
        except:
            pass

    assert isinstance(
        df, QuantamentalDataFrame
    ), "Failed to standardize DataFrame"
    return df


def drop_nan_series(
    df: pd.DataFrame, column: str = "value", raise_warning: bool = False
) -> QuantamentalDataFrame:
    """
    Drops any series that are entirely NaNs.
    Raises a user warning if any series are dropped.

    :param <pd.DataFrame> df: The dataframe to be cleaned.
    :param <str> column: The column to be used as the value column, defaults to
        "value".
    :param <bool> raise_warning: Whether to raise a warning if any series are dropped.
    :return <pd.DataFrame | QuantamentalDataFrame>: The cleaned DataFrame.
    :raises <TypeError>: If the input is not a pandas DataFrame.
    :raises <ValueError>: If the input DataFrame is not in the correct format.
    """
    if not isinstance(df, QuantamentalDataFrame):
        raise TypeError("Argument `df` must be a Quantamental DataFrame.")

    if not column in df.columns:
        raise ValueError(f"Column {column} not present in DataFrame.")

    if not df["value"].isna().any():
        return df

    if not isinstance(raise_warning, bool):
        raise TypeError("Error: The raise_warning argument must be a boolean.")

    df_orig: pd.DataFrame = df.copy()
    for cd, xc in df_orig.groupby(["cid", "xcat"]).groups:
        sel_series: pd.Series = df_orig[
            (df_orig["cid"] == cd) & (df_orig["xcat"] == xc)
        ]["value"]
        if sel_series.isna().all():
            if raise_warning:
                warnings.warn(
                    message=f"The series {cd}_{xc} is populated "
                    "with NaNs only, and will be dropped.",
                    category=UserWarning,
                )
            df = df[~((df["cid"] == cd) & (df["xcat"] == xc))]

    return df.reset_index(drop=True)


def qdf_to_ticker_df(df: pd.DataFrame, value_column: str = "value") -> pd.DataFrame:
    """
    Converts a standardized JPMaQS DataFrame to a wide format DataFrame
    with each column representing a ticker.

    :param <pd.DataFrame> df: A standardised quantamental dataframe.
    :param <str> value_column: The column to be used as the value column, defaults to
        "value". If the specified column is not present in the DataFrame, a column named
        "value" will be used. If there is no column named "value", the first
        column in the DataFrame will be used instead.
    :return <pd.DataFrame>: The converted DataFrame.
    """
    if not isinstance(df, QuantamentalDataFrame):
        raise TypeError("Argument `df` must be a QuantamentalDataFrame.")

    if not isinstance(value_column, str):
        raise TypeError("Argument `value_column` must be a string.")

    if not value_column in df.columns:
        cols: List[str] = list(set(df.columns) - set(QuantamentalDataFrame.IndexCols))
        if "value" in cols:
            value_column: str = "value"

        warnings.warn(
            f"Value column specified in `value_column` ({value_column}) "
            f"is not present in the DataFrame. Defaulting to {cols[0]}."
        )
        value_column: str = cols[0]

    return (
        df.assign(ticker=df["cid"] + "_" + df["xcat"])
        .pivot(index="real_date", columns="ticker", values=value_column)
        .rename_axis(None, axis=1)  # TODO why rename axis?
    )


def ticker_df_to_qdf(df: pd.DataFrame) -> QuantamentalDataFrame:
    """
    Converts a wide format DataFrame (with each column representing a ticker)
    to a standardized JPMaQS DataFrame.

    :param <pd.DataFrame> df: A wide format DataFrame.
    :return <pd.DataFrame>: The converted DataFrame.
    """
    if not isinstance(df, pd.DataFrame):
        raise TypeError("Argument `df` must be a pandas DataFrame.")

    # pivot to long format
    df = (
        df.stack(level=0)
        .reset_index()
        .rename(columns={0: "value", "level_1": "ticker"})
    )
    # split ticker using get_cid and get_xcat
    df["cid"] = get_cid(df["ticker"])
    df["xcat"] = get_xcat(df["ticker"])
    # drop ticker column

    df = df.drop(columns=["ticker"])

    # standardise and return
    return standardise_dataframe(df=df)


def apply_slip(
    df: QuantamentalDataFrame,
    slip: int,
    cids: Optional[List[str]] = None,
    xcats: Optional[List[str]] = None,
    tickers: Optional[List[str]] = None,
    metrics: List[str] = ["value"],
    raise_error: bool = True,
) -> QuantamentalDataFrame:
    """
    Applies a slip, i.e. a negative lag, to the DataFrame
    for the given cross-sections and categories, on the given metrics.

    :param <QuantamentalDataFrame> target_df: DataFrame to which the slip is applied.
    :param <int> slip: Slip to be applied.
    :param <List[str]> cids: List of cross-sections.
    :param <List[str]> xcats: List of target categories.
    :param <List[str]> metrics: List of metrics to which the slip is applied.
    :return <QuantamentalDataFrame> target_df: DataFrame with the slip applied.
    :raises <TypeError>: If the provided parameters are not of the expected type.
    :raises <ValueError>: If the provided parameters are semantically incorrect.
    """
    if not isinstance(df, QuantamentalDataFrame):
        raise TypeError("Argument `df` must be a QuantamentalDataFrame.")

    df = df.copy()
    if not (isinstance(slip, int) and slip >= 0):
        raise ValueError("Slip must be a non-negative integer.")

    if not any([cids, xcats, tickers]):
        raise ValueError("One of `tickers`, `cids` or `xcats` must be provided.")
    if tickers is not None:
        if cids is not None or xcats is not None:
            raise ValueError("Cannot specify both `tickers` and `cids`/`xcats`.")
    if cids is None:
        cids = df["cid"].unique()
    if xcats is None:
        xcats = df["xcat"].unique()

    if tickers is not None:
        sel_tickers = tickers
    else:
        sel_tickers: List[str] = [f"{cid}_{xcat}" for cid in cids for xcat in xcats]

    df["ticker"] = df["cid"] + "_" + df["xcat"]
    err_str = (
        "Tickers targetted for applying slip are not present in the DataFrame.\n"
        "Missing tickers: {tickers}"
    )

    if not set(sel_tickers).issubset(set(df["ticker"].unique())):
        missing_tickers = sorted(list(set(sel_tickers) - set(df["ticker"].unique())))
        _err_str = err_str.format(tickers=missing_tickers)
        if raise_error:
            raise ValueError(_err_str)
        else:
            warnings.warn(_err_str)

    slip: int = slip.__neg__()

    filtered_df = df[df["ticker"].isin(sel_tickers)]
    filtered_df.loc[:, metrics] = filtered_df.loc[:, metrics].astype(float)
    filtered_df.loc[:, metrics] = filtered_df.groupby("ticker")[metrics].shift(slip)

    df.loc[df["ticker"].isin(sel_tickers), metrics] = filtered_df[metrics]

    df = df.drop(columns=["ticker"]).reset_index(drop=True)
    assert isinstance(df, QuantamentalDataFrame), "Failed to apply slip."

    return df


def downsample_df_on_real_date(
    df: pd.DataFrame,
    groupby_columns: List[str] = [],
    freq: str = "M",
    agg: str = "mean",
):
    """
    Downsample JPMaQS DataFrame.

    :param <pd.Dataframe> df: standardized JPMaQS DataFrame with the necessary columns:
        'cid', 'xcat', 'real_date' and at least one column with values of interest.
    :param <List> groupby_columns: a list of columns used to group the DataFrame.
    :param <str> freq: frequency option. Per default the correlations are calculated
        based on the native frequency of the datetimes in 'real_date', which is business
        daily. Downsampling options include weekly ('W'), monthly ('M'), or quarterly
        ('Q') mean.
    :param <str> agg: aggregation method. Must be one of "mean" (default), "median",
        "min", "max", "first" or "last".

    :return <pd.DataFrame>: the downsampled DataFrame.
    """

    if not set(groupby_columns).issubset(df.columns):
        raise ValueError(
            "The columns specified in 'groupby_columns' were not found in the DataFrame."
        )

    if not isinstance(freq, str):
        raise TypeError("`freq` must be a string")
    else:
        freq: str = _map_to_business_day_frequency(freq)

    if not isinstance(agg, str):
        raise TypeError("`agg` must be a string")
    else:
        agg: str = agg.lower()
        if agg not in ["mean", "median", "min", "max", "first", "last"]:
            raise ValueError(
                "`agg` must be one of 'mean', 'median', 'min', 'max', 'first', 'last'"
            )

    return (
        df.set_index("real_date")
        .groupby(groupby_columns)
        .resample(freq)
        .agg(agg, numeric_only=True)
        .reset_index()
    )


def update_df(df: pd.DataFrame, df_add: pd.DataFrame, xcat_replace: bool = False):
    """
    Append a standard DataFrame to a standard base DataFrame with ticker replacement on
    the intersection.

    :param <pd.DataFrame> df: standardised base JPMaQS DataFrame with the following
        necessary columns: 'cid', 'xcat', 'real_date' and 'value'.
    :param <pd.DataFrame> df_add: another standardised JPMaQS DataFrame, with the latest
        values, to be added with the necessary columns: 'cid', 'xcat', 'real_date', and
        'value'. Columns that are present in the base DataFrame but not in the appended
        DataFrame will be populated with NaN values.
    :param <bool> xcat_replace: all series belonging to the categories in the added
        DataFrame will be replaced, rather than just the added tickers.
        N.B.: tickers are combinations of cross-sections and categories.

    :return <pd.DataFrame>: standardised DataFrame with the latest values of the modified
        or newly defined tickers added.
    """

    # index_cols = ["cid", "xcat", "real_date"]
    # Consider the other possible metrics that the DataFrame could be defined over

    df_cols = set(df.columns)
    df_add_cols = set(df_add.columns)

    error_message = f"The base DataFrame must be a Quantamental Dataframe."
    if not isinstance(df, QuantamentalDataFrame):
        raise TypeError(error_message)

    error_message = f"The added DataFrame must be a Quantamental Dataframe."
    if not isinstance(df_add, QuantamentalDataFrame):
        raise TypeError(error_message)

    error_message = (
        "The two Quantamental DataFrames must share at least "
        "four columns including than 'real_date', 'cid', and 'xcat'."
    )

    all_cols = df_cols.union(df_add_cols)
    if all_cols != df_cols and all_cols != df_add_cols:
        raise ValueError(error_message)

    if not xcat_replace:
        df = update_tickers(df, df_add)

    else:
        df = update_categories(df, df_add)

    # sort same as in `standardise_dataframe`
    return df.sort_values(by=["real_date", "cid", "xcat"]).reset_index(drop=True)


def update_tickers(df: pd.DataFrame, df_add: pd.DataFrame):
    """
    Method used to update aggregate DataFrame on a ticker level.

    :param <pd.DataFrame> df: aggregate DataFrame used to store all tickers.
    :param <pd.DataFrame> df_add: DataFrame with the latest values.

    """
    df = pd.concat([df, df_add], axis=0, ignore_index=True)

    df = df.drop_duplicates(
        subset=["real_date", "xcat", "cid"], keep="last"
    ).reset_index(drop=True)
    return df


def update_categories(df: pd.DataFrame, df_add):
    """
    Method used to update the DataFrame on the category level.

    :param <pd.DataFrame> df: base DataFrame.
    :param <pd.DataFrame> df_add: appended DataFrame.

    """

    incumbent_categories = list(df["xcat"].unique())
    new_categories = list(df_add["xcat"].unique())

    # Union of both category columns from the two DataFrames.
    append_condition = set(incumbent_categories) | set(new_categories)
    intersect = list(set(incumbent_categories).intersection(set(new_categories)))

    if len(append_condition) == len(incumbent_categories + new_categories):
        df = pd.concat([df, df_add], axis=0, ignore_index=True)

    # Shared categories plus any additional categories previously not defined in the base
    # DataFrame.
    else:
        df = df[~df["xcat"].isin(intersect)]
        df = pd.concat([df, df_add], axis=0, ignore_index=True)

    return df


def reduce_df(
    df: pd.DataFrame,
    xcats: Union[str, List[str]] = None,
    cids: List[str] = None,
    start: str = None,
    end: str = None,
    blacklist: dict = None,
    out_all: bool = False,
    intersect: bool = False,
):
    """
    Filter DataFrame by xcats and cids and notify about missing xcats and cids.

    :param <pd.Dataframe> df: standardized JPMaQS DataFrame with the necessary columns:
        'cid', 'xcat', 'real_date' and 'value'.
    :param <Union[str, List[str]]> xcats: extended categories to be filtered on. Default is
        all in the DataFrame.
    :param <List[str]> cids: cross sections to be checked on. Default is all in the
        dataframe.
    :param <str> start: string representing the earliest date. Default is None.
    :param <str> end: string representing the latest date. Default is None.
    :param <dict> blacklist: cross-sections with date ranges that should be excluded from
        the data frame. If one cross-section has several blacklist periods append numbers
        to the cross-section code.
    :param <bool> out_all: if True the function returns reduced dataframe and selected/
        available xcats and cids.
        Default is False, i.e. only the DataFrame is returned
    :param <bool> intersect: if True only retains cids that are available for all xcats.
        Default is False.

    :return <pd.Dataframe>: reduced DataFrame that also removes duplicates or
        (for out_all True) DataFrame and available and selected xcats and cids.
    """

    if xcats is not None:
        if not isinstance(xcats, list):
            xcats = [xcats]

    if start:
        df = df[df["real_date"] >= pd.to_datetime(start)]

    if end:
        df = df[df["real_date"] <= pd.to_datetime(end)]

    if blacklist is not None:
        for key, value in blacklist.items():
            df = df[
                ~(
                    (df["cid"] == key[:3])
                    & (df["real_date"] >= pd.to_datetime(value[0]))
                    & (df["real_date"] <= pd.to_datetime(value[1]))
                )
            ]

    if xcats is None:
        xcats = sorted(df["xcat"].unique())
    else:
        xcats_in_df = df["xcat"].unique()
        xcats = [xcat for xcat in xcats if xcat in xcats_in_df]

    df = df[df["xcat"].isin(xcats)]

    if intersect:
        cids_in_df = set.intersection(
            *(set(df[df["xcat"] == xcat]["cid"].unique()) for xcat in xcats)
        )
    else:
        cids_in_df = df["cid"].unique()

    if cids is None:
        cids = sorted(cids_in_df)
    else:
        cids = [cids] if isinstance(cids, str) else cids
        cids = [cid for cid in cids if cid in cids_in_df]

    df = df[df["cid"].isin(cids)]

    if out_all:
        return df.drop_duplicates(), xcats, sorted(cids)
    else:
        return df.drop_duplicates()


def reduce_df_by_ticker(
    df: pd.DataFrame,
    ticks: List[str] = None,
    start: str = None,
    end: str = None,
    blacklist: dict = None,
):
    """
    Filter dataframe by xcats and cids and notify about missing xcats and cids

    :param <pd.Dataframe> df: standardized dataframe with the following columns:
        'cid', 'xcat', 'real_date'.
    :param <List[str]> ticks: tickers (cross sections + base categories)
    :param <str> start: string in ISO 8601 representing earliest date. Default is None.
    :param <str> end: string ISO 8601 representing the latest date. Default is None.
    :param <dict> blacklist: cross sections with date ranges that should be excluded from
        the dataframe. If one cross section has several blacklist periods append numbers
        to the cross section code.

    :return <pd.Dataframe>: reduced dataframe that also removes duplicates
    """

    dfx = df.copy()

    if start is not None:
        dfx = dfx[dfx["real_date"] >= pd.to_datetime(start)]

    if end is not None:
        dfx = dfx[dfx["real_date"] <= pd.to_datetime(end)]

    # Blacklisting by cross-section.
    if blacklist is not None:
        masks = []
        for key, value in blacklist.items():
            filt1 = dfx["cid"] == key[:3]
            filt2 = dfx["real_date"] >= pd.to_datetime(value[0])
            filt3 = dfx["real_date"] <= pd.to_datetime(value[1])
            combined_mask = filt1 & filt2 & filt3
            masks.append(combined_mask)

        if masks:
            combined_mask = pd.concat(masks, axis=1).any(axis=1)
            dfx = dfx[~combined_mask]

    dfx["ticker"] = dfx["cid"] + "_" + dfx["xcat"]
    ticks_in_df = dfx["ticker"].unique()
    if ticks is None:
        ticks = sorted(ticks_in_df)
    else:
        ticks = [tick for tick in ticks if tick in ticks_in_df]

    dfx = dfx[dfx["ticker"].isin(ticks)]

    return dfx.drop_duplicates()


def categories_df_aggregation_helper(dfx: pd.DataFrame, xcat_agg: str):
    """
    Helper method to down-sample each category in the DataFrame by aggregating over the
    intermediary dates according to a prescribed method.

    :param <List[str]> dfx: standardised DataFrame defined exclusively on a single
        category.
    :param <List[str]> xcat_agg: associated aggregation method for the respective
        category.

    """

    dfx = dfx.groupby(["xcat", "cid", "custom_date"])
    dfx = dfx.aggregate(xcat_agg, numeric_only=True).reset_index()

    if "real_date" in dfx.columns:
        dfx = dfx.drop(["real_date"], axis=1)
    dfx = dfx.rename(columns={"custom_date": "real_date"})

    return dfx


def _categories_df_explanatory_df(
    dfw: pd.DataFrame,
    explanatory_xcats: List[str],
    agg_method: str,
    sum_condition: bool,
    lag: int,
):
    """
    Produces the explanatory column(s) for the custom DataFrame.

    :param <pd.DataFrame> dfw: group-by DataFrame which has been down-sampled. The
        respective aggregation method will be applied.
    :param <List[str]> explanatory_xcats: list of explanatory category(s).
    :param <str> agg_meth: aggregation method used for all explanatory variables.
    :param <dict> sum_condition: required boolean to negate erroneous zeros if the
        aggregate method used, for the explanatory variable, is sum.
    :param <int> lag: lag of explanatory category(s). Applied uniformly to each
        category.
    """

    dfw_explanatory = pd.DataFrame()
    for xcat in explanatory_xcats:
        if not sum_condition:
            explanatory_col = dfw[xcat].agg(agg_method).astype(dtype=np.float32)
        else:
            explanatory_col = dfw[xcat].sum(min_count=1)

        if lag > 0:
            explanatory_col = explanatory_col.groupby(level=0).shift(lag)

        dfw_explanatory[xcat] = explanatory_col

    return dfw_explanatory


def categories_df(
    df: pd.DataFrame,
    xcats: List[str],
    cids: List[str] = None,
    val: str = "value",
    start: str = None,
    end: str = None,
    blacklist: dict = None,
    years: int = None,
    freq: str = "M",
    lag: int = 0,
    fwin: int = 1,
    xcat_aggs: List[str] = ["mean", "mean"],
):
    """
    In principle, create custom two-categories DataFrame with appropriate frequency and,
    if applicable, lags.

    :param <pd.Dataframe> df: standardized JPMaQS DataFrame with the following necessary
        columns: 'cid', 'xcat', 'real_date' and at least one column with values of
        interest.
    :param <List[str]> xcats: extended categories involved in the custom DataFrame. The
        last category in the list represents the dependent variable, and the (n - 1)
        preceding categories will be the explanatory variables(s).
    :param <List[str]> cids: cross-sections to be included. Default is all in the
        DataFrame.
    :param <str> val: name of column that contains the values of interest. Default is
        'value'.
    :param <str> start: earliest date in ISO 8601 format. Default is None,
        i.e. earliest date in DataFrame is used.
    :param <str> end: latest date in ISO 8601 format. Default is None,
        i.e. latest date in DataFrame is used.
    :param <dict> blacklist: cross-sections with date ranges that should be excluded from
        the DataFrame. If one cross section has several blacklist periods append numbers
        to the cross section code.
    :param <int> years: number of years over which data are aggregated. Supersedes the
        "freq" parameter and does not allow lags, Default is None, i.e. no multi-year
        aggregation.
    :param <str> freq: letter denoting frequency at which the series are to be sampled.
        This must be one of 'D', 'W', 'M', 'Q', 'A'. Default is 'M'. Will always be the
        last business day of the respective frequency.
    :param <int> lag: lag (delay of arrival) of explanatory category(s) in periods
        as set by freq. Default is 0.
    :param <int> fwin: forward moving average window of first category. Default is 1,
        i.e no average.
        Note: This parameter is used mainly for target returns as dependent variable.
    :param <List[str]> xcat_aggs: exactly two aggregation methods. Default is 'mean' for
        both. The same aggregation method, the first method in the parameter, will be
        used for all explanatory variables.

    :return <pd.DataFrame>: custom DataFrame with category columns. All rows that contain
        NaNs will be excluded.

    N.B.:
    The number of explanatory categories that can be included is not restricted and will
    be appended column-wise to the returned DataFrame. The order of the DataFrame's
    columns will reflect the order of the categories list.
    """

    freq = _map_to_business_day_frequency(freq)

    assert isinstance(xcats, list), f"<list> expected and not {type(xcats)}."
    assert all([isinstance(c, str) for c in xcats]), "List of categories expected."

    aggs_error = "List of strings, outlining the aggregation methods, expected."
    assert isinstance(xcat_aggs, list), aggs_error
    assert all([isinstance(a, str) for a in xcat_aggs]), aggs_error
    aggs_len = (
        "Only two aggregation methods required. The first will be used for all "
        "explanatory category(s)."
    )
    assert len(xcat_aggs) == 2, aggs_len

    assert not (years is not None) & (
        lag != 0
    ), "Lags cannot be applied to year groups."
    if years is not None:
        assert isinstance(start, str), "Year aggregation requires a start date."

        no_xcats = (
            "If the data is aggregated over a multi-year timeframe, only two "
            "categories are permitted."
        )
        assert len(xcats) == 2, no_xcats

    input_xcats = xcats
    input_cids = cids
    df, xcats, cids = reduce_df(df, xcats, cids, start, end, blacklist, out_all=True)

    if len(xcats) < 2:
        raise ValueError("The DataFrame must contain at least two categories. ")
    elif set(xcats) != set(input_xcats):
        missing_xcats = list(set(input_xcats) - set(xcats))
        warnings.warn(
            f"The following categories are missing from the DataFrame: {missing_xcats}"
        )

    if len(cids) < 1:
        raise ValueError(
            "The DataFrame must contain at least one valid cross section. "
        )
    elif input_cids and set(cids) != set(input_cids):
        missing_cids = list(set(input_cids) - set(cids))
        warnings.warn(
            f"The following cross sections are missing from the DataFrame: {missing_cids}"
        )

    metric = ["value", "grading", "mop_lag", "eop_lag"]
    val_error = (
        "The column of interest must be one of the defined JPMaQS metrics, "
        f"{metric}, but received {val}."
    )
    assert val in metric, val_error
    avbl_cols = list(df.columns)
    assert val in avbl_cols, (
        f"The passed column name, {val}, must be present in the "
        f"received DataFrame. DataFrame contains {avbl_cols}."
    )

    # Reduce the columns in the DataFrame to the necessary columns:
    # ['cid', 'xcat', 'real_date'] + [val] (name of column that contains the
    # values of interest: "value", "grading", "mop_lag", "eop_lag").
    col_names = ["cid", "xcat", "real_date", val]

    df_output = []
    if years is None:
        dfw = df.pivot(index=("cid", "real_date"), columns="xcat", values=val)

        dep = xcats[-1]
        # The possibility of multiple explanatory variables.
        explanatory_xcats = xcats[:-1]

        dfw = dfw.groupby(
            [
                pd.Grouper(level="cid"),
                pd.Grouper(level="real_date", freq=freq),
            ]
        )

        dfw_explanatory = _categories_df_explanatory_df(
            dfw=dfw,
            explanatory_xcats=explanatory_xcats,
            agg_method=xcat_aggs[0],
            sum_condition=(xcat_aggs[0] == "sum"),
            lag=lag,
        )

        # Handles for falsified zeros. Following the frequency conversion, if the
        # aggregation method is set to "sum", time periods that exclusively contain NaN
        # values will incorrectly be summed to the value zero which is misleading for
        # analysis.
        if not (xcat_aggs[-1] == "sum"):
            dep_col = dfw[dep].agg(xcat_aggs[1]).astype(dtype=np.float32)
        else:
            dep_col = dfw[dep].sum(min_count=1)

        if fwin > 1:
            s = 1 - fwin
            dep_col = dep_col.rolling(window=fwin).mean().shift(s)

        dfw_explanatory[dep] = dep_col
        # Order such that the return category is the right-most column - will reflect the
        # order of the categories list.
        dfc = dfw_explanatory[explanatory_xcats + [dep]]

    else:
        start_year = pd.to_datetime(start).year
        end_year = df["real_date"].max().year + 1

        grouping = int((end_year - start_year) / years)
        remainder = (end_year - start_year) % years

        year_groups = {}

        group_start_year = start_year
        for group in range(grouping):
            value = [i for i in range(group_start_year, group_start_year + years)]
            key = f"{group_start_year} - {group_start_year + (years - 1)}"
            year_groups[key] = value

            group_start_year += years

        v = [i for i in range(group_start_year, group_start_year + (remainder + 1))]
        year_groups[f"{group_start_year} - now"] = v
        list_y_groups = list(year_groups.keys())

        translate_ = lambda year: list_y_groups[int((year % start_year) / years)]
        df["real_date"] = pd.to_datetime(df["real_date"], errors="coerce")
        df["custom_date"] = df["real_date"].dt.year.apply(translate_)

        dfx_list = [df[df["xcat"] == xcats[0]], df[df["xcat"] == xcats[1]]]
        df_agg = list(map(categories_df_aggregation_helper, dfx_list, xcat_aggs))
        df_output.extend([d[col_names] for d in df_agg])

        dfc = pd.concat(df_output)
        dfc = dfc.pivot(index=("cid", "real_date"), columns="xcat", values=val)

    # Adjusted to account for multiple signals requested. If the DataFrame is
    # two-dimensional, signal & a return, NaN values will be handled inside other
    # functionality, as categories_df() is simply a support function. If the parameter
    # how is set to "any", a potential unnecessary loss of data on certain categories
    # could arise.
    return dfc.dropna(axis=0, how="all")


def estimate_release_frequency(
    timeseries: Optional[pd.Series] = None,
    df_wide: Optional[pd.DataFrame] = None,
    atol: Optional[float] = None,
    rtol: Optional[float] = None,
) -> Union[Optional[str], Dict[str, Optional[str]]]:
    """
    Estimates the release frequency of a timeseries, by inferring the frequency of the
    timeseries index. Before calling `pd.infer_freq`, the function drops NaNs, and rounds
    values as specified by the tolerance parameters to allow dropping of "duplicate" values.

    :param <pd.Series> timeseries: The timeseries to be used to estimate the release
        frequency. Only one of `timeseries` or `df_wide` must be passed.
    :param <pd.DataFrame> df_wide: The wide DataFrame to be used to estimate the release
        frequency. This mode processes each column of the DataFrame as a timeseries. Only
        one of `timeseries` or `df_wide` must be passed.
    :param <float> diff_atol: The absolute tolerance for the difference between two
    :param <float> diff_rtol: The relative tolerance for the difference between two
    :return <str>: The estimated release frequency.
    """

    if df_wide is not None:
        if timeseries is not None:
            raise ValueError("Only one of `timeseries` or `df_wide` must be passed.")
        if not isinstance(df_wide, pd.DataFrame):
            raise TypeError("Argument `df_wide` must be a pandas DataFrame.")
        if df_wide.empty or df_wide.index.name != "real_date":
            raise ValueError(
                "Argument `df_wide` must be a non-empty pandas DataFrame with a datetime index `'real_date'`."
            )

        return {
            col: estimate_release_frequency(
                timeseries=df_wide[col], atol=atol, rtol=rtol
            )
            for col in df_wide.columns
        }

    if bool(atol) and bool(rtol):
        raise ValueError("Only one of `diff_atol` or `diff_rtol` must be passed.")

    if atol:
        if not isinstance(atol, Number) or atol <= 0:
            raise TypeError("Argument `diff_atol` must be a float.")
    elif rtol:
        if not isinstance(rtol, Number):
            raise TypeError("Argument `diff_rtol` must be a float.")
        if not (0 <= rtol <= 1):
            raise ValueError("Argument `diff_rtol` must be a float between 0 and 1.")

    for _arg, _name in zip([atol, rtol], ["atol", "rtol"]):
        if _arg is not None:
            if not isinstance(_arg, Number) or _arg < 0:
                raise TypeError(
                    f"Argument `{_name}` must be a float greater than 0 or None."
                )
    if rtol or atol:
        _scale = timeseries.abs().max() * rtol if rtol else atol
        _dp = -int(np.floor(np.log10(_scale)))
        timeseries: pd.Series = timeseries.round(_dp)
    timeseries: pd.Series = timeseries.dropna().drop_duplicates(keep="first")

    if (
        not isinstance(timeseries, pd.Series)
        or timeseries.empty
        or not isinstance(timeseries.index, pd.DatetimeIndex)
    ):
        raise TypeError(
            "Argument `timeseries` must be a non-empty pandas Series with "
            "a datetime index `'real_date'`."
        )

    # infer the frequency of the timeseries

    return pd.infer_freq(timeseries.index)


def years_btwn_dates(start_date: pd.Timestamp, end_date: pd.Timestamp) -> int:
    """Returns the number of years between two dates."""
    return end_date.year - start_date.year


def quarters_btwn_dates(start_date: pd.Timestamp, end_date: pd.Timestamp) -> int:
    """Returns the number of quarters between two dates."""
    return (end_date.year - start_date.year) * 4 + (
        end_date.quarter - start_date.quarter
    )


def months_btwn_dates(start_date: pd.Timestamp, end_date: pd.Timestamp) -> int:
    """Returns the number of months between two dates."""
    return (end_date.year - start_date.year) * 12 + (end_date.month - start_date.month)


def weeks_btwn_dates(start_date: pd.Timestamp, end_date: pd.Timestamp) -> int:
    """Returns the number of business weeks between two dates."""
    next_monday = start_date + pd.offsets.Week(weekday=0)
    dif = (end_date - next_monday).days // 7 + 1
    return dif


def _get_edge_dates(
    dates: Optional[Union[pd.DatetimeIndex, pd.Series, Iterable[pd.Timestamp]]] = None,
    start_date: Optional[Union[str, pd.Timestamp]] = None,
    end_date: Optional[Union[str, pd.Timestamp]] = None,
    freq: str = "M",
    direction: str = "end",
) -> pd.Series:
    assert direction in ["start", "end"], "Direction must be either 'start' or 'end'."
    datettypes = [pd.Timestamp, str, np.datetime64, datetime.date]

    freq = _map_to_business_day_frequency(freq)

    if bool(start_date) != bool(end_date):
        raise ValueError(
            "Both `start_date` and `end_date` must be passed when using "
            "dates as a start and end date."
        )

    if dates is not None:
        if not isinstance(dates, (pd.DatetimeIndex, pd.Series, Iterable)):
            raise TypeError(
                "Dates must be a pandas DatetimeIndex, Series, or a generic iterable."
            )
        if isinstance(dates, pd.DataFrame):
            dates = dates.iloc[:, 0]
        if isinstance(dates, (pd.DatetimeIndex, pd.Series)):
            dates = dates.tolist()
        dates = list(dates)

        for ix, dt in enumerate(dates):
            try:
                dates[ix] = pd.to_datetime(dt)
            except Exception as e:
                raise TypeError(
                    f"Error converting date at index {ix} to a pandas Timestamp: {e}"
                )

    if bool(start_date) and bool(dates):
        raise ValueError(
            "Only one of `dates` or `start_date` and `end_date` must be passed."
        )

    if bool(start_date):
        assert bool(end_date)
        for date, dname in zip([start_date, end_date], ["start_date", "end_date"]):
            if not isinstance(date, (str, pd.Timestamp)):
                raise TypeError(f"{dname} must be a string or a pandas Timestamp.")
            if isinstance(date, str):
                if not is_valid_iso_date(date):
                    raise ValueError(
                        "Both `start_date` and `end_date` must be valid ISO dates when passed as "
                        "strings."
                    )

        if pd.Timestamp(start_date) > pd.Timestamp(end_date):
            start_date, end_date = end_date, start_date

    dts: pd.DataFrame = pd.DataFrame(
        (
            dates
            if (dates is not None)
            else pd.bdate_range(start=start_date, end=end_date)
        ),
        columns=["real_date"],
    ).apply(pd.to_datetime, axis=1)
    min_date: pd.Timestamp = dts["real_date"].min()

    if freq == _map_to_business_day_frequency("D"):
        max_date = dts["real_date"].max()
        dtx = pd.bdate_range(start=min_date, end=max_date)
        return dtx[dtx.isin(dts["real_date"])]

    if freq == _map_to_business_day_frequency("M"):
        func = months_btwn_dates
    elif freq == _map_to_business_day_frequency("W"):
        func = weeks_btwn_dates
    elif freq == _map_to_business_day_frequency("Q"):
        func = quarters_btwn_dates
    elif freq == _map_to_business_day_frequency("A"):
        func = years_btwn_dates
    else:
        raise ValueError("Frequency parameter must be one of D, M, W, Q, or A.")

    dts["period"] = dts["real_date"].apply(func, args=(min_date,))

    dx = -1 if direction == "end" else 1
    t_indices: pd.Series = dts["period"].shift(dx) != dts["period"]
    t_dates: pd.Series = dts["real_date"].loc[t_indices].reset_index(drop=True)

    return t_dates


def get_eops(
    dates: Optional[Union[pd.DatetimeIndex, pd.Series, Iterable[pd.Timestamp]]] = None,
    start_date: Optional[Union[str, pd.Timestamp]] = None,
    end_date: Optional[Union[str, pd.Timestamp]] = None,
    freq: str = "M",
) -> pd.Series:
    """
    Returns a series of end-of-period dates for a given frequency.
    Dates can be passed as a series, index, a generic iterable or as a start and end date.

    :param <str> freq: The frequency string. Must be one of "D", "W", "M", "Q", "A".
    :param <pd.DatetimeIndex | pd.Series | Iterable[pd.Timestamp]> dates: The dates to
        be used to generate the end-of-period dates. Can be passed as a series, index, a
        generic iterable or as a start and end date.
    :param <str | pd.Timestamp> start_date: The start date. Must be passed if dates is
        not passed.
    """
    direction = "end"
    return _get_edge_dates(
        dates=dates,
        start_date=start_date,
        end_date=end_date,
        freq=freq,
        direction=direction,
    )


def get_sops(
    dates: Optional[Union[pd.DatetimeIndex, pd.Series, Iterable[pd.Timestamp]]] = None,
    start_date: Optional[Union[str, pd.Timestamp]] = None,
    end_date: Optional[Union[str, pd.Timestamp]] = None,
    freq: str = "M",
) -> pd.Series:
    """
    Returns a series of start-of-period dates for a given frequency.
    Dates can be passed as a series, index, a generic iterable or as a start and end date.

    :param <str> freq: The frequency string. Must be one of "D", "W", "M", "Q", "A".
    :param <pd.DatetimeIndex | pd.Series | Iterable[pd.Timestamp]> dates: The dates to
        be used to generate the start-of-period dates. Can be passed as a series, index, a
        generic iterable or as a start and end date.
    :param <str | pd.Timestamp> start_date: The start date. Must be passed if dates is
        not passed.
    """
    direction = "start"
    return _get_edge_dates(
        dates=dates,
        start_date=start_date,
        end_date=end_date,
        freq=freq,
        direction=direction,
    )


if __name__ == "__main__":
    from macrosynergy.management.simulate import make_qdf

    cids = ["AUD", "CAD", "GBP", "NZD"]
    xcats = ["XR1", "XR2", "CRY1", "CRY2"]
    df_cids = pd.DataFrame(
        index=cids, columns=["earliest", "latest", "mean_add", "sd_mult"]
    )
    df_cids.loc["AUD"] = ["2000-01-01", "2020-12-31", 0.1, 1]
    df_cids.loc["CAD"] = ["2001-01-01", "2020-11-30", 0, 1]
    df_cids.loc["GBP"] = ["2002-01-01", "2020-11-30", 0, 2]
    df_cids.loc["NZD"] = ["2002-01-01", "2020-09-30", -0.1, 2]

    df_xcats = pd.DataFrame(
        index=xcats,
        columns=["earliest", "latest", "mean_add", "sd_mult", "ar_coef", "back_coef"],
    )
    df_xcats.loc["XR1"] = ["2000-01-01", "2020-12-31", 0.1, 1, 0, 0.3]
    df_xcats.loc["XR2"] = ["2000-01-01", "2020-10-30", 1, 2, 0.95, 1]
    df_xcats.loc["CRY1"] = ["2001-01-01", "2020-10-30", 1, 2, 0.9, 1]
    df_xcats.loc["CRY2"] = ["2001-01-01", "2020-10-30", 1, 2, 0.8, 0.5]

    dfd = make_qdf(df_cids, df_xcats, back_ar=0.75)

    dfw = categories_df(
        df=dfd,
        xcats=xcats[:2] + ["test"],
        cids=cids,
        freq="M",
        # lag=1,
        xcat_aggs=["last", "sum"],
        # years=5,
        # start="2000-01-01",
    )<|MERGE_RESOLUTION|>--- conflicted
+++ resolved
@@ -3,10 +3,7 @@
 """
 
 from macrosynergy.management.types import QuantamentalDataFrame
-<<<<<<< HEAD
 from macrosynergy.management.constants import FREQUENCY_MAP, FFILL_LIMITS, DAYS_PER_FREQ
-=======
->>>>>>> 6b4c4248
 
 import warnings
 from typing import Iterable, List, Optional, Union
@@ -830,7 +827,7 @@
     df_wide: Optional[pd.DataFrame] = None,
     atol: Optional[float] = None,
     rtol: Optional[float] = None,
-) -> Union[Optional[str], Dict[str, Optional[str]]]:
+) -> Union[Optional[str], dict[str, Optional[str]]]:
     """
     Estimates the release frequency of a timeseries, by inferring the frequency of the
     timeseries index. Before calling `pd.infer_freq`, the function drops NaNs, and rounds
