from typing import Dict, List, Any

import pandas as pd
import numpy as np
from macrosynergy.management.utils import qdf_to_ticker_df, get_xcat



# class InformationStateChanges(object):
#     """
#     # Functions for operations on sparse data
#     # class SparseIndicators(Dict) ...:
#     # """
#     def __init__(self, values: Dict[str, pd.DataFrame] = dict()):
#         # TODO store start and end dates per ticker...
#         self.values: Dict[str, pd.DataFrame] = values

#     @classmethod
#     def from_tickers(cls, tickers: List[str]) -> "InformationStateChanges":
#         return cls({ticker: pd.DataFrame for ticker in tickers})

#     def __setitem__(self, item: str, value: pd.DataFrame):
#         self.values[item] = value

#     def __getitem__(self, item: str) -> pd.DataFrame:
#         return self.values[item]

#     def __setattr__(self, key: str, value: pd.DataFrame):
#         self.values[key] = value

#     def __getattr__(self, item) -> pd.DataFrame:
#         return self.values[item]

#     def __getstate__(self):
#         return self.values

#     def __setstate__(self, values: Dict[str, pd.DataFrame]):
#         self.values = values

#     def keys(self):
#         return self.values.keys()

#     def items(self):
#         return self.values.items()

#     def to_dense(self) -> pd.DataFrame:
#         # TODO convert to QuantamentalDataFrame
#         pass


def _get_diff_data(
    ticker: str,
    p_value: pd.DataFrame,
    p_eop: pd.DataFrame,
    p_grading: pd.DataFrame,
) -> pd.DataFrame:
    # calculate basic density stats
    diff_mask = p_value.diff(axis=0).abs() > 0.0
    diff_density = 100 * diff_mask[ticker].sum() / (~p_value[ticker].isna()).sum()
    fvi = p_value[ticker].first_valid_index().strftime("%Y-%m-%d")
    lvi = p_value[ticker].last_valid_index().strftime("%Y-%m-%d")
    dtrange_str = f"{fvi} : {lvi}"
    ddict = {
        "diff_density": diff_density,
        "date_range": dtrange_str,
    }

    dates = p_value[ticker].index[diff_mask[ticker]]

    # create the diff dataframe
    df_temp = pd.concat(
        (
            p_value.loc[dates, ticker].to_frame("value"),
            p_eop.loc[dates, ticker].to_frame("eop_lag"),
            p_grading.loc[dates, ticker].to_frame("grading"),
        ),
        axis=1,
    )
    df_temp["eop"] = df_temp.index - pd.to_timedelta(df_temp["eop_lag"], unit="D")
    df_temp["release"] = df_temp["eop_lag"].diff(periods=1) < 0

    df_temp = df_temp.sort_index().reset_index()
    df_temp["count"] = df_temp.index

    df_temp = pd.merge(
        left=df_temp,
        right=df_temp.groupby(["eop"], as_index=False)["count"].min(),
        on=["eop"],
        how="outer",
        suffixes=(None, "_min"),
    )
    df_temp["version"] = df_temp["count"] - df_temp["count_min"]
    df_temp["diff"] = df_temp["value"].diff(periods=1)
    df_temp = df_temp.set_index("real_date")[
        ["value", "eop", "version", "grading", "diff"]
    ]

    return df_temp, ddict


def create_delta_data(
    df: pd.DataFrame, return_density_stats: bool = False
) -> pd.DataFrame:
    assert len(df["cid"].unique()) == 1
    # split into value, eop and grading
    p_value = qdf_to_ticker_df(df, value_column="value")
    p_eop = qdf_to_ticker_df(df, value_column="eop_lag")
    p_grading = qdf_to_ticker_df(df, value_column="grading")
    assert set(p_value.columns) == set(p_eop.columns) == set(p_grading.columns)

    # create dicts to store the dataframes and density stats
    isc_dict: Dict[str, Any] = {}
    density_stats: Dict[str, Dict[str, Any]] = {}
    for ticker in p_value.columns:
        df_temp, ddict = _get_diff_data(ticker, p_value, p_eop, p_grading)
        # use the xcat name in the output
        _xcat = get_xcat(ticker)
        isc_dict[_xcat] = df_temp
        density_stats[_xcat] = ddict

    # flatten the density stats
    _dstats_flat = [
        (k, v["diff_density"], v["date_range"]) for k, v in density_stats.items()
    ]

    density_stats_df = (
        pd.DataFrame(_dstats_flat, columns=["ticker", "changes_density", "date_range"])
        .sort_values(by="changes_density", ascending=False)
        .reset_index(drop=True)
    )
    if return_density_stats:
        return isc_dict, density_stats_df
    else:
        return isc_dict


def calculate_score_on_sparse_indicator(
    isc: Dict[str, pd.DataFrame], weight: str = None
):
    # TODO make into a method on InformationStateChanges?
    # TODO adjust score by eop_lag (business days?) to get a native frequency...
    # TODO convert below operation into a function call?
    # Operations on a per key in data dictionary
    for key, v in isc.items():
        mask_rel = v["version"] == 0
        s = v.loc[mask_rel, "diff"]
        # TODO exponential weights (requires knowledge of frequency...)
        std = s.expanding(min_periods=10).std()

        columns = [kk for kk in v.columns if kk != "std"]
        v = pd.merge(
            left=v[columns],
            right=std.to_frame("std"),
            how="left",
            left_index=True,
            right_index=True,
        )
        v["std"] = v["std"].ffill()
        v["zscore"] = v["diff"] / v["std"]
        # TODO write as function (nominator and denominator)
        # Weighted according to changes in information states (not underlying frequency)

        # TODO print options
<<<<<<< HEAD
        changes = v.index.diff()
        print(
            f"{key:30s} days between releases: {changes.min().days:4d} to {changes.max().days:4d} - median {changes.median().days:4d}, linear {changes.median().days/365.25:.4f}, square root {np.sqrt(changes.median().days/365.25):.4f}"
        )
        v["zscore_norm_linear"] = v["zscore"] * v.index.diff().days / 365.24
        v["zscore_norm_squared"] = v["zscore"] * np.sqrt(v.index.diff().days / 365.24)
=======
        # changes = v.index.diff()
        # print(
        #     f"{key:30s} days between releases: {changes.min().days:4d} to {changes.max().days:4d} - median {changes.median().days:4d}, linear {changes.median().days/365.25:.4f}, square root {np.sqrt(changes.median().days/365.25):.4f}"
        # )
        v["zscore_norm_linear"] = v["zscore"] * v.index.diff().days/365.24
        v["zscore_norm_squared"] = v["zscore"] * np.sqrt(v.index.diff().days/365.24)
>>>>>>> aac813a1
        isc[key] = v

    # TODO return [1] change, and [2] volatility estimate (mainly estimation of volatility for changes...)
    # TODO clearer exposition
    return isc


def infer_frequency():
    # TODO infer frequency from eop_lag
    # TODO return list of tickers with their frequencies
    pass


def weight_from_frequency(freq: str, base: float = 252):
    """Weight from frequency"""
    # TODO apply on multiple tickers
    freq_map = {"D": 1, "W": 5, "M": 21, "Q": 93, "A": 252}
    assert freq in freq_map, f"Frequency {freq} not supported"
    return freq_map[freq] / base


def sparse_to_dense(
    isc: Dict[str, pd.DataFrame],
    value_column: str,
    min_period: pd.Timestamp,
    max_period: pd.Timestamp,
    postfix: str = None,
    add_eop: bool = True,
) -> pd.DataFrame:
    # TODO store real_date min and max in object...
    pz = (
        pd.concat(
            [v[value_column].to_frame(k) for k, v in isc.items()]
            + [
                pd.DataFrame(
                    data=0,
                    index=pd.date_range(
                        start=min_period,
                        end=max_period,
                        freq="B",
                        inclusive="both",
                    ),
                    columns=["rdate"],
                )
            ],
            axis=1,
        )
        .fillna(0)
        .drop(["rdate"], axis=1)
    )

<<<<<<< HEAD
    # Winsorise and remove insignificant values
    pz = (pz / (pz.cumsum(axis=0).abs() > 1e-12).astype(int)).clip(lower=-10, upper=10)

=======
    # Remove insignificant values
    pz = (pz / (pz.cumsum(axis=0).abs() > 1e-12).astype(int))
    
>>>>>>> aac813a1
    pz.columns.name = "xcat"
    pz.index.name = "real_date"

    df = (
        pz.stack()
        .to_frame("value")
        .reset_index()
        .assign(cid="USD")[["cid", "xcat", "real_date", "value"]]
    )

    if add_eop:
        p_eop = (
            pd.concat(
                [v["eop"].to_frame(k) for k, v in isc.items()]
                + [
                    pd.DataFrame(
                        data=0,
                        index=pd.date_range(
                            start=df.real_date.min(),
                            end=df.real_date.max(),
                            freq="B",
                            inclusive="both",
                        ),
                        columns=["rdate"],
                    )
                ],
                axis=1,
            )
            .ffill()
            .drop(["rdate"], axis=1)
        )
        p_eop.index.name = "real_date"
        p_eop.columns.name = "xcat"
        df = pd.merge(
            left=df,
            right=p_eop.stack().to_frame("eop").reset_index(),
            how="left",
            on=["real_date", "xcat"],
        )
        df["eop_lag"] = (df["real_date"] - df["eop"]).dt.days

    if postfix:
        df["xcat"] += postfix
    # TODO add eop! (and grading!)
    return df


def temporal_aggregator_exponential(
    df: pd.DataFrame, halflife: int = 5, cid: str = "USD", winsorise: float = None
) -> pd.DataFrame:
    p = df.pivot(index="real_date", columns="xcat", values="value")
    if winsorise:
        p = p.clip(lower=-winsorise, upper=winsorise)
    # Exponential moving average weights (check implementation: https://pandas.pydata.org/docs/reference/api/pandas.DataFrame.ewm.html)
    dfa = p.ewm(halflife=halflife).mean().stack().to_frame("value").reset_index()
    dfa["xcat"] += f"EWM{halflife:d}D"
    dfa["cid"] = cid
    return dfa


def temporal_aggregator_mean(
<<<<<<< HEAD
    df: pd.DataFrame, periods: int = 21, cid: str = "USD", winsorise: float = None
) -> pd.DataFrame:
=======
        df: pd.DataFrame, window: int = 21, cid: str = "USD", winsorise: float =None
    ) -> pd.DataFrame:
>>>>>>> aac813a1
    p = df.pivot(index="real_date", columns="xcat", values="value")
    if winsorise:
        p = p.clip(lower=-winsorise, upper=winsorise)
    # Exponential moving average weights (check implementation: https://pandas.pydata.org/docs/reference/api/pandas.DataFrame.ewm.html)
    dfa = p.rolling(window=window).mean().stack().to_frame("value").reset_index()
    dfa["xcat"] += f"MA{window:d}D"
    dfa["cid"] = cid
    return dfa


# Aggreagte per period (temporal aggregator)
# xcats = [cc + "_N" for cc in growth + inflation + labour + sentiment + financial]
# dfx = msm.reduce_df(df, xcats=xcats, cids=["USD"])


def temporal_aggregator_period(
<<<<<<< HEAD
    isc: Dict[str, pd.DataFrame], start: pd.Timestamp, end: pd.Timestamp
) -> pd.DataFrame:
    pz = (
        pd.concat(
            [v["zscore_norm_squared"].to_frame(k) for k, v in isc.items()]
            + [
                pd.DataFrame(
                    data=0,
                    index=pd.date_range(
                        start=start,
                        end=end,
                        freq="B",
                        inclusive="both",
                    ),
                    columns=["rdate"],
                )
            ],
            axis=1,
        )
        .fillna(0)
        .drop(["rdate"], axis=1)
    )

=======
        isc: Dict[str, pd.DataFrame],
        start: pd.Timestamp,
        end: pd.Timestamp
    ) -> pd.DataFrame:
    """Temporal aggregator over periods of changes

    TODO add argument to choose how many periods to aggregate over.
    """
    pz = pd.concat(
        [
            v["zscore_norm_squared"].to_frame(k) for k, v in isc.items()
        ] + [
            pd.DataFrame(
                data=0,
                index=pd.date_range(
                    start=start,
                    end=end,
                    freq="B",
                    inclusive='both',
                ),
                columns=["rdate"]
            )
        ],
        axis=1
    ).fillna(0).drop(["rdate"], axis=1)
    
>>>>>>> aac813a1
    # Winsorise and remove insignificant values
    pz = (pz / (pz.cumsum(axis=0).abs() > 1e-12).astype(int)).clip(lower=-10, upper=10)

    pz.columns.name = "ticker"
    pz.index.name = "real_date"

    # Map out the eop dates
    p_eop = (
        pd.concat(
            [v["eop"].to_frame(k) for k, v in isc.items()]
            + [
                pd.DataFrame(
                    data=0,
                    index=pd.date_range(
                        start=start,
                        end=end,
                        freq="B",
                        inclusive="both",
                    ),
                    columns=["rdate"],
                )
            ],
            axis=1,
        )
        .ffill()
        .drop(["rdate"], axis=1)
    )
    p_eop.index.name = "real_date"
    p_eop.columns.name = "ticker"

    # TODO use zscore instead fo zscore_norm_linear!
    dfa = (
        pd.merge(
            left=pz.stack().to_frame("value").reset_index(),
            right=p_eop.stack().to_frame("eop").reset_index(),
            how="left",
            on=["real_date", "ticker"],
        )
        .sort_values(by=["ticker", "real_date"])
        .rename(columns={"ticker": "xcat"})
    )
    dfa["cumsum"] = dfa.groupby(["xcat", "eop"])["value"].cumsum()
    dfa["cid"] = "USD"

    # Aggregate (cumulatively) on a per period basis
    dfa["csum"] = dfa.groupby(["xcat", "eop"])["value"].cumsum()
    dfa["xcat"] += "_NCSUM"

    return dfa[["real_date", "cid", "xcat", "csum"]].rename(columns={"csum": "value"})


if __name__ == "__main__":
    ...<|MERGE_RESOLUTION|>--- conflicted
+++ resolved
@@ -161,21 +161,12 @@
         # Weighted according to changes in information states (not underlying frequency)
 
         # TODO print options
-<<<<<<< HEAD
-        changes = v.index.diff()
-        print(
-            f"{key:30s} days between releases: {changes.min().days:4d} to {changes.max().days:4d} - median {changes.median().days:4d}, linear {changes.median().days/365.25:.4f}, square root {np.sqrt(changes.median().days/365.25):.4f}"
-        )
-        v["zscore_norm_linear"] = v["zscore"] * v.index.diff().days / 365.24
-        v["zscore_norm_squared"] = v["zscore"] * np.sqrt(v.index.diff().days / 365.24)
-=======
         # changes = v.index.diff()
         # print(
         #     f"{key:30s} days between releases: {changes.min().days:4d} to {changes.max().days:4d} - median {changes.median().days:4d}, linear {changes.median().days/365.25:.4f}, square root {np.sqrt(changes.median().days/365.25):.4f}"
         # )
         v["zscore_norm_linear"] = v["zscore"] * v.index.diff().days/365.24
         v["zscore_norm_squared"] = v["zscore"] * np.sqrt(v.index.diff().days/365.24)
->>>>>>> aac813a1
         isc[key] = v
 
     # TODO return [1] change, and [2] volatility estimate (mainly estimation of volatility for changes...)
@@ -227,15 +218,9 @@
         .drop(["rdate"], axis=1)
     )
 
-<<<<<<< HEAD
-    # Winsorise and remove insignificant values
-    pz = (pz / (pz.cumsum(axis=0).abs() > 1e-12).astype(int)).clip(lower=-10, upper=10)
-
-=======
     # Remove insignificant values
     pz = (pz / (pz.cumsum(axis=0).abs() > 1e-12).astype(int))
     
->>>>>>> aac813a1
     pz.columns.name = "xcat"
     pz.index.name = "real_date"
 
@@ -297,13 +282,8 @@
 
 
 def temporal_aggregator_mean(
-<<<<<<< HEAD
-    df: pd.DataFrame, periods: int = 21, cid: str = "USD", winsorise: float = None
-) -> pd.DataFrame:
-=======
         df: pd.DataFrame, window: int = 21, cid: str = "USD", winsorise: float =None
     ) -> pd.DataFrame:
->>>>>>> aac813a1
     p = df.pivot(index="real_date", columns="xcat", values="value")
     if winsorise:
         p = p.clip(lower=-winsorise, upper=winsorise)
@@ -320,31 +300,6 @@
 
 
 def temporal_aggregator_period(
-<<<<<<< HEAD
-    isc: Dict[str, pd.DataFrame], start: pd.Timestamp, end: pd.Timestamp
-) -> pd.DataFrame:
-    pz = (
-        pd.concat(
-            [v["zscore_norm_squared"].to_frame(k) for k, v in isc.items()]
-            + [
-                pd.DataFrame(
-                    data=0,
-                    index=pd.date_range(
-                        start=start,
-                        end=end,
-                        freq="B",
-                        inclusive="both",
-                    ),
-                    columns=["rdate"],
-                )
-            ],
-            axis=1,
-        )
-        .fillna(0)
-        .drop(["rdate"], axis=1)
-    )
-
-=======
         isc: Dict[str, pd.DataFrame],
         start: pd.Timestamp,
         end: pd.Timestamp
@@ -371,7 +326,6 @@
         axis=1
     ).fillna(0).drop(["rdate"], axis=1)
     
->>>>>>> aac813a1
     # Winsorise and remove insignificant values
     pz = (pz / (pz.cumsum(axis=0).abs() > 1e-12).astype(int)).clip(lower=-10, upper=10)
 
