--- conflicted
+++ resolved
@@ -39,12 +39,9 @@
     get_eops,
     get_sops,
     merge_categories,
-<<<<<<< HEAD
     estimate_release_frequency,
-=======
     concat_categorical,
     _insert_as_categorical,
->>>>>>> ec9912b2
 )
 
 from .sparse import (
