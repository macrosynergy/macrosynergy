--- conflicted
+++ resolved
@@ -1,5 +1,54 @@
 
-<<<<<<< HEAD
+
+
+
+
+
+
+
+
+
+
+
+
+
+
+
+
+
+
+
+
+
+
+
+
+
+
+
+
+
+
+
+
+
+
+
+
+
+
+
+
+
+
+
+
+
+
+"""
+Collection of custom scikit-learn transformer classes.
+"""
+
 import datetime
 import warnings
 from typing import Any, Optional, Union
@@ -12,258 +61,10 @@
 from sklearn.linear_model import ElasticNet, Lars, Lasso
 
 from macrosynergy.compat import OneToOneFeatureMixin
+# from statsmodels.tools.tools import add_constant
 
 from macrosynergy.learning.random_effects import RandomEffects
-=======
-
-
-
-
-
-
->>>>>>> 99c285fa
-
-
-
-
-
-
-
-
-
-
-
-
-
-
-
-
-
-
-
-
-
-
-
-
-
-
-
-
-
-
-
-
-
-
-
-
-
-
-
-
-<<<<<<< HEAD
-        :return <np.ndarray>: Boolean mask or integer index of the selected features
-        """
-        if self.feature_names_in_ is None:
-            raise NotFittedError(
-                "The LASSO selector has not been fitted. Please fit the selector before calling get_support()."
-            )
-        if not isinstance(indices, (bool, np.bool_)):
-            raise ValueError("The 'indices' parameter must be a boolean.")
-        if indices:
-            return self.selected_ftr_idxs
-        else:
-            mask = self._get_support_mask()
-            return mask
-
-    def get_feature_names_out(self):
-        """
-        Method to mask feature names according to selected features.
-        """
-        if self.feature_names_in_ is None:
-            raise NotFittedError(
-                "The LASSO selector has not been fitted. Please fit the selector before calling get_feature_names_out()."
-            )
-
-        return self.feature_names_in_[self.get_support(indices=False)]
-
-    def transform(self, X: pd.DataFrame):
-        """
-        Transform method to return only the selected features of the dataframe.
-
-        :param <pd.DataFrame> X: Pandas dataframe of input features.
-
-        :return <pd.DataFrame>: Pandas dataframe of input features selected based
-            on the Lasso's feature selection capabilities.
-        """
-        # checks
-        if not isinstance(X, pd.DataFrame):
-            raise TypeError(
-                "Input feature matrix for the LASSO selector must be a pandas dataframe. "
-                "If used as part of an sklearn pipeline, ensure that previous steps "
-                "return a pandas dataframe."
-            )
-        if not isinstance(X.index, pd.MultiIndex):
-            raise ValueError("X must be multi-indexed.")
-        if not isinstance(X.index.get_level_values(1)[0], datetime.date):
-            raise TypeError("The inner index of X must be datetime.date.")
-        if not X.shape[-1] == self.p:
-            raise ValueError(
-                "The number of columns of the dataframe to be transformed, X, doesn't "
-                "match the number of columns of the training dataframe."
-            )
-        if len(self.selected_ftr_idxs) == 0:
-            # Then no features were selected
-            # Then at the given time, no trading decisions can be made based on these features
-            warnings.warn(
-                "No features were selected. At the given time, no trading decisions can be made based on these features.",
-                UserWarning,
-            )
-            return X.iloc[:, :0]
-
-        return X.iloc[:, self.selected_ftr_idxs]
-
-
-class MapSelector(BaseEstimator, SelectorMixin):
-    def __init__(self, threshold: float = 0.05, positive: bool = False):
-        """
-        Selector class to select features from a training set
-        based on the Macrosynergy panel test. This test involves creating
-        a linear mixed effects model with period-specific random effects to
-        account for cross-sectional correlations. The p-value for the slope
-        parameter is used to perform the significance test.
-
-        :param <float> threshold: Significance threshold. This should be in
-            the interval (0,1). Default is 0.05.
-        :param <bool> positive: Boolean indicating whether or not to only keep features
-            with positive estimated model coefficients. Default is False.
-        """
-        if type(threshold) != float:
-            raise TypeError("The threshold must be a float.")
-        if (threshold <= 0) or (threshold > 1):
-            raise ValueError(
-                "The threshold must be in between 0 (inclusive) and 1 (exclusive)."
-            )
-        if not isinstance(positive, (bool, np.bool_)):
-            raise TypeError("The 'positive' parameter must be a boolean.")
-
-        self.threshold = threshold
-        self.positive = positive
-        self.feature_names_in_ = None
-
-    def fit(self, X: pd.DataFrame, y: Union[pd.Series, pd.DataFrame]):
-        """
-        Fit method to assess significance of each feature using
-        the Macrosynergy panel test.
-
-        :param <pd.DataFrame> X: Pandas dataframe of input features.
-        :param <Union[pd.Series, pd.DataFrame]> y: Pandas series or dataframe of targets
-            associated with each sample in X.
-        """
-        # Checks
-        if not isinstance(X, pd.DataFrame):
-            raise TypeError(
-                "Input feature matrix for the MAP selector must be a pandas dataframe. "
-                "If used as part of an sklearn pipeline, ensure that previous steps "
-                "return a pandas dataframe."
-            )
-        if not (isinstance(y, pd.Series) or isinstance(y, pd.DataFrame)):
-            raise TypeError(
-                "Target vector for the MAP selector must be a pandas series or dataframe. "
-                "If used as part of an sklearn pipeline, ensure that previous steps "
-                "return a pandas series or dataframe."
-            )
-        if isinstance(y, pd.DataFrame):
-            if y.shape[1] != 1:
-                raise ValueError(
-                    "The target dataframe must have only one column. If used as part of "
-                    "an sklearn pipeline, ensure that previous steps return a pandas "
-                    "series or dataframe."
-                )
-        if not isinstance(X.index, pd.MultiIndex):
-            raise ValueError("X must be multi-indexed.")
-        if not isinstance(y.index, pd.MultiIndex):
-            raise ValueError("y must be multi-indexed.")
-        if not isinstance(X.index.get_level_values(1)[0], datetime.date):
-            raise TypeError("The inner index of X must be datetime.date.")
-        if not isinstance(y.index.get_level_values(1)[0], datetime.date):
-            raise TypeError("The inner index of y must be datetime.date.")
-        if not X.index.equals(y.index):
-            raise ValueError(
-                "The indices of the input dataframe X and the output dataframe y don't "
-                "match."
-            )
-
-        self.ftrs = []
-        self.feature_names_in_ = np.array(X.columns)
-
-        # For each column, obtain Wald test p-value
-        # Keep significant features
-        for col in self.feature_names_in_:
-            ftr = X[col]
-
-            re = RandomEffects(fit_intercept=True).fit(ftr, y)
-            pval = re.pvals[col]
-            if pval < self.threshold:
-                if self.positive:
-                    if re.params[col] > 0:
-                        self.ftrs.append(col)
-                else:
-                    self.ftrs.append(col)
-
-        return self
-
-    def _get_support_mask(self):
-        """
-        Private method to return a boolean mask of the features selected for the Pandas dataframe.
-        """
-        mask = [col in self.ftrs for col in self.feature_names_in_]
-        return np.array(mask)
-
-    def get_support(self, indices=False):
-        """
-        Method to return a mask, or integer index, of the features selected for the Pandas dataframe.
-
-        :param <bool> indices: Boolean to specify whether to return the column indices of the selected features instead of a boolean mask
-
-        :return <np.ndarray>: Boolean mask or integer index of the selected features
-        """
-        if not isinstance(indices, (bool, np.bool_)):
-            raise TypeError("The 'indices' parameter must be a boolean.")
-        if self.feature_names_in_ is None:
-            raise NotFittedError(
-                "The MAP selector has not been fitted. Please fit the selector before calling get_support()."
-            )
-        mask = self._get_support_mask()
-
-        if indices:
-            return np.where(mask)[0]
-=======
-"""
-Collection of custom scikit-learn transformer classes.
-"""
->>>>>>> 99c285fa
-
-import numpy as np
-import pandas as pd
-
-import datetime
-
-import scipy.stats as stats
-
-from sklearn.linear_model import Lasso, ElasticNet, Lars
-from sklearn.base import BaseEstimator, TransformerMixin, OneToOneFeatureMixin
-from sklearn.feature_selection import SelectorMixin
-from sklearn.exceptions import NotFittedError
-
-# from statsmodels.tools.tools import add_constant
-
-from linearmodels.panel import RandomEffects
-
-from typing import Union, Any, Optional
-
-import warnings
+
 
 class FeatureAverager(BaseEstimator, TransformerMixin):
     def __init__(self, use_signs: Optional[bool] = False):
