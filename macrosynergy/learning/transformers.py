--- conflicted
+++ resolved
@@ -7,13 +7,9 @@
 
 import datetime
 
-<<<<<<< HEAD
-from sklearn.linear_model import Lasso, ElasticNet
-=======
 import scipy.stats as stats
 
 from sklearn.linear_model import Lasso, ElasticNet, Lars
->>>>>>> 361ea498
 from sklearn.base import BaseEstimator, TransformerMixin, OneToOneFeatureMixin
 from sklearn.feature_selection import SelectorMixin
 from sklearn.exceptions import NotFittedError
