"""
Class to handle the calculation of quantamental predictions based on adaptive
hyperparameter and model selection.

**NOTE: This module is under development, and is not yet ready for production use.**

TODO: add additional_X, additional_y optional arguments to the constructor to allow for
      hold-out set predictions as well as walk-forward validation predictions.
TODO: test and add Bayesian hyperparameter optimisation.
"""

import numpy as np
import pandas as pd
import matplotlib.pyplot as plt
import seaborn as sns

from sklearn.model_selection import GridSearchCV, RandomizedSearchCV
from sklearn.base import BaseEstimator
from sklearn.pipeline import Pipeline

from typing import List, Union, Dict, Optional, Callable, Tuple
from tqdm import tqdm

import logging

from joblib import Parallel, delayed

from macrosynergy.learning.panel_time_series_split import (
    BasePanelSplit,
    ExpandingIncrementPanelSplit,
    RollingKFoldPanelSplit,
)


class SignalOptimizer:
    def __init__(
        self,
        inner_splitter: BasePanelSplit,
        X: pd.DataFrame,
        y: pd.Series,
    ):
        """
<<<<<<< HEAD
        Class for sequential optimization of raw signals based on quantamental features
=======
        Class for the calculation of quantamental predictions based on adaptive
        hyperparameter and model selection. For a given collection of (training, test)
        pairs that expand/roll by a single frequency unit, as determined by the native
        frequency of the data, an optimal model for each training set is chosen based on a
        specified hyperparameter search. The nature of the search is determined by splitting
        X and y according to the defined inner_splitter and the search type.
        The optimal model is then used to make test set forecasts.
>>>>>>> d06a4cba

        :param <BasePanelSplit> inner_splitter: Panel splitter that is used to split
            each training set into smaller (training, test) pairs for cross-validation.
            At present that splitter has to be an instance of `RollingKFoldPanelSplit`,
            `ExpandingKFoldPanelSplit` or `ExpandingIncrementPanelSplit`.
        :param <pd.DataFrame> X: Wide pandas dataframe of features and dat-time indexes 
            that capture the periods for which the signals are to be calculated. 
            Since signals must make time seried predictions, the features in `X` must be 
            lagged by one period, i.e., the values used for the current period must be 
            those that were originally recorded for the previous period.
            The frequency of features (and targets) determines the frequency at which
            model predictions are made and evaluated. This means that if we have monthly
            data, the learning process uses the performance of monthly predictions.
<<<<<<< HEAD
        :param <pd.Series> y: Pandas series of targets corresponding with a time
            index equal to the features in `X`.

        Note: 
        Optimization is based on expanding time series panels and maximizes a defined 
        criterion over a grid of sklearn pipelines and hyperparameters of the involved 
        models. The frequency of the input data sets `X` and `y` determines the frequency 
        at which the training set is expanded. The training set itself is split into 
        various (training, test) pairs by the `inner_splitter` argument for cross-
        validation. Based on inner cross-validation an optimal model is chosen and used
        for predicting the targets of the next period.
        A prediction for a particular cross-section and time period is made only if all
        required information has been available for that point.
        Optimized signals that are produced by the class are always stored for the
        end of the original data period that precedes the predicted period. 
        For example, if the frequency of the input data set is monthly, signals for 
        a month are recorded at the end of the previous month. If the frequency is working
        daily, signals for a day are recorded at the end of the previous business day.
        The date adjustment step ensures that the point-in-time principle is followed, 
        in the JPMaQS format output of the class. 
=======
        :param <pd.Series> y: Pandas series of targets corresponding to the features in X.

        Note: The ultimate objective is to produce a dataframe of machine learning model
        predictions, with adaptive hyperparameter and model selection at each test time.
        Critically, a prediction for a particular cross-section and time period,
        in units of the native frequency, is recorded at the first time at which all
        information required to make the forecast is available. If the native frequency
        is monthly, for instance, each monthly prediction is recorded for the respective
        cross-section at the end of the previous month.
        For daily data, each prediction is recorded for the previous
        business day. Following the real_date adjustment, the predictions are forward-filled
        to result in a dataframe with a working-daily frequency.
        The date adjustment step ensures that the point-in-time principle is followed,
        enabling the usage of SignalReturnRelations, NaivePnL and other macrosynergy
        package methods and classes.
>>>>>>> d06a4cba

        # Example use:

        ```python
        # Suppose X_train and y_train comprise monthly-frequency features and targets
        so = SignalOptimizer(
            inner_splitter=RollingKFoldPanelSplit(n_splits=5),
            X=X_train,
            y=y_train,
        )

        # (1) Linear Regression signal with no hyperparameter optimisation
        so.calculate_predictions(
            name="OLS",
            models = {"linreg" : LinearRegression()},
            metric = make_scorer(mean_squared_error, greater_is_better=False),
            hparam_grid = {"linreg" : {}},
<<<<<<< HEAD
        ) 
        print(so.get_optimized_signals("OLS"))
        
=======
        )
        print(so.get_all_preds("OLS"))

>>>>>>> d06a4cba
        # (2) KNN signal with adaptive hyperparameter optimisation
        so.calculate_predictions(
            name="KNN",
            models = {"knn" : KNeighborsRegressor()},
            metric = make_scorer(mean_squared_error, greater_is_better=False),
            hparam_grid = {"knn" : {"n_neighbors" : [1, 2, 5]}},
        )
        print(so.get_optimized_signals("KNN"))

        # (3) Linear regression & KNN mixture signal with adaptive hyperparameter optimisation
        so.calculate_predictions(
            name="MIX",
            models = {"linreg" : LinearRegression(), "knn" : KNeighborsRegressor()},
            metric = make_scorer(mean_squared_error, greater_is_better=False),
            hparam_grid = {"linreg" : {}, "knn" : {"n_neighbors" : [1, 2, 5]}},
        )
        print(so.get_optimized_signals("MIX"))

        # (4) Visualise the models chosen by the adaptive signal algorithm for the
        #     nearest neighbors and mixture signals.
        so.models_heatmap(name="KNN")
        so.models_heatmap(name="MIX")
        ```
        """

        self.inner_splitter = inner_splitter
        self.X = X
        self.y = y

        # Create an initial dataframes to store quantamental predictions and model choices
        self.preds = pd.DataFrame(columns=["cid", "real_date", "xcat", "value"])
        self.chosen_models = pd.DataFrame(
            columns=["real_date", "name", "model_type", "hparams"]
        )

    def calculate_predictions(
        self,
        name: str,
        models: Dict[str, Union[BaseEstimator, Pipeline]],
        metric: Callable,
        hparam_grid: Dict[str, Dict[str, List]],
        hparam_type: str = "grid",
        min_cids: int = 4,
        min_periods: int = 12 * 3,
        max_periods: Optional[int] = None,
        n_iter: Optional[int] = 10,
        n_jobs: Optional[int] = -1,
    ) -> Tuple[pd.DataFrame, pd.DataFrame]:
        """
        Calculate, store and return sequentially optimized signals for a given process

        :param <str> name: Label of signal optimization process.
        :param <Dict[str, Union[BaseEstimator,Pipeline]]> models: dictionary of sklearn
            predictors or pipelines.
        :param <Callable> metric: A sklearn scorer object that serves as the criterion
            for optimization.
        :param <Dict[str, Dict[str, List]]> hparam_grid: Nested dictionary defining the
            hyperparameters to consider for each model. The outer dictionary needs keys
            representing the model name and should match the keys in the `models`.
            dictionary. The inner dictionary depends on the hyperparameter search type.
            If hparam_type is "grid", then the inner dictionary should have keys
            corresponding to the hyperparameter names and values equal to a list
            of hyperparameter values to search over. For example:
            hparam_grid = {
                "lasso" : {"alpha" : [1e-1, 1e-2, 1e-3]},
                "knn" : {"n_neighbors" : [1, 2, 5]}
            }.
            If hparam_type is "random", the inner dictionary needs keys corresponding
            to the hyperparameter names and values either equal to a distribution
            from which to sample or a list of them.
            For example:
            hparam_grid = {
                "lasso" : {"alpha" : scipy.stats.expon()},
                "knn" : {"n_neighbors" : scipy.stats.randint(low=1, high=10)}
            }.
            Distributions must provide a rvs method for sampling (such as those from
            scipy.stats.distributions).
            See https://scikit-learn.org/stable/modules/generated/sklearn.model_selection.GridSearchCV.html
            and https://scikit-learn.org/stable/modules/generated/sklearn.model_selection.RandomizedSearchCV.html
            for more details.
        :param <str> hparam_type: Hyperparameter search type.
            This must be either "grid", "random" or "bayes". Default is "grid".
        :param <int> min_cids: Minimum number of cross-sections required for the initial
            training set. Default is 4.
        :param <int> min_periods: minimum number of base periods of the input data 
            frequency required for the initial training set. Default is 12.
        :param <int> max_periods: maximum length of each training set.
            If the maximum is exceeded, the earliest periods are cut off.
            Default is None.
        :param <int> n_iter: Number of iterations to run for random search. Default is 10.
        :param <int> n_jobs: Number of jobs to run in parallel. Default is -1, which uses
            all available cores.
        
        :return <Tuple[pd.DataFrame, pd.DataFrame]>: (1) dataframe in JPMaQS format of 
            working daily signals that were sequentially generated by the optimized 
            model predictions, and (2) a dataframe the model choices at each time
            unit given by the native data frequency.

        Note:
        The method produces signals for financial contract positions. They are calculated
        sequentially at the frequency of the input data set. Sequentially here means 
        that the training set is expanded by one base period of the frequency. 
        Each time the training set itself is split into  various (training, test) pairs by 
        the `inner_splitter` argument. Based on inner cross-validation an optimal model 
        is chosen and used for predicting the targets of the next period.
        """
        if hparam_grid.keys() != models.keys():
            raise ValueError(
                "The keys in the hyperparameter grid must match those in the models dictionary."
            )
        if hparam_type not in ["grid", "random", "bayes"]:
            raise ValueError(
                "Invalid hyperparameter search type. Must be 'grid', 'random' or 'bayes'."
            )
        if hparam_type == "random":
            for param_dict in hparam_grid.values():
                # Allow for list of dictionaries
                for param in param_dict.values():
                    if isinstance(param, list):
                        for p in param:
                            if not hasattr(p, "rvs"):
                                raise ValueError(
                                    f"Invalid random hyperparameter search dictionary for parameter {param}. The value for the dictionary  Must be a scipy.stats distribution."
                                )
                    else:
                        if not hasattr(param, "rvs"):
                            raise ValueError(
                                f"Invalid random hyperparameter search dictionary for parameter {param}. The value for the dictionary  Must be a scipy.stats distribution."
                            )

        elif hparam_type == "bayes":
            raise NotImplementedError("Bayesian optimisation not yet implemented.")

        # (1) Create a dataframe to store the signals induced by each model.
        #     The index should be a multi-index with cross-sections equal to those in X and
        #     business-day dates spanning the range of dates in X.
        signal_xs_levels: List[str] = sorted(self.X.index.get_level_values(0).unique())
        original_date_levels: List[pd.Timestamp] = sorted(
            self.X.index.get_level_values(1).unique()
        )
        min_date: pd.Timestamp = min(original_date_levels)
        max_date: pd.Timestamp = max(original_date_levels)
        signal_date_levels: pd.DatetimeIndex = pd.bdate_range(
            start=min_date, end=max_date, freq="B"
        )

        sig_idxs = pd.MultiIndex.from_product(
            [signal_xs_levels, signal_date_levels], names=["cid", "real_date"]
        )

        signal_df: pd.MultiIndex = pd.DataFrame(
            index=sig_idxs, columns=[name], data=np.nan, dtype="float64"
        )
        prediction_data = []
        modelchoice_data = []

        outer_splitter = ExpandingIncrementPanelSplit(
            train_intervals=1,
            test_size=1,
            min_cids=min_cids,
            min_periods=min_periods,
            max_periods=max_periods,
        )

        results = Parallel(n_jobs=n_jobs)(
            delayed(self._worker)(
                train_idx=train_idx,
                test_idx=test_idx,
                name=name,
                models=models,
                metric=metric,
                original_date_levels=original_date_levels,
                hparam_type=hparam_type,
                hparam_grid=hparam_grid,
                n_iter=n_iter,
            )
            for train_idx, test_idx in tqdm(
                outer_splitter.split(X=self.X, y=self.y),
            )
        )

        prediction_data = []
        modelchoice_data = []

        for pred_data, model_data in results:
            prediction_data.append(pred_data)
            modelchoice_data.append(model_data)

        # Condense the collected data into a single dataframe
        for column_name, xs_levels, date_levels, predictions in prediction_data:
            idx = pd.MultiIndex.from_product([xs_levels, date_levels])
            signal_df.loc[idx, column_name] = predictions

        # Now convert signal_df into a quantamental dataframe
        signal_df = signal_df.groupby(level=0).ffill()
        signal_df_long: pd.DataFrame = pd.melt(
            frame=signal_df.reset_index(), id_vars=["cid", "real_date"], var_name="xcat"
        )
        self.preds = pd.concat((self.preds, signal_df_long), axis=0).astype(
            {
                "cid": "object",
                "real_date": "datetime64[ns]",
                "xcat": "object",
                "value": np.float64,
            }
        )

        model_df_long = pd.DataFrame(
            columns=self.chosen_models.columns, data=modelchoice_data
        )
        self.chosen_models = pd.concat(
            (
                self.chosen_models,
                model_df_long,
            ),
            axis=0,
        ).astype(
            {
                "real_date": "datetime64[ns]",
                "name": "object",
                "model_type": "object",
                "hparams": "object",
            }
        )

        pass

    def _worker(
        self,
        train_idx: np.array,
        test_idx: np.array,
        name: str,
        models: Dict[str, Union[BaseEstimator, Pipeline]],
        metric: Callable,
        original_date_levels: List[pd.Timestamp],
        hparam_grid: Dict[str, Dict[str, List]],
        n_iter: int = 10,
        hparam_type: str = "grid",
    ):
        """
        Private helper function to run the grid search for a single (train, test) pair
        and a collection of models. It is used to parallelise the pipeline.

        :param <np.array> train_idx: Array of indices corresponding to the training set.
        :param <np.array> test_idx: Array of indices corresponding to the test set.
        :param <str> name: Name of the prediction model.
        :param <Dict[str, Union[BaseEstimator,Pipeline]]> models: dictionary of sklearn
            predictors.
        :param <Callable> metric: Sklearn scorer object.
        :param <List[pd.Timestamp]> original_date_levels: List of dates corresponding to
            the original dataset.
        :param <str> hparam_type: Hyperparameter search type.
            This must be either "grid", "random" or "bayes". Default is "grid".
        :param <Dict[str, Dict[str, List]]> hparam_grid: Nested dictionary denoting the
            hyperparameters to consider for each model.
            See https://scikit-learn.org/stable/modules/generated/sklearn.model_selection.GridSearchCV.html
            and https://scikit-learn.org/stable/modules/generated/sklearn.model_selection.RandomizedSearchCV.html
            for more details.
        :param <int> n_iter: Number of iterations to run for random search. Default is 10.
        :param <str> hparam_type: Hyperparameter search type.
            This must be either "grid", "random" or "bayes". Default is "grid".
        """
        # Set up training and test sets
        X_train_i: pd.DataFrame = self.X.iloc[train_idx]
        y_train_i: pd.Series = self.y.iloc[train_idx]
        X_test_i: pd.DataFrame = self.X.iloc[test_idx]
        # Get correct indices to match with
        test_xs_levels: List[str] = X_test_i.index.get_level_values(0).unique()
        test_date_levels: List[pd.Timestamp] = sorted(
            X_test_i.index.get_level_values(1).unique()
        )
        # Since the features lag behind the targets, the dates need to be adjusted
        # by a single frequency unit
        locs: np.ndarray = (
            np.searchsorted(original_date_levels, test_date_levels, side="left") - 1
        )
        test_date_levels: pd.DatetimeIndex = pd.DatetimeIndex(
            [original_date_levels[i] if i >= 0 else pd.NaT for i in locs]
        )
        optim_name = None
        optim_model = None
        optim_score = -np.inf
        # For each model, run a grid search over the hyperparameters to optimise
        # the provided metric. The best model is then used to make predictions.
        for model_name, model in models.items():
            if hparam_type == "grid":
                search_object = GridSearchCV(
                    estimator=model,
                    param_grid=hparam_grid[model_name],
                    scoring=metric,
                    refit=True,
                    cv=self.inner_splitter,
                    n_jobs=1,
                )
            elif hparam_type == "random":
                search_object = RandomizedSearchCV(
                    estimator=model,
                    param_distributions=hparam_grid[model_name],
                    n_iter=n_iter,
                    scoring=metric,
                    refit=True,
                    cv=self.inner_splitter,
                    n_jobs=1,
                )
            # Run the grid search
            search_object.fit(X_train_i, y_train_i)
            score = search_object.best_score_
            if score > optim_score:
                optim_score = score
                optim_name = model_name
                optim_model = search_object.best_estimator_  # refit = True
                optim_params = search_object.best_params_

        # Store the best estimator predictions
        preds: np.ndarray = optim_model.predict(X_test_i)
        prediction_date = [name, test_xs_levels, test_date_levels, preds]
        # Store information about the chosen model at each time.
        modelchoice_data = [test_date_levels.date[0], name, optim_name, optim_params]

        return prediction_date, modelchoice_data

    def get_optimized_signals(self, name: Optional[str] = None) -> pd.DataFrame:
        """
        Returns optimized signals for one or more processes

        :param <str> name: Label of signal optimization process. Default is all
            stored in the class instance.
            TODO: allow list 

        :return <pd.DataFrame>: Pandas dataframe in JPMaQS format of working daily 
            predictions based insequentially optimzed models.
        """
        if name is None:
            return self.preds
        else:
            if type(name) != str:
                raise TypeError("The process name must be a string.")
            if name not in self.preds.xcat.unique():
                raise ValueError(
                    f"""The process name '{name}' is not in the list of already-run
                    pipelines. Please check the name carefully. If correct, please run 
                    calculate_predictions() first.
                    """
                )
            return self.preds[self.preds.xcat == name]

    def get_optimal_models(self, name: Optional[str] = None) -> pd.DataFrame:
        """
        Returns the sequences of optimal models for one or more processes

        :param <str> name: Label of signal optimization process. Default is all
            stored in the class instance.
            TODO: allow list 

        :return <pd.DataFrame>: Pandas dataframe of the optimal models or hyperparameters 
            at the end of the base period in which they were determined (to be applied 
            in the subsequent period).
        """
        if name is None:
            return self.chosen_models
        else:
            if type(name) != str:
                raise TypeError("The process name must be a string.")
            if name not in self.chosen_models.xcat.unique():
                raise ValueError(
                    f"""The process name '{name}' is not in the list of already-run
                    pipelines. Please check the name carefully. If correct, please run 
                    calculate_predictions() first.
                    """
                )
            return self.chosen_models[self.chosen_models.xcat == name]

    def models_heatmap(
        self,
        name: str,
        title: Optional[str] = None,
        cap: Optional[int] = 5,
        figsize: Optional[Tuple[int, int]] = (12, 8),
    ):
        """
        Visualized optimal models used for signal calculation.

        :param <str> name: Name of the prediction model.
        :param <Optional[str]> title: Title of the heatmap. Default is None. This creates a figure
            title of the form "Model Selection Heatmap for {name}".
        :param <Optional[int]> cap: Maximum number of models to display. Default (and limit) is 5.
            The chosen models are the 'cap' most frequently occurring in the pipeline.
            TODO: Allow up to 20 models.
        :param <Optional[tuple]> figsize: Tuple of integers denoting the figure size. Default is
            (12, 8).

        Note:
        This method displays the times at which each model in a learning process
        has been optimal and used for signal generation, as a binary heatmap. 
        """
        # Type and value checks
        if type(name) != str:
            raise TypeError("The pipeline name must be a string.")
        if type(cap) != int:
            raise TypeError("The cap must be an integer.")
        if name not in self.chosen_models.name.unique():
            raise ValueError(
                f"""The pipeline name {name} is not in the list of already-calculated pipelines.
                Please check the pipeline name carefully. If correct, please run 
                calculate_predictions() first.
                """
            )
        if cap > 20:
            logging.warning(
                f"The maximum number of models to display is 20. The cap has been set to 20."
            )
            cap = 20

        if title is None:
            title = f"Model Selection Heatmap for {name}"
        if type(title) != str:
            raise TypeError("The figure title must be a string.")

        # Get the chosen models for the specified pipeline to visualise selection.
        chosen_models = self.get_optimal_models()
        chosen_models = chosen_models[chosen_models.name == name].sort_values(
            by="real_date"
        )
        chosen_models["model_hparam_id"] = chosen_models.apply(
            lambda row: row["model_type"]
            if row["hparams"] == {}
            else f"{row['model_type']}_"
            + "_".join([f"{key}={value}" for key, value in row["hparams"].items()]),
            axis=1,
        )
        chosen_models["real_date"] = chosen_models["real_date"].dt.date
        model_counts = chosen_models.model_hparam_id.value_counts()
        chosen_models = chosen_models[
            chosen_models.model_hparam_id.isin(model_counts.index[:cap])
        ]

        unique_models = chosen_models.model_hparam_id.unique()
        unique_dates = chosen_models.real_date.unique()

        # Fill in binary matrix denoting the selected model at each time
        binary_matrix = pd.DataFrame(0, index=unique_models, columns=unique_dates)
        for _, row in chosen_models.iterrows():
            model_id = row["model_hparam_id"]
            date = row["real_date"]
            binary_matrix.at[model_id, date] = 1

        # Display the heatmap.
        plt.figure(figsize=figsize)
        sns.heatmap(binary_matrix, cmap="binary", cbar=False)
        plt.title(f"Model Selection Heatmap for {name}")
        plt.show()


if __name__ == "__main__":
    from macrosynergy.management.simulate import make_qdf
    import macrosynergy.management as msm
    from sklearn.linear_model import LinearRegression
    from sklearn.neighbors import KNeighborsRegressor
    from sklearn.metrics import make_scorer
    from macrosynergy.learning import (
        regression_balanced_accuracy,
    )

    cids = ["AUD", "CAD", "GBP", "USD"]
    xcats = ["XR", "CRY", "GROWTH", "INFL"]
    cols = ["earliest", "latest", "mean_add", "sd_mult", "ar_coef", "back_coef"]

    """Example 1: Unbalanced panel """

    df_cids2 = pd.DataFrame(
        index=cids, columns=["earliest", "latest", "mean_add", "sd_mult"]
    )
    df_cids2.loc["AUD"] = ["2002-01-01", "2020-12-31", 0, 1]
    df_cids2.loc["CAD"] = ["2003-01-01", "2020-12-31", 0, 1]
    df_cids2.loc["GBP"] = ["2000-01-01", "2020-12-31", 0, 1]
    df_cids2.loc["USD"] = ["2000-01-01", "2020-12-31", 0, 1]

    df_xcats2 = pd.DataFrame(index=xcats, columns=cols)
    df_xcats2.loc["XR"] = ["2000-01-01", "2020-12-31", 0.1, 1, 0, 0.3]
    df_xcats2.loc["CRY"] = ["2000-01-01", "2020-12-31", 1, 2, 0.95, 1]
    df_xcats2.loc["GROWTH"] = ["2000-01-01", "2020-12-31", 1, 2, 0.9, 1]
    df_xcats2.loc["INFL"] = ["2000-01-01", "2020-12-31", 1, 2, 0.8, 0.5]

    dfd2 = make_qdf(df_cids2, df_xcats2, back_ar=0.75)
    dfd2["grading"] = np.ones(dfd2.shape[0])
    black = {"GBP": ["2009-01-01", "2012-06-30"], "CAD": ["2018-01-01", "2100-01-01"]}

    dfd2 = msm.categories_df(
        df=dfd2, xcats=xcats, cids=cids, val="value", blacklist=black, freq="M", lag=1
    ).dropna()
    X = dfd2.drop(columns=["XR"])
    y = dfd2["XR"]
    y_long = pd.melt(
        frame=y.reset_index(), id_vars=["cid", "real_date"], var_name="xcat"
    )

    # (1) Example SignalOptimizer usage.
    #     We get adaptive signals for a linear regression and a KNN regressor, with the
    #     hyperparameters for the latter optimised across regression balanced accuracy.

    models = {
        "OLS": LinearRegression(),
        "KNN": KNeighborsRegressor(),
    }
    metric = make_scorer(regression_balanced_accuracy, greater_is_better=True)

    inner_splitter = RollingKFoldPanelSplit(n_splits=4)

    hparam_grid = {
        "OLS": {},
        "KNN": {"n_neighbors": [1, 2, 5]},
    }

    so = SignalOptimizer(
        inner_splitter=inner_splitter,
        X=X,
        y=y,
    )

    so.calculate_predictions(
        name="test",
        models=models,
        metric=metric,
        hparam_grid=hparam_grid,
        hparam_type="grid",
    )

    print(so.get_optimized_signals("test"))

    # (2) Example SignalOptimizer usage.
    #     Visualise the model selection heatmap for the two most frequently selected models.
    so.models_heatmap(name="test", cap=5)

    # (3) Example SignalOptimizer usage.
    #     We get adaptive signals for two KNN regressors.
    #     All chosen models are visualised in a heatmap.
    models2 = {
        "KNN1": KNeighborsRegressor(),
        "KNN2": KNeighborsRegressor(),
    }
    hparam_grid2 = {
        "KNN1": {"n_neighbors": [5, 10]},
        "KNN2": {"n_neighbors": [1, 2]},
    }

    so.calculate_predictions(
        name="test2",
        models=models2,
        metric=metric,
        hparam_grid=hparam_grid2,
        hparam_type="grid",
    )

    so.models_heatmap(name="test2", cap=4)

    # (4) Example SignalOptimizer usage.
    #     Print the predictions and model choices for all pipelines.
    print(so.get_optimized_signals())
    print(so.get_optimal_models())<|MERGE_RESOLUTION|>--- conflicted
+++ resolved
@@ -40,17 +40,7 @@
         y: pd.Series,
     ):
         """
-<<<<<<< HEAD
         Class for sequential optimization of raw signals based on quantamental features
-=======
-        Class for the calculation of quantamental predictions based on adaptive
-        hyperparameter and model selection. For a given collection of (training, test)
-        pairs that expand/roll by a single frequency unit, as determined by the native
-        frequency of the data, an optimal model for each training set is chosen based on a
-        specified hyperparameter search. The nature of the search is determined by splitting
-        X and y according to the defined inner_splitter and the search type.
-        The optimal model is then used to make test set forecasts.
->>>>>>> d06a4cba
 
         :param <BasePanelSplit> inner_splitter: Panel splitter that is used to split
             each training set into smaller (training, test) pairs for cross-validation.
@@ -64,7 +54,7 @@
             The frequency of features (and targets) determines the frequency at which
             model predictions are made and evaluated. This means that if we have monthly
             data, the learning process uses the performance of monthly predictions.
-<<<<<<< HEAD
+
         :param <pd.Series> y: Pandas series of targets corresponding with a time
             index equal to the features in `X`.
 
@@ -85,23 +75,6 @@
         daily, signals for a day are recorded at the end of the previous business day.
         The date adjustment step ensures that the point-in-time principle is followed, 
         in the JPMaQS format output of the class. 
-=======
-        :param <pd.Series> y: Pandas series of targets corresponding to the features in X.
-
-        Note: The ultimate objective is to produce a dataframe of machine learning model
-        predictions, with adaptive hyperparameter and model selection at each test time.
-        Critically, a prediction for a particular cross-section and time period,
-        in units of the native frequency, is recorded at the first time at which all
-        information required to make the forecast is available. If the native frequency
-        is monthly, for instance, each monthly prediction is recorded for the respective
-        cross-section at the end of the previous month.
-        For daily data, each prediction is recorded for the previous
-        business day. Following the real_date adjustment, the predictions are forward-filled
-        to result in a dataframe with a working-daily frequency.
-        The date adjustment step ensures that the point-in-time principle is followed,
-        enabling the usage of SignalReturnRelations, NaivePnL and other macrosynergy
-        package methods and classes.
->>>>>>> d06a4cba
 
         # Example use:
 
@@ -119,15 +92,9 @@
             models = {"linreg" : LinearRegression()},
             metric = make_scorer(mean_squared_error, greater_is_better=False),
             hparam_grid = {"linreg" : {}},
-<<<<<<< HEAD
         ) 
         print(so.get_optimized_signals("OLS"))
-        
-=======
-        )
-        print(so.get_all_preds("OLS"))
-
->>>>>>> d06a4cba
+       
         # (2) KNN signal with adaptive hyperparameter optimisation
         so.calculate_predictions(
             name="KNN",
