"""
Class to handle the calculation of quantamental predictions based on adaptive
hyperparameter and model selection.
"""

import warnings
from typing import Callable, Dict, List, Optional, Tuple, Union

import matplotlib.colors as mcolors
import matplotlib.pyplot as plt
import numpy as np
import pandas as pd
import seaborn as sns
from joblib import Parallel, delayed
from sklearn.base import BaseEstimator
from sklearn.feature_selection import SelectorMixin
from sklearn.model_selection import GridSearchCV, RandomizedSearchCV
from sklearn.pipeline import Pipeline
from tqdm.auto import tqdm

from macrosynergy.learning.panel_time_series_split import (
<<<<<<< HEAD
    BasePanelSplit,
    ExpandingIncrementPanelSplit,
    RollingKFoldPanelSplit,
    ExpandingKFoldPanelSplit,
)

from macrosynergy.learning.predictors import LADRegressionSystem
=======
    BasePanelSplit, ExpandingIncrementPanelSplit, RollingKFoldPanelSplit)
>>>>>>> 6b4c4248
from macrosynergy.management.validation import _validate_Xy_learning


class SignalOptimizer:
    def __init__(
        self,
        inner_splitter: BasePanelSplit,
        X: pd.DataFrame,
        y: Union[pd.DataFrame, pd.Series],
        blacklist: Optional[Dict[str, Tuple[pd.Timestamp, pd.Timestamp]]] = None,
        initial_nsplits: Optional[Union[int, np.int_]] = None,
        threshold_ndates: Optional[Union[int, np.int_]] = None,
        lagged_features: bool = True,
    ):
        """
        Class for sequential optimization of raw signals based on quantamental features.
        Optimization is performed through nested cross-validation, with the outer splitter
        an instance of `ExpandingIncrementPanelSplit` reflecting a pipeline through time
        simulating the experience of an investor. In each iteration of the outer splitter,
        a training and test set are created, and a hyperparameter search using the specified
        'inner_splitter' is performed to determine an optimal model amongst a set of
        candidate models. Once this is selected, the chosen model is used to make the test
        set forecasts. 
        
        The primary functionality of this class is to forecast the (cumulative) return at
        the NEXT rebalancing date and store the resulting predictions as trading signals 
        within a quantamental dataframe. This means that features in the dataframe, X, are
        expected to be lagged quantamental indicators, at a single native frequency unit,
        with the targets, in y, being the cumulative returns at the native frequency.
        The timestamps in the multi-indexes should refer to those of the unlagged
        returns/targets, as returned by `categories_df` within `macrosynergy.management`.
        Under this methodology, the parameter 'lagged_features' is required to be True by
        default, in order to cast these forecasts back by a frequency period, accounting
        for the lagged features, and hence creating point-in-time signals. In other words, 
        a prediction $\mathbb{E}[r_{t+1}|\Gamma_{t}]$ is recorded at time $t$, where 
        $r_{t+1}$ refers to the cumulative return at time $t+1$ and $\Gamma_{t}$ is the
        information set at time $t$.

        The reason 'lagged_features' is provided as an argument is to allow for concurrent 
        forecasts in special cases such as market beta estimation. When lagged_features is
        False, it is expected that the timestamps in each row match for the features
        and the target. In this case, no adjustment is made to the timestamps of the 
        predictions. 

        By providing a blacklisting dictionary, preferably through
        macrosynergy.management.make_blacklist, the user can specify time periods to
        ignore.

        :param <BasePanelSplit> inner_splitter: Panel splitter that is used to split
            each training set into smaller (training, test) pairs for cross-validation.
            At present that splitter has to be an instance of `RollingKFoldPanelSplit`,
            `ExpandingKFoldPanelSplit` or `ExpandingIncrementPanelSplit`.
        :param <pd.DataFrame> X: Wide pandas dataframe of features, multi-indexed by 
            cross-sections and timestamps. The multi-index must match that of the targets
            in 'y'. By default, it is expected that the features in `X` are
            lagged by one period, i.e. the values used for the period denoted by the
            timestamp must be those that were originally recorded for the previous period.
            This means the timestamps in the multi-indices refer to those of the true unlagged
            returns/targets provided in 'y'. The frequency of features (and targets) determines the
            frequency at which model predictions are made and evaluated.
            This means that if we have monthly data, the learning process concerns
            forecasting returns one month ahead. If 'lagged_features' is False,
            then the assumption of lagged features is dropped. 
        :param <Union[pd.DataFrame,pd.Series]> y: Pandas dataframe or series of targets,
            multi-indexed by cross-sections and timestamps. The multi-index must match 
            that of the features in `X`.
        :param <Dict[str, Tuple[pd.Timestamp, pd.Timestamp]]> blacklist: cross-sections
            with date ranges that should be excluded from the dataframe.
        :param <Optional[Union[int, np.int_]]> initial_nsplits: The number of splits to be
            used in the initial training set for cross-validation. If not None, this parameter
            ovverrides the number of splits in the inner splitter. By setting this value,
            the ensuing signal optimization process uses a changing number of cross-validation
            splits over time. The parameter "threshold_ndates", which defines the dynamics
            of the adaptive number of splits, must be set in this case. Default is None.
        :param <Optional[Union[int, np.int_]]> threshold_ndates: Number of unique dates,
            in units of the native dataset frequency, to be made available for the currently-used
            number of cross-validation splits to increase by one. If not None, the "initial_nsplits"
            parameter must be set. Default is None.
        :param <bool> lagged_features: Boolean indicating whether or not (feature, target)
            tuples are lagged by a single frequency unit, or unlagged. It is recommended
            to keep this attribute as True, as per the primary use case of this class. 
            For certain problems, it may be valuable to predict concurrent returns, for
            instance market beta estimation. Setting this parameter to False will allow
            concurrent forecasts to be made. Default is True. 

        Note:
        Optimization is based on expanding/rolling time series panels and maximization of a defined
        criterion over a grid of sklearn pipelines and hyperparameters of the involved
        models. The frequency of the input datasets, `X` and `y`, determines the frequency
        at which the training set is expanded/rolled and at which forecasts are made.
        The training set itself is split into various (training, test) pairs by the
        `inner_splitter` argument for cross-validation. Based on inner cross-validation,
        an optimal model is chosen and used for predicting the targets of the next period,
        assuming that 'lagged_features' is True. A prediction for a particular cross-section
        and time period is made only if all required information has been available for that pair.
        Primarily, optimized signals that are produced by the class are always stored for the
        end of the original data period that precedes the predicted period.
        For example, if the frequency of the input data set is monthly, signals for
        a month are recorded at the end of the previous month. If the frequency is working
        daily, signals for a day are recorded at the end of the previous business day.
        The date adjustment step ensures that the point-in-time principle is followed,
        in the JPMaQS format output of the class.

        # Example use:

        ```python
        # Suppose X_train and y_train comprise monthly-frequency features and targets
        so = SignalOptimizer(
            inner_splitter=RollingKFoldPanelSplit(n_splits=5),
            X=X_train,
            y=y_train,
        )

        # (1) Linear Regression signal with no hyperparameter optimisation
        so.calculate_predictions(
            name="OLS",
            models = {"linreg" : LinearRegression()},
            metric = make_scorer(mean_squared_error, greater_is_better=False),
            hparam_grid = {"linreg" : {}},
        )
        print(so.get_optimized_signals("OLS"))

        # (2) KNN signal with adaptive hyperparameter optimisation
        so.calculate_predictions(
            name="KNN",
            models = {"knn" : KNeighborsRegressor()},
            metric = make_scorer(mean_squared_error, greater_is_better=False),
            hparam_grid = {"knn" : {"n_neighbors" : [1, 2, 5]}},
        )
        print(so.get_optimized_signals("KNN"))

        # (3) Linear regression & KNN mixture signal with adaptive hyperparameter
            optimisation
        so.calculate_predictions(
            name="MIX",
            models = {"linreg" : LinearRegression(), "knn" : KNeighborsRegressor()},
            metric = make_scorer(mean_squared_error, greater_is_better=False),
            hparam_grid = {"linreg" : {}, "knn" : {"n_neighbors" : [1, 2, 5]}},
        )
        print(so.get_optimized_signals("MIX"))

        # (4) Visualise the models chosen by the adaptive signal algorithm for the
        #     nearest neighbors and mixture signals.
        so.models_heatmap(name="KNN")
        so.models_heatmap(name="MIX")
        ```
        """
        # Checks
        self._checks_init_params(
            inner_splitter, X, y, blacklist, initial_nsplits, threshold_ndates, lagged_features
        )

        # Set instance attributes
        self.X = X
        self.y = y
        self.inner_splitter = inner_splitter
        self.blacklist = blacklist
        self.initial_nsplits = initial_nsplits
        self.threshold_ndates = threshold_ndates
        self.lagged_features = lagged_features

        if self.initial_nsplits:
            warnings.warn(
                "The initial_nsplits parameter has been set. Adjusting the number of splits "
                f"of the specified inner splitter to {self.initial_nsplits}",
                RuntimeWarning,
            )
            self.inner_splitter.n_splits = self.initial_nsplits

        # Create initial dataframes to store quantamental predictions and model choices
        self.preds = pd.DataFrame(columns=["cid", "real_date", "xcat", "value"])
        self.chosen_models = pd.DataFrame(
            columns=["real_date", "name", "model_type", "hparams", "n_splits_used"]
        )
        # Create initial dataframe to store model coefficients, if available
        self.ftr_coefficients = pd.DataFrame(
            columns=["real_date", "name"] + list(X.columns)
        )
        self.intercepts = pd.DataFrame(columns=["real_date", "name", "intercepts"])
        # Create initial dataframe to store selected features at each time, assuming
        # some feature selection stage is used in a sklearn pipeline
        self.selected_ftrs = pd.DataFrame(
            columns=["real_date", "name"] + list(X.columns)
        )

    def _checks_init_params(
        self,
        inner_splitter: BasePanelSplit,
        X: pd.DataFrame,
        y: Union[pd.DataFrame, pd.Series],
        blacklist: Dict[str, Tuple[pd.Timestamp, pd.Timestamp]],
        initial_nsplits: Optional[Union[int, np.int_]],
        threshold_ndates: Optional[Union[int, np.int_]],
        lagged_features: bool,
    ):
        """
        Private method to check the initialisation parameters of the class.
        """
        # Check X and y
        _validate_Xy_learning(X, y)

        # Check inner_splitter
        if not isinstance(inner_splitter, BasePanelSplit):
            raise TypeError(
                "The inner_splitter argument must be an instance of BasePanelSplit."
            )

        # Check blacklisting
        if blacklist is not None:
            if not isinstance(blacklist, dict):
                raise TypeError("The blacklist argument must be a dictionary.")
            for key, value in blacklist.items():
                # check keys are strings
                if not isinstance(key, str):
                    raise TypeError(
                        "The keys of the blacklist argument must be strings."
                    )
                # check values of tuples of length two
                if not isinstance(value, tuple):
                    raise TypeError(
                        "The values of the blacklist argument must be tuples."
                    )
                if len(value) != 2:
                    raise ValueError(
                        "The values of the blacklist argument must be tuples of length "
                        "two."
                    )
                # ensure each of the dates in the dictionary are timestamps
                for date in value:
                    if not isinstance(date, pd.Timestamp):
                        raise TypeError(
                            "The values of the blacklist argument must be tuples of "
                            "pandas Timestamps."
                        )

        # Check initial_nsplits
        if initial_nsplits is not None:
            if not isinstance(initial_nsplits, (int, np.int_)):
                raise TypeError("The initial_nsplits argument must be an integer.")
            if threshold_ndates is None:
                raise ValueError(
                    "The threshold_ndates argument must be set if the initial_nsplits "
                    "argument is set."
                )
            if not hasattr(inner_splitter, "n_splits"):
                raise AttributeError(
                    "The inner_splitter object must have an attribute n_splits."
                )
        if threshold_ndates is not None:
            if not isinstance(threshold_ndates, (int, np.int_)):
                raise TypeError("The threshold_ndates argument must be an integer.")
            if initial_nsplits is None:
                raise ValueError(
                    "The initial_nsplits argument must be set if the threshold_ndates "
                    "argument is set."
                )
            
        # Check lagged_features
        if not isinstance(lagged_features, (bool, np.bool_)):
            raise TypeError("The lagged_features argument must be a boolean.")

    def calculate_predictions(
        self,
        name: str,
        models: Dict[str, Union[BaseEstimator, Pipeline]],
        metric: Callable,
        hparam_grid: Dict[str, Dict[str, List]],
        hparam_type: str = "grid",
        min_cids: int = 4,
        min_periods: int = 12 * 3,
        test_size: int = 1,
        max_periods: Optional[int] = None,
        n_iter: Optional[int] = 10,
        n_jobs: Optional[int] = -1,
    ) -> None:
        """
        Calculate, store and return sequentially optimized signals for a given process.
        This method implements the nested cross-validation and subsequent signal
        generation. The name of the process, together with models to fit, hyperparameters
        to search over and a metric to optimize, are provided as compulsory arguments.

        :param <str> name: Label of signal optimization process.
        :param <Dict[str, Union[BaseEstimator,Pipeline]]> models: dictionary of sklearn
            predictors or pipelines.
        :param <Callable> metric: A sklearn scorer object that serves as the criterion
            for optimization.
        :param <str> hparam_type: Hyperparameter search type.
            This must be either "grid", "random" or "bayes". Default is "grid".
        :param <Dict[str, Dict[str, List]]> hparam_grid: Nested dictionary defining the
            hyperparameters to consider for each model. The outer dictionary needs keys
            representing the model name and should match the keys in the `models`.
            dictionary. The inner dictionary depends on the hyperparameter search type.
            If hparam_type is "grid", then the inner dictionary should have keys
            corresponding to the hyperparameter names and values equal to a list
            of hyperparameter values to search over. For example:
            hparam_grid = {
                "lasso" : {"alpha" : [1e-1, 1e-2, 1e-3]},
                "knn" : {"n_neighbors" : [1, 2, 5]}
            }.
            If hparam_type is "random", the inner dictionary needs keys corresponding
            to the hyperparameter names and values either equal to a distribution
            from which to sample or a list of them.
            For example:
            hparam_grid = {
                "lasso" : {"alpha" : scipy.stats.expon()},
                "knn" : {"n_neighbors" : scipy.stats.randint(low=1, high=10)}
            }.
            Distributions must provide a rvs method for sampling (such as those from
            scipy.stats.distributions).
            See https://scikit-learn.org/stable/modules/generated/sklearn.model_selection.GridSearchCV.html
            and https://scikit-learn.org/stable/modules/generated/sklearn.model_selection.RandomizedSearchCV.html
            for more details.
        :param <int> min_cids: Minimum number of cross-sections required for the initial
            training set. Default is 4.
        :param <int> min_periods: minimum number of base periods of the input data
            frequency required for the initial training set. Default is 12.
        :param <Optional[int]> max_periods: maximum length of each training set in units
            of the input data frequency. If this maximum is exceeded, the earliest periods
            are cut off. Default is None, which means that the full training history is
            considered in each iteration.
        :param <int> n_iter: Number of iterations to run for random search. Default is 10.
        :param <int> n_jobs: Number of jobs to run in parallel. Default is -1, which uses
            all available cores.

        Note:
        The method produces signals for financial contract positions. They are calculated
        sequentially at the frequency of the input data set. Sequentially here means
        that the training set is expanded/rolled by one base period of the frequency.
        Each time the training set itself is split into  various (training, test) pairs by
        the `inner_splitter` argument. Based on inner cross-validation an optimal model
        is chosen and used for predicting the targets of the next period.
        """
        # Checks
        self._checks_calcpred_params(
            name=name,
            models=models,
            metric=metric,
            hparam_grid=hparam_grid,
            hparam_type=hparam_type,
            min_cids=min_cids,
            min_periods=min_periods,
            test_size=test_size,
            max_periods=max_periods,
            n_iter=n_iter,
            n_jobs=n_jobs,
        )

        # (1) Create a dataframe to store the signals induced by each model.
        #     The index should be a multi-index with cross-sections equal to those in X
        #     and business-day dates spanning the range of dates in X.
        signal_xs_levels: List[str] = sorted(self.X.index.get_level_values(0).unique())
        original_date_levels: List[pd.Timestamp] = sorted(
            self.X.index.get_level_values(1).unique()
        )
        min_date: pd.Timestamp = min(original_date_levels)
        max_date: pd.Timestamp = max(original_date_levels)
        signal_date_levels: pd.DatetimeIndex = pd.bdate_range(
            start=min_date, end=max_date, freq="B"
        )

        sig_idxs = pd.MultiIndex.from_product(
            [signal_xs_levels, signal_date_levels], names=["cid", "real_date"]
        )

        signal_df: pd.MultiIndex = pd.DataFrame(
            index=sig_idxs,
            columns=[name],
            data=np.nan,
            dtype="float64",  # TODO: why not float32
        )

        # (2) Set up the splitter, outputs to store the predictions and model choices

        outer_splitter = ExpandingIncrementPanelSplit(
            train_intervals=test_size,
            test_size=test_size,
            min_cids=min_cids,
            min_periods=min_periods,
            max_periods=max_periods,
        )

        X = self.X.copy()
        y = self.y.copy()

        # (3) Run the parallelised worker function to run the signal
        #     optimization algorithm over the trading history.
        train_test_splits = list(outer_splitter.split(X=X, y=y))

<<<<<<< HEAD
        results = Parallel(n_jobs=n_jobs, return_as="generator")(
            delayed(self._worker)(
                train_idx=train_idx,
                test_idx=test_idx,
                name=name,
                models=models,
                metric=metric,
                original_date_levels=original_date_levels,
                hparam_type=hparam_type,
                hparam_grid=hparam_grid,
                n_iter=n_iter,
                nsplits_add=(
                    np.floor(idx * test_size / self.threshold_ndates)
                    if self.initial_nsplits
                    else None
                ),
            )
            for idx, (train_idx, test_idx) in tqdm(
                enumerate(train_test_splits),
                total=len(train_test_splits),
            )
=======
        results = tqdm(
            Parallel(n_jobs=n_jobs, return_as="generator")(
                delayed(self._worker)(
                    train_idx=train_idx,
                    test_idx=test_idx,
                    name=name,
                    models=models,
                    metric=metric,
                    original_date_levels=original_date_levels,
                    hparam_type=hparam_type,
                    hparam_grid=hparam_grid,
                    n_iter=n_iter,
                    nsplits_add=(
                        np.floor(idx * test_size / self.threshold_ndates)
                        if self.initial_nsplits
                        else None
                    ),
                )
                for idx, (train_idx, test_idx) in enumerate(train_test_splits)
            ),
            total=len(train_test_splits),
>>>>>>> 6b4c4248
        )

        # (4) Collect the results from the parallelised worker function and store them
        #     as dataframes that can be accessed by the user to analyse models chosen
        #     and signals produced over time. If there was trouble with the signal
        #     calculation, the user is warned and the signal is set to zero to indicate
        #     no action was taken.
        prediction_data = []
        modelchoice_data = []
        ftrcoeff_data = []
        intercept_data = []
        ftr_selection_data = []

        for pred_data, model_data, ftr_data, inter_data, ftrselect_data in results:
            prediction_data.append(pred_data)
            modelchoice_data.append(model_data)
            ftrcoeff_data.append(ftr_data)
            intercept_data.append(inter_data)
            ftr_selection_data.append(ftrselect_data)

        # Condense the collected data into a single dataframe and forward fill 
        for column_name, idx, predictions in prediction_data:
            signal_df.loc[idx, column_name] = predictions

        signal_df = signal_df.groupby(level=0).ffill()

        # (5) Handle blacklisted periods and ensure the signal dataframe is
        #     a quantamental dataframe.
        if self.blacklist is not None:
            for cross_section, periods in self.blacklist.items():
                cross_section_key = cross_section.split("_")[0]
                # Set blacklisted periods to NaN
                if cross_section_key in signal_xs_levels:
                    signal_df.loc[
                        (cross_section_key, slice(periods[0], periods[1])), :
                    ] = np.nan

        signal_df_long: pd.DataFrame = pd.melt(
            frame=signal_df.reset_index(), id_vars=["cid", "real_date"], var_name="xcat"
        )
        self.preds = pd.concat((self.preds, signal_df_long), axis=0).astype(
            {
                "cid": "object",
                "real_date": "datetime64[ns]",
                "xcat": "object",
                "value": np.float64,
            }
        )

        # (6) Finally, store the model choices made at each time in a dataframe.

        model_df_long = pd.DataFrame(
            columns=self.chosen_models.columns, data=modelchoice_data
        )
        coef_df_long = pd.DataFrame(
            columns=self.ftr_coefficients.columns, data=ftrcoeff_data
        )
        intercept_df_long = pd.DataFrame(
            columns=self.intercepts.columns, data=intercept_data
        )
        ftr_select_df_long = pd.DataFrame(
            columns=self.selected_ftrs.columns, data=ftr_selection_data
        )

        self.chosen_models = pd.concat(
            (
                self.chosen_models,
                model_df_long,
            ),
            axis=0,
        ).astype(
            {
                "real_date": "datetime64[ns]",
                "name": "object",
                "model_type": "object",
                "hparams": "object",
                "n_splits_used": "int",
            }
        )

        ftr_coef_types = {col: "float" for col in self.X.columns}
        ftr_coef_types["real_date"] = "datetime64[ns]"
        ftr_coef_types["name"] = "object"

        self.ftr_coefficients = pd.concat(
            (
                self.ftr_coefficients,
                coef_df_long,
            ),
            axis=0,
        ).astype(ftr_coef_types)

        self.intercepts = pd.concat(
            (
                self.intercepts,
                intercept_df_long,
            ),
            axis=0,
        ).astype(
            {
                "real_date": "datetime64[ns]",
                "name": "object",
                "intercepts": "float",
            }
        )

        ftr_selection_types = {col: "int" for col in self.X.columns}
        ftr_selection_types["real_date"] = "datetime64[ns]"
        ftr_selection_types["name"] = "object"

        self.selected_ftrs = pd.concat(
            (
                self.selected_ftrs,
                ftr_select_df_long,
            ),
            axis=0,
        ).astype(ftr_selection_types)

    def _checks_calcpred_params(
        self,
        name: str,
        models: Dict[str, Union[BaseEstimator, Pipeline]],
        metric: Callable,
        hparam_grid: Dict[str, Dict[str, List]],
        hparam_type: str,
        min_cids: int,
        test_size: int,
        min_periods: int,
        max_periods: Optional[int],
        n_iter: Optional[int],
        n_jobs: Optional[int],
    ):
        """
        Private method to check the calculate_predictions method parameters.
        """
        # Check the pipeline name is a string
        if not isinstance(name, str):
            raise TypeError("The pipeline name must be a string.")

        # Check that the models dictionary is correctly formatted
        if models == {}:
            raise ValueError("The models dictionary cannot be empty.")
        if not isinstance(models, dict):
            raise TypeError("The models argument must be a dictionary.")
        for key in models.keys():
            if not isinstance(key, str):
                raise TypeError("The keys of the models dictionary must be strings.")
            if not isinstance(models[key], (BaseEstimator, Pipeline)):
                raise TypeError(
                    "The values of the models dictionary must be sklearn predictors or "
                    "pipelines."
                )

        # Check that the metric is callable
        if not callable(metric):
            raise TypeError("The metric argument must be a callable object.")

        # Check the hyperparameter search type is a valid string
        if not isinstance(hparam_type, str):
            raise TypeError("The hparam_type argument must be a string.")
        if hparam_type not in ["grid", "random", "bayes"]:
            raise ValueError(
                "Invalid hyperparameter search type. Must be 'grid', 'random' or 'bayes'."
            )
        if hparam_type == "bayes":
            raise NotImplementedError("Bayesian optimisation not yet implemented.")

        # Check that the hyperparameter grid is correctly formatted
        if not isinstance(hparam_grid, dict):
            raise TypeError("The hparam_grid argument must be a dictionary.")
        for pipe_name, pipe_params in hparam_grid.items():
            if not isinstance(pipe_name, str):
                raise TypeError(
                    "The keys of the hparam_grid dictionary must be strings."
                )
            if not isinstance(pipe_params, dict):
                raise TypeError(
                    "The values of the hparam_grid dictionary must be dictionaries."
                )
            if pipe_params != {}:
                for hparam_key, hparam_values in pipe_params.items():
                    if not isinstance(hparam_key, str):
                        raise TypeError(
                            "The keys of the inner hparam_grid dictionaries must be "
                            "strings."
                        )
                    if hparam_type == "grid":
                        if not isinstance(hparam_values, list):
                            raise TypeError(
                                "The values of the inner hparam_grid dictionaries must be "
                                "lists if hparam_type is 'grid'."
                            )
                        if len(hparam_values) == 0:
                            raise ValueError(
                                "The values of the inner hparam_grid dictionaries cannot be "
                                "empty lists."
                            )
                    elif hparam_type == "random":
                        # hparam_values must either be a list or a scipy.stats distribution
                        # create typeerror
                        if isinstance(hparam_values, list):
                            if len(hparam_values) == 0:
                                raise ValueError(
                                    "The values of the inner hparam_grid dictionaries cannot "
                                    "be empty lists."
                                )
                        else:
                            if not hasattr(hparam_values, "rvs"):
                                raise ValueError(
                                    "Invalid random hyperparameter search dictionary element "
                                    f"for hyperparameter {hparam_key}. The dictionary values "
                                    "must be scipy.stats distributions."
                                )

        # Check that the keys of the hyperparameter grid match those in the models dict
        if sorted(hparam_grid.keys()) != sorted(models.keys()):
            raise ValueError(
                "The keys in the hyperparameter grid must match those in the models "
                "dictionary."
            )

        # Check the min_cids, min_periods, test_size, max_periods, n_iter and n_jobs arguments
        # are correctly formatted
        if not isinstance(min_cids, int):
            raise TypeError("The min_cids argument must be an integer.")
        if min_cids < 1:
            raise ValueError("The min_cids argument must be greater than zero.")
        if not isinstance(min_periods, int):
            raise TypeError("The min_periods argument must be an integer.")
        if min_periods < 1:
            raise ValueError("The min_periods argument must be greater than zero.")
        if not isinstance(test_size, int):
            raise TypeError("The test_size argument must be an integer.")
        if test_size < 1:
            raise ValueError("The test_size argument must be greater than zero.")
        if max_periods is not None:
            if not isinstance(max_periods, int):
                raise TypeError("The max_periods argument must be an integer.")
            if max_periods < 1:
                raise ValueError("The max_periods argument must be greater than zero.")
        if hparam_type == "random":
            if type(n_iter) != int:
                raise TypeError("The n_iter argument must be an integer.")
            if n_iter < 1:
                raise ValueError("The n_iter argument must be greater than zero.")
        if not isinstance(n_jobs, int):
            raise TypeError("The n_jobs argument must be an integer.")
        if (n_jobs <= 0) and (n_jobs != -1):
            raise ValueError("The n_jobs argument must be greater than zero or -1.")

    def _worker(
        self,
        train_idx: np.ndarray,
        test_idx: np.ndarray,
        name: str,
        models: Dict[str, Union[BaseEstimator, Pipeline]],
        metric: Callable,
        original_date_levels: List[pd.Timestamp],
        hparam_grid: Dict[str, Dict[str, List]],
        n_iter: int = 10,
        hparam_type: str = "grid",
        nsplits_add: Optional[Union[int, np.int_]] = None,
    ):
        """
        Private helper function to run the grid search for a single (train, test) pair
        and a collection of models. It is used to parallelise the pipeline.

        :param <np.ndarray> train_idx: Array of indices corresponding to the training set.
        :param <np.ndarray> test_idx: Array of indices corresponding to the test set.
        :param <str> name: Name of the prediction model.
        :param <Dict[str, Union[BaseEstimator,Pipeline]]> models: dictionary of sklearn
            predictors.
        :param <Callable> metric: Sklearn scorer object.
        :param <List[pd.Timestamp]> original_date_levels: List of dates corresponding to
            the original dataset.
        :param <str> hparam_type: Hyperparameter search type.
            This must be either "grid", "random" or "bayes". Default is "grid".
        :param <Dict[str, Dict[str, List]]> hparam_grid: Nested dictionary denoting the
            hyperparameters to consider for each model.
            See https://scikit-learn.org/stable/modules/generated/sklearn.model_selection.GridSearchCV.html
            and https://scikit-learn.org/stable/modules/generated/sklearn.model_selection.RandomizedSearchCV.html
            for more details.
        :param <int> n_iter: Number of iterations to run for random search. Default is 10.
        :param <str> hparam_type: Hyperparameter search type.
            This must be either "grid", "random" or "bayes". Default is "grid".
        :param <Optional[Union[int, np.int_]]> nsplits_add: Additional number of splits
            to add to the number of splits in the inner splitter. Default is None.
        """
        # Set up training and test sets
        X_train_i: pd.DataFrame = self.X.iloc[train_idx]
        y_train_i: pd.Series = self.y.iloc[train_idx]
        X_test_i: pd.DataFrame = self.X.iloc[test_idx]

        # Get correct indices to match with
        test_index = X_test_i.index
        test_xs_levels = test_index.get_level_values(0)
        test_date_levels = test_index.get_level_values(1)
        sorted_date_levels = sorted(test_date_levels.unique())

        if self.lagged_features:
            # Since the features lag behind the targets, the dates need to be adjusted
            # by a single frequency unit
            locs: np.ndarray = (
                np.searchsorted(original_date_levels, sorted_date_levels, side="left") - 1
            )
            adj_test_date_levels: pd.DatetimeIndex = pd.DatetimeIndex(
                [original_date_levels[i] if i >= 0 else pd.NaT for i in locs]
            )

            # Adjust the test index based on adjusted dates
            date_map = dict(zip(test_date_levels, adj_test_date_levels))
            mapped_dates = test_date_levels.map(date_map)
            test_index = pd.MultiIndex.from_arrays(
                [test_xs_levels, mapped_dates], names=["cid", "real_date"]
            )
            test_date_levels = test_index.get_level_values(1)
            sorted_date_levels = sorted(test_date_levels.unique())

        optim_name = None
        optim_model = None
        optim_score = -np.inf

        # If nsplits_add is provided, add it to the number of splits
        if self.initial_nsplits:
            n_splits = self.initial_nsplits + nsplits_add
            self.inner_splitter.n_splits = int(n_splits)
        else:
            n_splits = self.inner_splitter.n_splits

        # For each model, run a grid search over the hyperparameters to optimise
        # the provided metric. The best model is then used to make predictions.
        for model_name, model in models.items():
            if hparam_type == "grid":
                search_object = GridSearchCV(
                    estimator=model,
                    param_grid=hparam_grid[model_name],
                    scoring=metric,
                    refit=True,
                    cv=self.inner_splitter,
                    n_jobs=1,
                )
            elif hparam_type == "random":
                search_object = RandomizedSearchCV(
                    estimator=model,
                    param_distributions=hparam_grid[model_name],
                    n_iter=n_iter,
                    scoring=metric,
                    refit=True,
                    cv=self.inner_splitter,
                    n_jobs=1,
                )
            # Run the grid search
            try:
                search_object.fit(X_train_i, y_train_i)
            except Exception as e:
                warnings.warn(
                    f"Error in the grid search for {model_name} at {test_date_levels[0]}: {e}.",
                    RuntimeWarning,
                )
            score = search_object.best_score_
            if score > optim_score:
                optim_score = score
                optim_name = model_name
                optim_model = search_object.best_estimator_
                optim_params = search_object.best_params_

        # Handle case where no model was chosen
        if optim_model is None:
            warnings.warn(
                f"No model was chosen for {name} at {test_date_levels[0]}. Setting to zero.",
                RuntimeWarning,
            )
            preds = np.zeros(X_test_i.shape[0])
            prediction_date = [name, test_index, preds]
            modelchoice_data = [
                test_date_levels.date[0],
                name,
                "None",
                {},
                int(n_splits),
            ]
            coefficients_data = [
                test_date_levels.date[0],
                name,
            ] + [np.nan for _ in range(X_train_i.shape[1])]
            intercept_data = [test_date_levels.date[0], name, np.nan]
            ftr_selection_data = [test_date_levels.date[0], name] + [
                1 for _ in range(X_train_i.shape[1])
            ]
            return (
                prediction_date,
                modelchoice_data,
                coefficients_data,
                intercept_data,
                ftr_selection_data,
            )
        # Store the best estimator predictions
        preds: np.ndarray = optim_model.predict(X_test_i)
        prediction_data = [name, test_index, preds]

        # See if the best model has coefficients and intercepts
        # First see if the best model is a pipeline object
        ftr_names = np.array(X_train_i.columns)
        if isinstance(optim_model, Pipeline):
            # Check whether a feature selector was used and get the output features if so
            final_estimator = optim_model[-1]
            for _, transformer in reversed(optim_model.steps):
                if isinstance(transformer, SelectorMixin):
                    ftr_names = transformer.get_feature_names_out()
                    break
        else:
            final_estimator = optim_model

        if hasattr(final_estimator, "coef_"):
            if len(final_estimator.coef_.shape) == 1:
                coefs = np.array(final_estimator.coef_)
            elif len(final_estimator.coef_.shape) == 2:
                if final_estimator.coef_.shape[0] != 1:
                    coefs = np.array([np.nan for _ in range(X_train_i.shape[1])])
                else:
                    coefs = np.array(final_estimator.coef_).squeeze()
            else:
                coefs = np.array([np.nan for _ in range(X_train_i.shape[1])])
        else:
            coefs = np.array([np.nan for _ in range(X_train_i.shape[1])])

        coef_ftr_map = {ftr: coef for ftr, coef in zip(ftr_names, coefs)}
        coefs = [
            coef_ftr_map[ftr] if ftr in coef_ftr_map else np.nan
            for ftr in X_train_i.columns
        ]
        if hasattr(final_estimator, "intercept_"):
            if isinstance(final_estimator.intercept_, np.ndarray):
                # Store the intercept if it has length one
                if len(final_estimator.intercept_) == 1:
                    intercepts = final_estimator.intercept_[0]
                else:
                    intercepts = np.nan
            else:
                # The intercept will be a float/integer
                intercepts = final_estimator.intercept_
        else:
            intercepts = np.nan

        # Store information about the chosen model at each time.
        if len(ftr_names) == X_train_i.shape[1]:
            # Then all features were selected
            ftr_selection_data = [test_date_levels.date[0], name] + [
                1 for _ in ftr_names
            ]
        else:
            # Then some features were excluded
            ftr_selection_data = [test_date_levels.date[0], name] + [
                1 if name in ftr_names else 0 for name in np.array(X_train_i.columns)
            ]
        modelchoice_data = [
            test_date_levels.date[0],
            name,
            optim_name,
            optim_params,
            int(n_splits),
        ]
        coefficients_data = [
            test_date_levels.date[0],
            name,
        ] + coefs
        intercept_data = [test_date_levels.date[0], name, intercepts]

        return (
            prediction_data,
            modelchoice_data,
            coefficients_data,
            intercept_data,
            ftr_selection_data,
        )

    def get_optimized_signals(
        self, name: Optional[Union[str, List]] = None
    ) -> pd.DataFrame:
        """
        Returns optimized signals for one or more processes

        :param <Optional[Union[str, List]]> name: Label of signal optimization process.
            Default is all stored in the class instance.

        :return <pd.DataFrame>: Pandas dataframe in JPMaQS format of working daily
            predictions based insequentially optimzed models.
        """
        if name is None:
            return self.preds
        else:
            if isinstance(name, str):
                name = [name]
            elif not isinstance(name, list):
                raise TypeError(
                    "The process name must be a string or a list of strings."
                )

            for n in name:
                if n not in self.preds.xcat.unique():
                    raise ValueError(
                        f"""The process name '{n}' is not in the list of already-run
                        pipelines. Please check the name carefully. If correct, please run 
                        calculate_predictions() first.
                        """
                    )
            return self.preds[self.preds.xcat.isin(name)]

    def get_optimal_models(
        self, name: Optional[Union[str, List]] = None
    ) -> pd.DataFrame:
        """
        Returns the sequences of optimal models for one or more processes

        :param <str> name: Label of signal optimization process. Default is all
            stored in the class instance.

        :return <pd.DataFrame>: Pandas dataframe of the optimal models or hyperparameters
            at the end of the base period in which they were determined (to be applied
            in the subsequent period).
        """
        if name is None:
            return self.chosen_models
        else:
            if isinstance(name, str):
                name = [name]
            elif not isinstance(name, list):
                raise TypeError(
                    "The process name must be a string or a list of strings."
                )

            for n in name:
                if n not in self.chosen_models.name.unique():
                    raise ValueError(
                        f"""The process name '{n}' is not in the list of already-run
                        pipelines. Please check the name carefully. If correct, please run 
                        calculate_predictions() first.
                        """
                    )
            return self.chosen_models[self.chosen_models.name.isin(name)]

    def get_selected_features(
        self, name: Optional[Union[str, List]] = None
    ) -> pd.DataFrame:
        """
        Returns the selected features over time for one or more processes

        :param <str> name: Label of signal optimization process. Default is all
            stored in the class instance.

        :return <pd.DataFrame>: Pandas dataframe of the selected features over time
            at the end of the base period in which they were determined (to be applied
            in the subsequent period).
        """
        if name is None:
            return self.selected_ftrs
        else:
            if isinstance(name, str):
                name = [name]
            elif not isinstance(name, list):
                raise TypeError(
                    "The process name must be a string or a list of strings."
                )

            for n in name:
                if n not in self.selected_ftrs.name.unique():
                    raise ValueError(
                        f"""The process name '{n}' is not in the list of already-run
                        pipelines. Please check the name carefully. If correct, please run 
                        calculate_predictions() first.
                        """
                    )
            return self.selected_ftrs[self.selected_ftrs.name.isin(name)]

    def feature_selection_heatmap(
        self,
        name: str,
        title: Optional[str] = None,
        figsize: Optional[Tuple[Union[int, float], Union[int, float]]] = (12, 8),
    ):
        """
        Method to visualise the selected features in a scikit-learn pipeline.

        :param <str> name: Name of the prediction model.
        :param <Optional[str]> title: Title of the heatmap. Default is None. This creates
            a figure title of the form "Model Selection Heatmap for {name}".
        :param <Optional[Tuple[Union[int, float], Union[int, float]]]> figsize: Tuple of
            floats or ints denoting the figure size. Default is (12, 8).

        Note:
        This method displays the times at which each feature was used in
        the learning process and used for signal generation, as a binary heatmap.
        """
        # Checks
        self._checks_feature_selection_heatmap(name=name, title=title, figsize=figsize)

        # Get the selected features for the specified pipeline to visualise selection.
        selected_ftrs = self.get_selected_features(name=name)
        selected_ftrs["real_date"] = selected_ftrs["real_date"].dt.date
        selected_ftrs = (
            selected_ftrs.sort_values(by="real_date")
            .drop(columns=["name"])
            .set_index("real_date")
        )

        # Create the heatmap
        plt.figure(figsize=figsize)
        if np.all(selected_ftrs == 1):
            sns.heatmap(selected_ftrs.T, cmap="binary_r", cbar=False)
        else:
            sns.heatmap(selected_ftrs.T, cmap="binary", cbar=False)
        plt.title(title)
        plt.show()

    def _checks_feature_selection_heatmap(
        self,
        name: str,
        title: Optional[str] = None,
        figsize: Optional[Tuple[Union[int, float], Union[int, float]]] = (12, 8),
    ):
        if not isinstance(name, str):
            raise TypeError("The pipeline name must be a string.")
        if name not in self.selected_ftrs.name.unique():
            raise ValueError(
                f"""The pipeline name {name} is not in the list of already-calculated 
                pipelines. Please check the pipeline name carefully. If correct, please 
                run calculate_predictions() first.
                """
            )
        if title is None:
            title = f"Feature Selection Heatmap for {name}"
        if not isinstance(title, str):
            raise TypeError("The figure title must be a string.")
        if not isinstance(figsize, tuple):
            raise TypeError("The figsize argument must be a tuple.")
        if len(figsize) != 2:
            raise ValueError("The figsize argument must be a tuple of length 2.")
        for element in figsize:
            if not isinstance(element, (int, float)):
                raise TypeError(
                    "The elements of the figsize tuple must be floats or ints."
                )

    def models_heatmap(
        self,
        name: str,
        title: Optional[str] = None,
        cap: Optional[int] = 5,
        figsize: Optional[Tuple[Union[int, float], Union[int, float]]] = (12, 8),
    ):
        """
        Visualized optimal models used for signal calculation.

        :param <str> name: Name of the prediction model.
        :param <Optional[str]> title: Title of the heatmap. Default is None. This creates
            a figure title of the form "Model Selection Heatmap for {name}".
        :param <Optional[int]> cap: Maximum number of models to display. Default
            (and limit) is 5. The chosen models are the 'cap' most frequently occurring
            in the pipeline.
        :param <Optional[Tuple[Union[int, float], Union[int, float]]]> figsize: Tuple of
            floats or ints denoting the figure size. Default is (12, 8).

        Note:
        This method displays the times at which each model in a learning process
        has been optimal and used for signal generation, as a binary heatmap.
        """
        # Checks
        self._checks_models_heatmap(name=name, title=title, cap=cap, figsize=figsize)

        # Get the chosen models for the specified pipeline to visualise selection.
        chosen_models = self.get_optimal_models()
        chosen_models = chosen_models[chosen_models.name == name].sort_values(
            by="real_date"
        )
        chosen_models["model_hparam_id"] = chosen_models.apply(
            lambda row: (
                row["model_type"]
                if row["hparams"] == {}
                else f"{row['model_type']}_"
                + "_".join([f"{key}={value}" for key, value in row["hparams"].items()])
            ),
            axis=1,
        )
        chosen_models["real_date"] = chosen_models["real_date"].dt.date
        model_counts = chosen_models.model_hparam_id.value_counts()
        chosen_models = chosen_models[
            chosen_models.model_hparam_id.isin(model_counts.index[:cap])
        ]

        unique_models = chosen_models.model_hparam_id.unique()
        unique_dates = chosen_models.real_date.unique()

        # Fill in binary matrix denoting the selected model at each time
        binary_matrix = pd.DataFrame(0, index=unique_models, columns=unique_dates)
        for _, row in chosen_models.iterrows():
            model_id = row["model_hparam_id"]
            date = row["real_date"]
            binary_matrix.at[model_id, date] = 1

        # Display the heatmap.
        plt.figure(figsize=figsize)
        if binary_matrix.shape[0] == 1:
            sns.heatmap(binary_matrix, cmap="binary_r", cbar=False)
        else:
            sns.heatmap(binary_matrix, cmap="binary", cbar=False)
        plt.title(title)
        plt.show()

    def _checks_models_heatmap(
        self,
        name: str,
        title: Optional[str] = None,
        cap: Optional[int] = 5,
        figsize: Optional[Tuple[Union[int, float], Union[int, float]]] = (12, 8),
    ):
        if not isinstance(name, str):
            raise TypeError("The pipeline name must be a string.")
        if name not in self.chosen_models.name.unique():
            raise ValueError(
                f"""The pipeline name {name} is not in the list of already-calculated 
                pipelines. Please check the pipeline name carefully. If correct, please 
                run calculate_predictions() first.
                """
            )
        if not isinstance(cap, int):
            raise TypeError("The cap must be an integer.")
        if cap <= 0:
            raise ValueError("The cap must be greater than zero.")
        if cap > 20:
            warnings.warn(
                f"The maximum number of models to display is 20. The cap has been set to "
                "20.",
                RuntimeWarning,
            )
            cap = 20

        if title is None:
            title = f"Model Selection Heatmap for {name}"
        if not isinstance(title, str):
            raise TypeError("The figure title must be a string.")

        if not isinstance(figsize, tuple):
            raise TypeError("The figsize argument must be a tuple.")
        if len(figsize) != 2:
            raise ValueError("The figsize argument must be a tuple of length 2.")
        for element in figsize:
            if not isinstance(element, (int, float)):
                raise TypeError(
                    "The elements of the figsize tuple must be floats or ints."
                )

    def get_ftr_coefficients(self, name):
        """
        Method to return the feature coefficients for a given pipeline.

        :param <str> name: Name of the pipeline.

        :return <pd.DataFrame>: Pandas dataframe of the changing feature coefficients
            over time for the specified pipeline.
        """
        # Checks
        if not isinstance(name, str):
            raise TypeError("The pipeline name must be a string.")
        if name not in self.ftr_coefficients.name.unique():
            raise ValueError(
                f"""The pipeline name {name} is not in the list of already-calculated 
                pipelines. Please check the pipeline name carefully. If correct, please 
                run calculate_predictions() first.
                """
            )

        # Return the feature coefficients for the specified pipeline
        ftrcoef_df = self.ftr_coefficients
        return ftrcoef_df[ftrcoef_df.name == name].sort_values(by="real_date")

    def get_intercepts(self, name):
        """
        Method to return the intercepts for a given pipeline.

        :param <str> name: Name of the pipeline.

        :return <pd.DataFrame>: Pandas dataframe of the changing intercepts over time
            for the specified pipeline.
        """
        # Checks
        if not isinstance(name, str):
            raise TypeError("The pipeline name must be a string.")
        if name not in self.intercepts.name.unique():
            raise ValueError(
                f"""The pipeline name {name} is not in the list of already-calculated 
                pipelines. Please check the pipeline name carefully. If correct, please 
                run calculate_predictions() first.
                """
            )

        # Return the intercepts for the specified pipeline
        intercepts_df = self.intercepts
        return intercepts_df[intercepts_df.name == name].sort_values(by="real_date")

    def get_parameter_stats(self, name, include_intercept=False):
        """
        Function to return the means and standard deviations of linear model feature
        coefficients and intercepts (if available) for a given pipeline.

        :param <str> name: Name of the pipeline.
        :param <Optional[bool]> include_intercept: Whether to include the intercepts in
            the output. Default is False.

        :return Tuple of means and standard deviations of feature coefficients and
            intercepts (if chosen) for the specified pipeline.
        """
        # Checks
        if not isinstance(name, str):
            raise TypeError("The pipeline name must be a string.")
        if name not in self.ftr_coefficients.name.unique():
            raise ValueError(
                f"""The pipeline name {name} is not in the list of already-calculated 
                pipelines. Please check the pipeline name carefully. If correct, please 
                run calculate_predictions() first.
                """
            )
        if not isinstance(include_intercept, (bool, np.bool_)):
            raise TypeError("The include_intercept argument must be a boolean.")
        if include_intercept:
            if name not in self.intercepts.name.unique():
                raise ValueError(
                    f"""The pipeline name {name} is not in the list of already-calculated 
                pipelines. Please check the pipeline name carefully. If correct, please 
                run calculate_predictions() first.
                """
                )

        # Return the means and standard deviations of the feature coefficients and
        # intercepts (if chosen) for the specified pipeline

        ftrcoef_df = self.get_ftr_coefficients(name).iloc[:, 2:]
        if include_intercept:
            intercepts_df = self.get_intercepts(name).iloc[:, 2:]
            return (
                ftrcoef_df.mean(skipna=True),
                ftrcoef_df.std(skipna=True),
                intercepts_df.mean(skipna=True),
                intercepts_df.std(skipna=True),
            )

        return ftrcoef_df.mean(skipna=True), ftrcoef_df.std(skipna=True)

    def coefs_timeplot(
        self,
        name: str,
        ftrs: List[str] = None,
        title: str = None,
        ftrs_renamed: dict = None,
        figsize: Tuple[Union[int, float], Union[int, float]] = (10, 6),
    ):
        """
        Function to plot the time series of feature coefficients for a given pipeline.
        At most, 10 feature coefficient paths can be plotted at once. If more than 10
        features were involved in the learning procedure, the default is to plot the
        first 10 features in the order specified during training. By specifying a `ftrs`
        list (which can be no longer than 10 elements in length), this default behaviour
        can be overridden.

        :param <str> name: Name of the pipeline.
        :param <Optional[List]> ftrs: List of feature names to plot. Default is None.
        :param <Optional[str]> title: Title of the plot. Default is None. This creates
            a figure title of the form "Feature coefficients for pipeline: {name}".
        :param <Optional[dict]> ftrs_renamed: Dictionary to rename the feature names for
            visualisation in the plot legend. Default is None, which uses the original
            feature names.
        :param <Tuple[Union[float, int], Union[float,int]]> figsize: Tuple of floats or
            ints denoting the figure size.

        :return Time series plot of feature coefficients for the given pipeline.
        """
        # Checks
        if not isinstance(name, str):
            raise TypeError("The pipeline name must be a string.")
        if name not in self.ftr_coefficients.name.unique():
            raise ValueError(
                f"""The pipeline name {name} is not in the list of already-calculated 
                pipelines. Please check the pipeline name carefully. If correct, please 
                run calculate_predictions() first.
                """
            )
        ftrcoef_df = self.get_ftr_coefficients(name)
        if ftrcoef_df.iloc[:, 2:].isna().all().all():
            raise ValueError(
                f"""There are no non-NA coefficients for the pipeline {name}.
                Cannot display a time series plot.
                """
            )
        if ftrs is not None:
            if not isinstance(ftrs, list):
                raise TypeError("The ftrs argument must be a list.")
            if len(ftrs) > 10:
                raise ValueError(
                    "The ftrs list must be no longer than 10 elements in length."
                )
            for ftr in ftrs:
                if not isinstance(ftr, str):
                    raise TypeError("The elements of the ftrs list must be strings.")
                if ftr not in ftrcoef_df.columns:
                    raise ValueError(
                        f"""The feature {ftr} is not in the list of feature coefficients 
                        for the pipeline {name}.
                        """
                    )
        if not isinstance(title, str) and title is not None:
            raise TypeError("The title must be a string.")
        if ftrs_renamed is not None:
            if not isinstance(ftrs_renamed, dict):
                raise TypeError("The ftrs_renamed argument must be a dictionary.")
            for key, value in ftrs_renamed.items():
                if not isinstance(key, str):
                    raise TypeError(
                        "The keys of the ftrs_renamed dictionary must be strings."
                    )
                if not isinstance(value, str):
                    raise TypeError(
                        "The values of the ftrs_renamed dictionary must be strings."
                    )
                if key not in self.X.columns:
                    raise ValueError(
                        f"""The key {key} in the ftrs_renamed dictionary is not a feature 
                        in the pipeline {name}.
                        """
                    )
        if not isinstance(figsize, tuple):
            raise TypeError("The figsize argument must be a tuple.")
        if len(figsize) != 2:
            raise ValueError("The figsize argument must be a tuple of length 2.")
        for element in figsize:
            if not isinstance(element, (int, float, np.int_, np.float_)):
                raise TypeError(
                    "The elements of the figsize tuple must be floats or ints."
                )

        # Set the style
        plt.style.use("seaborn-v0_8-darkgrid")

        # Reshape dataframe for plotting
        ftrcoef_df = self.get_ftr_coefficients(name)
        ftrcoef_df = ftrcoef_df.set_index("real_date")
        ftrcoef_df = ftrcoef_df.iloc[:, 1:]

        if ftrs is not None:
            ftrcoef_df = ftrcoef_df[ftrs]
        else:
            if ftrcoef_df.shape[1] > 11:
                ftrcoef_df = pd.concat(
                    (ftrcoef_df.iloc[:, :10], ftrcoef_df.iloc[:, -1]), axis=1
                )

        # Create time series plot
        fig, ax = plt.subplots()
        if ftrs_renamed is not None:
            ftrcoef_df.rename(columns=ftrs_renamed).plot(ax=ax, figsize=figsize)
        else:
            ftrcoef_df.plot(ax=ax, figsize=figsize)

        if title is not None:
            plt.title(title)
        else:
            plt.title(f"Feature coefficients for pipeline: {name}")

        plt.show()

    def intercepts_timeplot(self, name, title=None, figsize=(10, 6)):
        """
        Function to plot the time series of intercepts for a given pipeline.

        :param <str> name: Name of the pipeline.
        :param <Optional[str]> title: Title of the plot. Default is None. This creates
            a figure title of the form "Intercepts for pipeline: {name}".
        :param <Tuple[Union[float, int], Union[float,int]]> figsize: Tuple of floats or
            ints denoting the figure size.

        :return: Time series plot of intercepts for the given pipeline.
        """
        # Checks
        if not isinstance(name, str):
            raise TypeError("The pipeline name must be a string.")
        if name not in self.intercepts.name.unique():
            raise ValueError(
                f"""The pipeline name {name} is not in the list of already-calculated 
                pipelines. Please check the pipeline name carefully. If correct, please 
                run calculate_predictions() first.
                """
            )
        intercepts_df = self.get_intercepts(name)

        # TODO: the next line will be made redundament once the signal optimiser checks for this
        # and removes any pipelines with all NaN intercepts
        if intercepts_df.iloc[:, 2:].isna().all().all():
            raise ValueError(
                f"""There are no non-NA intercepts for the pipeline {name}.
                Cannot display a time series plot.
                """
            )
        if not isinstance(title, str) and title is not None:
            raise TypeError("The title must be a string.")
        if not isinstance(figsize, tuple):
            raise TypeError("The figsize argument must be a tuple.")
        if len(figsize) != 2:
            raise ValueError("The figsize argument must be a tuple of length 2.")
        for element in figsize:
            if not isinstance(element, (int, float)):
                raise TypeError(
                    "The elements of the figsize tuple must be floats or ints."
                )

        # Set the style
        plt.style.use("seaborn-v0_8-darkgrid")

        # Reshape dataframe for plotting
        intercepts_df = intercepts_df.set_index("real_date")
        intercepts_df = intercepts_df.iloc[:, 1]

        # Create time series plot
        fig, ax = plt.subplots()
        intercepts_df.plot(ax=ax, figsize=figsize)
        if title is not None:
            plt.title(title)
        else:
            plt.title(f"Intercepts for pipeline: {name}")

        plt.show()

    def coefs_stackedbarplot(
        self,
        name: str,
        ftrs: List[str] = None,
        title: str = None,
        ftrs_renamed: dict = None,
        figsize=(10, 6),
    ):
        """
        Function to create a stacked bar plot of feature coefficients for a given pipeline.
        At most, 10 feature coefficients can be considered in the plot. If more than 10
        features were involved in the learning procedure, the default is to plot the first
        10 features in the order specified during training. By specifying a `ftrs` list
        (which can be no longer than 10 elements in length), this default behaviour can be
        overridden.

        :param <str> name: Name of the pipeline.
        :param <Optional[List]> ftrs: List of feature names to plot. Default is None.
        :param <Optional[str]> title: Title of the plot. Default is None. This creates
            a figure title of the form "Stacked bar plot of model coefficients: {name}".
        :param <Optional[dict]> ftrs_renamed: Dictionary to rename the feature names for
            visualisation in the plot legend. Default is None, which uses the original
            feature names.
        :param <Tuple[int, int]> figsize: Tuple of floats or ints denoting the figure size.

        :return: Stacked bar plot of feature coefficients for the given pipeline.
        """
        # Checks
        if not isinstance(name, str):
            raise TypeError("The pipeline name must be a string.")
        if name not in self.ftr_coefficients.name.unique():
            raise ValueError(
                f"""The pipeline name {name} is not in the list of already-calculated 
                pipelines. Please check the pipeline name carefully. If correct, please 
                run calculate_predictions() first.
                """
            )
        ftrcoef_df = self.get_ftr_coefficients(name)
        if ftrcoef_df.iloc[:, 2:].isna().all().all():
            raise ValueError(
                f"""There are no non-NA coefficients for the pipeline {name}.
                Cannot display a stacked bar plot.
                """
            )
        if ftrs is not None:
            if not isinstance(ftrs, list):
                raise TypeError("The ftrs argument must be a list.")
            if len(ftrs) > 10:
                raise ValueError(
                    "The ftrs list must be no longer than 10 elements in length."
                )
            for ftr in ftrs:
                if not isinstance(ftr, str):
                    raise TypeError("The elements of the ftrs list must be strings.")
                if ftr not in ftrcoef_df.columns:
                    raise ValueError(
                        f"""The feature {ftr} is not in the list of feature coefficients 
                        for the pipeline {name}.
                        """
                    )

        if not isinstance(title, str) and title is not None:
            raise TypeError("The title must be a string.")
        if ftrs_renamed is not None:
            if not isinstance(ftrs_renamed, dict):
                raise TypeError("The ftrs_renamed argument must be a dictionary.")
            for key, value in ftrs_renamed.items():
                if not isinstance(key, str):
                    raise TypeError(
                        "The keys of the ftrs_renamed dictionary must be strings."
                    )
                if not isinstance(value, str):
                    raise TypeError(
                        "The values of the ftrs_renamed dictionary must be strings."
                    )
                if key not in self.X.columns:
                    raise ValueError(
                        f"""The key {key} in the ftrs_renamed dictionary is not a feature 
                        in the pipeline {name}.
                        """
                    )
        if not isinstance(figsize, tuple):
            raise TypeError("The figsize argument must be a tuple.")
        if len(figsize) != 2:
            raise ValueError("The figsize argument must be a tuple of length 2.")
        for element in figsize:
            if not isinstance(element, (int, float, np.int_, np.float_)):
                raise TypeError(
                    "The elements of the figsize tuple must be floats or ints."
                )

        # Set the style
        plt.style.use("seaborn-v0_8-darkgrid")

        # Reshape dataframe for plotting
        ftrcoef_df = self.get_ftr_coefficients(name)
        ftrcoef_df["year"] = ftrcoef_df["real_date"].dt.year
        ftrcoef_df.drop(columns=["real_date", "name"], inplace=True)

        # Define colour map
        default_cycle_colors = plt.rcParams["axes.prop_cycle"].by_key()["color"][:10]
        cmap = mcolors.LinearSegmentedColormap.from_list(
            "default_cycle", default_cycle_colors
        )

        # Handle case where there are more than 10 features
        if ftrs is not None:
            ftrcoef_df = ftrcoef_df[ftrs + ["year"]]
        else:
            if ftrcoef_df.shape[1] > 11:
                ftrcoef_df = pd.concat(
                    (ftrcoef_df.iloc[:, :10], ftrcoef_df.iloc[:, -1]), axis=1
                )

        # Average the coefficients for each year and separate into positive and negative values
        if ftrs_renamed is not None:
            ftrcoef_df.rename(columns=ftrs_renamed, inplace=True)

        avg_coefs = ftrcoef_df.groupby("year").mean()
        pos_coefs = avg_coefs.clip(lower=0)
        neg_coefs = avg_coefs.clip(upper=0)

        # Create stacked bar plot
        if pos_coefs.sum().any():
            ax = pos_coefs.plot(
                kind="bar", stacked=True, figsize=figsize, colormap=cmap, alpha=0.75
            )
        if neg_coefs.sum().any():
            neg_coefs.plot(
                kind="bar",
                stacked=True,
                figsize=figsize,
                colormap=cmap,
                alpha=0.75,
                ax=ax,
            )

        # Display, title, axis labels
        if title is None:
            plt.title(f"Stacked bar plot of model coefficients: {name}")
        else:
            plt.title(title)

        plt.xlabel("Year")
        plt.ylabel("Average Coefficient Value")
        plt.axhline(0, color="black", linewidth=0.8)  # Adds a line at zero

        # Configure legend
        handles, labels = plt.gca().get_legend_handles_labels()
        by_label = dict(zip(labels, handles))
        plt.legend(
            by_label.values(),
            by_label.keys(),
            title="Coefficients",
            bbox_to_anchor=(1.05, 1),
            loc="upper left",
        )

        # Display plot
        plt.tight_layout()
        plt.show()

    def nsplits_timeplot(self, name, title=None, figsize=(10, 6)):
        """
        Method to plot the time series for the number of cross-validation splits used
        by the signal optimizer.

        :param <str> name: Name of the pipeline.
        :param <Optional[str]> title: Title of the plot. Default is None. This creates
            a figure title of the form "Number of CV splits for pipeline: {name}".
        :param <Tuple[Union[float, int], Union[float,int]]> figsize: Tuple of floats or
            ints denoting the figure size.

        :return: Time series plot of the number of cross-validation splits for the given
            pipeline.
        """
        # Checks
        if not isinstance(name, str):
            raise TypeError("The pipeline name must be a string.")
        if name not in self.chosen_models.name.unique():
            raise ValueError(
                f"""The pipeline name {name} is not in the list of already-calculated 
                pipelines. Please check the pipeline name carefully. If correct, please 
                run calculate_predictions() first.
                """
            )
        models_df = self.get_optimal_models(name)

        if not isinstance(title, str) and title is not None:
            raise TypeError("The title must be a string.")
        if not isinstance(figsize, tuple):
            raise TypeError("The figsize argument must be a tuple.")
        if len(figsize) != 2:
            raise ValueError("The figsize argument must be a tuple of length 2.")
        for element in figsize:
            if not isinstance(element, (int, float)):
                raise TypeError(
                    "The elements of the figsize tuple must be floats or ints."
                )

        # Set the style
        plt.style.use("seaborn-v0_8-darkgrid")

        # Reshape dataframe for plotting
        models_df = models_df.set_index("real_date").sort_index()
        models_df = models_df.iloc[:, -1]

        # Create time series plot
        # TODO: extend the number of splits line until the first date that the number of splits is incremented
        # This translates into vertical lines at each increment date as opposed to linear interpolation between them.
        fig, ax = plt.subplots()
        models_df.plot(ax=ax, figsize=figsize)
        if title is not None:
            plt.title(title)
        else:
            plt.title(f"Number of CV splits for pipeline: {name}")

        plt.show()


if __name__ == "__main__":
    from sklearn.linear_model import LinearRegression
    from sklearn.metrics import make_scorer
    from sklearn.neighbors import KNeighborsRegressor

    import macrosynergy.management as msm
    from macrosynergy.learning import MapSelector, regression_balanced_accuracy
    from macrosynergy.management.simulate import make_qdf

    cids = ["AUD", "CAD", "GBP", "USD"]
    xcats = ["XR", "CRY", "GROWTH", "INFL"]
    cols = ["earliest", "latest", "mean_add", "sd_mult", "ar_coef", "back_coef"]

    """Example: Unbalanced panel """

    df_cids = pd.DataFrame(
        index=cids, columns=["earliest", "latest", "mean_add", "sd_mult"]
    )
    df_cids.loc["AUD"] = ["2002-01-01", "2020-12-31", 0, 1]
    df_cids.loc["CAD"] = ["2003-01-01", "2020-12-31", 0, 1]
    df_cids.loc["GBP"] = ["2000-01-01", "2020-12-31", 0, 1]
    df_cids.loc["USD"] = ["2000-01-01", "2020-12-31", 0, 1]

    df_xcats = pd.DataFrame(index=xcats, columns=cols)
    df_xcats.loc["XR"] = ["2000-01-01", "2020-12-31", 0.1, 1, 0, 0.3]
    df_xcats.loc["CRY"] = ["2000-01-01", "2020-12-31", 1, 2, 0.95, 1]
    df_xcats.loc["GROWTH"] = ["2000-01-01", "2020-12-31", 1, 2, 0.9, 1]
    df_xcats.loc["INFL"] = ["2000-01-01", "2020-12-31", -0.1, 2, 0.8, 0.3]

    dfd = make_qdf(df_cids, df_xcats, back_ar=0.75)
    dfd["grading"] = np.ones(dfd.shape[0])
    black = {
        "GBP": (
            pd.Timestamp(year=2009, month=1, day=1),
            pd.Timestamp(year=2012, month=6, day=30),
        ),
        "CAD": (
            pd.Timestamp(year=2015, month=1, day=1),
            pd.Timestamp(year=2100, month=1, day=1),
        ),
    }

    train = msm.categories_df(
        df=dfd, xcats=xcats, cids=cids, val="value", blacklist=black, freq="M", lag=1
    ).dropna()
    train = train[train.index.get_level_values(1) >= pd.Timestamp(year=2005,month=8,day=1)]

    X_train = train.drop(columns=["XR"])
    y_train = train["XR"]

    y_long_train = pd.melt(
        frame=y_train.reset_index(), id_vars=["cid", "real_date"], var_name="xcat"
    )

    # (1) Example SignalOptimizer usage.
    #     We get adaptive signals for a linear regression with feature selection.
    #     Hyperparameters: whether or not to fit an intercept, usage of positive restriction.
    #     We impose that retraining occurs once every quarter as opposed to every month.

    models = {
        "OLS": Pipeline(
            [
                ("selector", MapSelector(threshold=0.2)),
                ("model", LinearRegression(fit_intercept=True)),
            ]
        ),
    }
    metric = make_scorer(regression_balanced_accuracy, greater_is_better=True)
    inner_splitter = RollingKFoldPanelSplit(n_splits=4)
    grid = {
        "OLS": {"model__fit_intercept": [True, False], "model__positive": [True, False]},
    }
    black = {
        "GBP": (
            pd.Timestamp(year=2009, month=1, day=1),
            pd.Timestamp(year=2012, month=6, day=30),
        ),
        "CAD": (
            pd.Timestamp(year=2015, month=1, day=1),
            pd.Timestamp(year=2100, month=1, day=1),
        ),
    }

    so = SignalOptimizer(
        inner_splitter=inner_splitter,
        X=X_train,
        y=y_train,
        blacklist=black,
        initial_nsplits=5,
        threshold_ndates=24,
    )
    so.calculate_predictions(
        name="test",
        models=models,
        metric=metric,
        hparam_grid=grid,
        hparam_type="grid",
        test_size=3,
        n_jobs=-1, # Set to 1 when debugging.
    )
    so.models_heatmap(name="test")
    so.coefs_stackedbarplot("test", ftrs_renamed={"CRY": "carry", "GROWTH": "growth"})
    so.coefs_timeplot("test")
    so.feature_selection_heatmap(
        "test", title="Feature selection heatmap for pipeline: test"
    )
    so.intercepts_timeplot("test")
    so.nsplits_timeplot("test")

    # (2) Example SignalOptimizer usage.
    #     We get adaptive signals for a linear regression.
    #     Hyperparameters: whether or not to fit an intercept, usage of positive restriction.

    models = {
        "OLS": Pipeline(
            [
                # ("selector", MapSelector(threshold=0.2)),
                ("model", LADRegressionSystem(fit_intercept=True)),
            ]
        ),
    }

    metric = make_scorer(regression_balanced_accuracy, greater_is_better=True)

    inner_splitter = RollingKFoldPanelSplit(n_splits=4)

    hparam_grid = {
        "OLS": {"model__fit_intercept": [True, False], "model__positive": [True, False]},
    }

    so = SignalOptimizer(
        inner_splitter=inner_splitter,
        X=X_train,
        y=y_train,
        blacklist=black,
        initial_nsplits=5,
        threshold_ndates=24,
    )
    so.calculate_predictions(
        name="test",
        models=models,
        metric=metric,
        hparam_grid=grid,
        hparam_type="grid",
        n_jobs=1,
    )
    so.models_heatmap(name="test")
    so.coefs_stackedbarplot("test", ftrs_renamed={"CRY": "carry", "GROWTH": "growth"})
    so.coefs_timeplot("test")
    so.feature_selection_heatmap(
        "test", title="Feature selection heatmap for pipeline: test"
    )
    so.intercepts_timeplot("test")
    so.nsplits_timeplot("test")<|MERGE_RESOLUTION|>--- conflicted
+++ resolved
@@ -19,7 +19,6 @@
 from tqdm.auto import tqdm
 
 from macrosynergy.learning.panel_time_series_split import (
-<<<<<<< HEAD
     BasePanelSplit,
     ExpandingIncrementPanelSplit,
     RollingKFoldPanelSplit,
@@ -27,9 +26,6 @@
 )
 
 from macrosynergy.learning.predictors import LADRegressionSystem
-=======
-    BasePanelSplit, ExpandingIncrementPanelSplit, RollingKFoldPanelSplit)
->>>>>>> 6b4c4248
 from macrosynergy.management.validation import _validate_Xy_learning
 
 
@@ -418,29 +414,6 @@
         #     optimization algorithm over the trading history.
         train_test_splits = list(outer_splitter.split(X=X, y=y))
 
-<<<<<<< HEAD
-        results = Parallel(n_jobs=n_jobs, return_as="generator")(
-            delayed(self._worker)(
-                train_idx=train_idx,
-                test_idx=test_idx,
-                name=name,
-                models=models,
-                metric=metric,
-                original_date_levels=original_date_levels,
-                hparam_type=hparam_type,
-                hparam_grid=hparam_grid,
-                n_iter=n_iter,
-                nsplits_add=(
-                    np.floor(idx * test_size / self.threshold_ndates)
-                    if self.initial_nsplits
-                    else None
-                ),
-            )
-            for idx, (train_idx, test_idx) in tqdm(
-                enumerate(train_test_splits),
-                total=len(train_test_splits),
-            )
-=======
         results = tqdm(
             Parallel(n_jobs=n_jobs, return_as="generator")(
                 delayed(self._worker)(
@@ -462,7 +435,6 @@
                 for idx, (train_idx, test_idx) in enumerate(train_test_splits)
             ),
             total=len(train_test_splits),
->>>>>>> 6b4c4248
         )
 
         # (4) Collect the results from the parallelised worker function and store them
