--- conflicted
+++ resolved
@@ -349,143 +349,54 @@
             id_vars=["cid", "real_date"],
             var_name="xcat",
         )
-<<<<<<< HEAD
         self.preds = concat_categorical(
             df1=self.preds,
             df2=forecasts_df_long,
-=======
-        self.preds = pd.concat(
-            (self.preds if self.preds.size != 0 else None, forecasts_df_long), axis=0
-        ).astype(
-            {
-                "cid": "object",
-                "real_date": "datetime64[ns]",
-                "xcat": "object",
-                "value": np.float32,
-            }
->>>>>>> 10b224fc
         )
 
         # Store model selection data
         model_df_long = pd.DataFrame(
             data=model_choice_data, columns=self.chosen_models.columns
         )
-<<<<<<< HEAD
         self.chosen_models = concat_categorical(
             df1=self.chosen_models,
             df2=model_df_long,
-=======
-        self.chosen_models = pd.concat(
-            (
-                self.chosen_models if self.chosen_models.size != 0 else None,
-                model_df_long,
-            ),
-            axis=0,
-        ).astype(
-            {
-                "real_date": "datetime64[ns]",
-                "name": "object",
-                "model_type": "object",
-                "score": "float32",
-                "hparams": "object",
-                "n_splits_used": "object",
-            }
->>>>>>> 10b224fc
         )
 
         # Store feature coefficients
         coef_df_long = pd.DataFrame(
             columns=self.ftr_coefficients.columns, data=ftr_coef_data
         )
-<<<<<<< HEAD
         self.ftr_coefficients = concat_categorical(
             self.ftr_coefficients,
             coef_df_long,
         )
-=======
-        ftr_coef_types = {col: "float32" for col in self.X.columns}
-        ftr_coef_types["real_date"] = "datetime64[ns]"
-        ftr_coef_types["name"] = "object"
-        self.ftr_coefficients = pd.concat(
-            (
-                self.ftr_coefficients if self.ftr_coefficients.size != 0 else None,
-                coef_df_long,
-            ),
-            axis=0,
-        ).astype(ftr_coef_types)
->>>>>>> 10b224fc
 
         # Store intercept
         intercept_df_long = pd.DataFrame(
             columns=self.intercepts.columns, data=intercept_data
         )
-<<<<<<< HEAD
         self.intercepts = concat_categorical(
             self.intercepts,
             intercept_df_long,
-=======
-        self.intercepts = pd.concat(
-            (
-                self.intercepts if self.intercepts.size != 0 else None,
-                intercept_df_long,
-            ),
-            axis=0,
-        ).astype(
-            {
-                "real_date": "datetime64[ns]",
-                "name": "object",
-                "intercepts": "float32",
-            }
->>>>>>> 10b224fc
         )
 
         # Store selected features
         ftr_select_df_long = pd.DataFrame(
             columns=self.selected_ftrs.columns, data=ftr_selection_data
         )
-<<<<<<< HEAD
         self.selected_ftrs = concat_categorical(
             self.selected_ftrs,
             ftr_select_df_long,
         )
-=======
-        ftr_selection_types = {col: "int" for col in self.X.columns}
-        ftr_selection_types["real_date"] = "datetime64[ns]"
-        ftr_selection_types["name"] = "object"
-
-        self.selected_ftrs = pd.concat(
-            (
-                self.selected_ftrs if self.selected_ftrs.size != 0 else None,
-                ftr_select_df_long,
-            ),
-            axis=0,
-        ).astype(ftr_selection_types)
->>>>>>> 10b224fc
 
         ftr_corr_df_long = pd.DataFrame(
             columns=self.ftr_corr.columns, data=ftr_corr_data
         )
 
-<<<<<<< HEAD
         self.ftr_corr = concat_categorical(
             self.ftr_corr,
             ftr_corr_df_long,
-=======
-        self.ftr_corr = pd.concat(
-            (
-                self.ftr_corr if self.ftr_corr.size != 0 else None,
-                ftr_corr_df_long,
-            ),
-            axis=0,
-        ).astype(
-            {
-                "real_date": "datetime64[ns]",
-                "name": "object",
-                "predictor_input": "object",
-                "pipeline_input": "object",
-                "pearson": "float",
-            }
->>>>>>> 10b224fc
         )
         pass
 
@@ -1666,10 +1577,7 @@
         n_jobs_inner=1,
     )
 
-<<<<<<< HEAD
     pass
-=======
->>>>>>> 10b224fc
     # so.nsplits_timeplot(name="LR", splitter="ExpandingKFold")
 
     # # Now run a pipeline with changes from the default
