"""
Sequential learning over a panel.
"""
import numbers
import numpy as np
import pandas as pd
import matplotlib.pyplot as plt
import seaborn as sns

from macrosynergy.management import categories_df
from macrosynergy.learning import (
    ExpandingFrequencyPanelSplit,
    ExpandingIncrementPanelSplit,
    BasePanelSplit,
)

from sklearn.model_selection import GridSearchCV, RandomizedSearchCV, BaseCrossValidator
from sklearn.base import BaseEstimator
from sklearn.pipeline import Pipeline
from sklearn.preprocessing import StandardScaler

import warnings
from abc import ABC, abstractmethod
from joblib import Parallel, delayed
from tqdm.auto import tqdm
from functools import partial


class BasePanelLearner(ABC):
    def __init__(
        self,
        df,
        xcats,
        cids=None,
        start=None,
        end=None,
        blacklist=None,
        freq="M",
        lag=1,
        xcat_aggs=["last", "sum"],
    ):
        """
        Initialize a sequential learning process over a panel.

        Parameters
        ----------
        df : pd.DataFrame
            Standardized daily quantamental dataframe with the four columns: "cid",
            "xcat", "real_date" and "value".
        xcats : list
            List of xcats to be used in the learning process. The last category in the
            list is the dependent variable, and all preceding categories are the
            independent variables in a supervised learning framework.
        cids : list, optional
            Cross-sections to be included. Default is all in the dataframe.
        start : str, optional
            Start date for considered data in subsequent analysis in ISO 8601 format.
            Default is None i.e. the earliest date in the dataframe.
        end : str, optional
            End date for considered data in subsequent analysis in ISO 8601 format.
            Default is None i.e. the latest date in the dataframe.
        blacklist : list, optional
            Blacklisting dictionary specifying date ranges for which cross-sectional
            information should be excluded. The keys are cross-sections and the values
            are tuples of start and end dates in ISO 8601 format. Default is None.
        freq : str, optional
            Frequency of the data. Default is "M" for monthly.
        lag : int, optional
            Number of periods to lag the independent variables. Default is 1.
        xcat_aggs : list, optional
            List of exactly two aggregation methods for downsampling data to the frequency
            specified in the freq parameter. The first parameter pertains to all
            independent variable downsampling, whilst the second corresponds with the
            target category. Default is ["last", "sum"].
        """
        # Checks
        self._check_init(df, xcats, cids, start, end, blacklist, freq, lag, xcat_aggs)

        # Attributes
        self.df = df
        self.xcats = xcats
        self.cids = cids
        self.start = start
        self.end = end
        self.blacklist = blacklist
        self.freq = freq
        self.lag = lag
        self.xcat_aggs = xcat_aggs

        # Create long-format dataframe
        df_long = (
            categories_df(
                df=self.df,
                xcats=self.xcats,
                cids=self.cids,
                start=self.start,
                end=self.end,
                blacklist=self.blacklist,
                freq=self.freq,
                lag=self.lag,
                xcat_aggs=self.xcat_aggs,
            )
            .dropna()
            .sort_index()
        )

        # Create X and y
        self.X = df_long.iloc[:, :-1]
        self.y = df_long.iloc[:, -1]

        # Store necessary index information
        self.index = self.X.index
        self.date_levels = self.index.get_level_values(1)
        self.xs_levels = self.index.get_level_values(0)
        self.unique_date_levels = sorted(self.date_levels.unique())
        self.unique_xs_levels = sorted(self.xs_levels.unique())

        # Create initial dataframe to store model selection data from the learning process
        self.chosen_models = pd.DataFrame(
            columns=[
                "real_date",
                "name",
                "model_type",
                "score",
                "hparams",
                "n_splits_used",
            ]
        )

        self.split_results = []

    def run(
        self,
        name,
        outer_splitter,
        inner_splitters,
        models,
        hyperparameters,
        scorers,
        search_type="grid",
        normalize_fold_results = False,
        cv_summary="mean",
        n_iter=100,  
        split_functions=None,
        n_jobs_outer=-1,
        n_jobs_inner=1,
    ):
        """
        Run a learning process over a panel.

        Parameters
        ----------
        name : str
            Category name for the forecasted panel resulting from the learning process.
        outer_splitter : WalkForwardPanelSplit
            Outer splitter for the learning process.
        inner_splitters : dict
            Inner splitters for the learning process.
        models : dict
            Dictionary of model names and compatible `scikit-learn` model objects.
        hyperparameters : dict
            Dictionary of model names and hyperparameter grids.
        scorers : dict
            Dictionary of `scikit-learn` compatible scoring functions.
        search_type : str
            Search type for hyperparameter optimization. Default is "grid".
            Options are "grid", "prior" and "bayes".
        normalize_fold_results : bool
            Whether to normalize the scores across folds before combining them. Default is
            False.
        cv_summary : str or callable
            Summary function for determining cross-validation scores given scores for
            each validation fold. Default is "mean". Can also be "median" or a function
            that takes a list of scores and returns a single value.
        n_iter : int
            Number of iterations for random or bayesian hyperparameter optimization.
        split_functions : dict, optional
            Dictionary of callables for determining the number of cross-validation
            splits to add to the initial number, as a function of the number of iterations
            passed in the sequential learning process. Keys must match with those in the
            `inner_splitters` dictionary. Default is None.
        n_jobs_outer : int, optional
            Number of jobs to run in parallel for the outer loop. Default is -1.
        n_jobs_inner : int, optional
            Number of jobs to run in parallel for the inner loop. Default is 1.
        """
        # Checks
        self._check_run(
            name=name,
            outer_splitter=outer_splitter,
            inner_splitters=inner_splitters,
            models = models,
            hyperparameters = hyperparameters,
            scorers = scorers,
            search_type = search_type,
            normalize_fold_results = normalize_fold_results,
            cv_summary = cv_summary,
            n_iter = n_iter,
            split_functions = split_functions,
            n_jobs_outer = n_jobs_outer,
            n_jobs_inner = n_jobs_inner,
        )

        # Determine all outer splits and run the learning process in parallel
        train_test_splits = list(outer_splitter.split(self.X, self.y))

        self.split_results = []
        # Return list of results
<<<<<<< HEAD
        optim_results = Parallel(n_jobs=n_jobs_outer, return_as="list")(
            delayed(self._worker)(
                name=name,
                train_idx=train_idx,
                test_idx=test_idx,
                inner_splitters=inner_splitters,
                models=models,
                hyperparameters=hyperparameters,
                scorers=scorers,
                cv_summary=cv_summary,
                search_type=search_type,
                n_iter=n_iter,
                n_splits_add=(
                    [
                        np.ceil(split_function(iteration))
                        for idx, split_function in enumerate(split_functions)
                    ]
                    if split_functions is not None
                    else None
                ),
                n_jobs_inner=n_jobs_inner,
            )
            for iteration, (train_idx, test_idx) in tqdm(
                enumerate(train_test_splits), total=len(train_test_splits)
            )
=======
        optim_results = tqdm(
            Parallel(n_jobs=n_jobs_outer, return_as="generator")(
                delayed(self._worker)(
                    name=name,
                    train_idx=train_idx,
                    test_idx=test_idx,
                    inner_splitters=inner_splitters,
                    models=models,
                    hyperparameters=hyperparameters,
                    scorers=scorers,
                    cv_summary=cv_summary,
                    search_type=search_type,
                    normalize_fold_results=normalize_fold_results,
                    n_iter=n_iter,
                    n_splits_add=(
                        {
                            splitter_name : (
                                    np.ceil(split_function(iteration))
                                    if split_function is not None
                                    else 0
                                )
                            for splitter_name, split_function in split_functions.items()
                        }
                        if split_functions is not None
                        else None
                    ),
                    n_jobs_inner=n_jobs_inner,
                )
                for iteration, (train_idx, test_idx) in enumerate(train_test_splits)
            ),
            total=len(train_test_splits),
>>>>>>> 5e6d0be3
        )

        return optim_results

    def _worker(
        self,
        name,
        train_idx,
        test_idx,
        inner_splitters,
        models,
        hyperparameters,
        scorers,
        cv_summary,
        search_type,
        normalize_fold_results,
        n_iter,
        n_splits_add,
        n_jobs_inner,
    ):
        """
        Worker function for parallel processing of the learning process.

        Parameters
        ----------
        name : str
            Category name for the forecasted panel resulting from the learning process.
        train_idx : np.ndarray
            Training indices for the current outer split.
        test_idx : np.ndarray
            Test indices for the current outer split.
        inner_splitters : dict
            Inner splitters for the learning process.
        models : dict
            Compatible `scikit-learn` model objects.
        hyperparameters : dict
            Hyperparameter grids.
        scorers : dict
            Compatible `scikit-learn` scoring functions.
        cv_summary : str or callable
            Summary function to condense cross-validation scores in each fold to a single
            value, against which different hyperparameter choices can be compared.
        search_type : str
            Search type for hyperparameter optimization. Default is "grid".
            Options are "grid", "prior" and "bayes".
        normalize_fold_results : bool
            Whether to normalize the scores across folds before combining them.
        n_iter : int
            Number of iterations for random or bayesian hyperparameter optimization.
        n_splits_add : list, optional
            List of integers to add to the number of splits for each inner splitter.
            Default is None.
        n_jobs_inner : int
            Number of jobs to run in parallel for the inner loop. Default is 1.

        Returns
        -------
        return : tuple
            Tuple of quantamental data, model choice data and other data.
        """
        # Train-test split
        X_train, X_test = self.X.iloc[train_idx, :], self.X.iloc[test_idx, :]
        y_train, y_test = self.y.iloc[train_idx], self.y.iloc[test_idx]

        # Determine correct timestamps of test set forecasts
        # First get test index information
        test_index = self.index[test_idx]
        test_xs_levels = self.xs_levels[test_idx]
        test_date_levels = self.date_levels[test_idx]
        sorted_test_date_levels = sorted(test_date_levels.unique())

        # Since the features lag behind the targets, the dates need to be adjusted
        # by the lag applied.
        if self.lag != 0:
            locs: np.ndarray = (
                np.searchsorted(self.date_levels, sorted_test_date_levels, side="left")
                - self.lag
            )
            adj_test_date_levels: pd.DatetimeIndex = pd.DatetimeIndex(
                [self.date_levels[i] if i >= 0 else pd.NaT for i in locs]
            )
            # Now formulate correct index
            date_map = dict(zip(test_date_levels, adj_test_date_levels))
            mapped_dates = test_date_levels.map(date_map)
            test_index = pd.MultiIndex.from_arrays(
                [test_xs_levels, mapped_dates], names=["cid", "real_date"]
            )
        else:
            adj_test_date_levels = test_date_levels

        if n_splits_add is not None:
            inner_splitters_adj = inner_splitters.copy()
            for splitter_name, _ in inner_splitters_adj.items():
                if hasattr(inner_splitters_adj[splitter_name], "n_splits"):
                    inner_splitters_adj[splitter_name].n_splits += n_splits_add[splitter_name]

        else:
            inner_splitters_adj = inner_splitters

        optim_name, optim_model, optim_score, optim_params = self._model_search(
            X_train=X_train,
            y_train=y_train,
            inner_splitters=inner_splitters_adj,
            models=models,
            hyperparameters=hyperparameters,
            scorers=scorers,
            search_type=search_type,
            normalize_fold_results=normalize_fold_results,
            n_iter=n_iter,
            cv_summary=cv_summary,
            n_jobs_inner=n_jobs_inner,
        )

<<<<<<< HEAD
        split_results = self._get_split_results(
            pipeline_name=name,
            optimal_model=optim_model,
            optimal_model_name=optim_name,
            optimal_model_score=optim_score,
            optimal_model_params=optim_params,
            n_splits=[
                inner_splitter.n_splits
                for inner_splitter in inner_splitters_adj.values()
            ],
            X_train=X_train,
            y_train=y_train,
            X_test=X_test,
            y_test=y_test,
            timestamp=adj_test_date_levels.min(),
            adjusted_test_index=test_index,
=======
        # Handle case where no model was selected
        if optim_name is None:
            warnings.warn(
                f"No model was selected for {name} at time {self.date_levels[train_idx].max()}",
                " Hence, resulting signals are set to zero.",
                RuntimeWarning,
            )
            preds = np.zeros(y_test.shape)
            prediction_data = [name, test_index, preds]
            modelchoice_data = [
                self.date_levels[train_idx],
                name,
                None,  # Model selected
                None,  # Hyperparameters selected
                [inner_splitter.n_splits for inner_splitter in inner_splitters_adj.values],
            ]
            other_data = None

        else:
            # Store model selection data
            modelchoice_data: dict = self.store_modelchoice_data(
                pipeline_name=name,
                optimal_model=optim_model,
                optimal_model_name=optim_name,
                optimal_model_score=optim_score,
                optimal_model_params=optim_params,
                n_splits=[
                    inner_splitter.n_splits for inner_splitter in inner_splitters_adj.values()
                ],
                X_train=X_train,
                y_train=y_train,
                X_test=X_test,
                y_test=y_test,
                timestamp=adj_test_date_levels.min(),
            )

            # Store quantamental data
            quantamental_data: dict = self.store_quantamental_data(
                pipeline_name=name,
                model=optim_model,
                X_train=X_train,
                y_train=y_train,
                X_test=X_test,
                y_test=y_test,
                adjusted_test_index=test_index,
            )

            # Store other data
            other_data: dict = self.store_other_data(
                pipeline_name=name,
                optimal_model=optim_model,
                X_train=X_train,
                y_train=y_train,
                X_test=X_test,
                y_test=y_test,
                timestamp=adj_test_date_levels.min(),
            )

        return (
            quantamental_data,
            modelchoice_data,
            other_data,
>>>>>>> 5e6d0be3
        )

        return split_results

    def _model_search(
        self,
        X_train,
        y_train,
        inner_splitters,
        models,
        hyperparameters,
        scorers,
        search_type,
        normalize_fold_results,
        n_iter,
        cv_summary,
        n_jobs_inner,
    ):
        """
        Determine optimal model based on cross-validation from a given training set. 

        Parameters
        ----------
        X_train : pd.DataFrame
            Training data.
        y_train : pd.Series
            Training target.
        inner_splitters : dict
            Inner splitters for the learning process.
        models : dict
            Compatible `scikit-learn` model objects.
        hyperparameters : dict
            Hyperparameter grids.
        scorers : dict
            Compatible `scikit-learn` scoring functions.
        search_type : str
            Search type for hyperparameter optimization. Default is "grid".
        normalize_fold_results : bool
            Whether to normalize the scores across folds before combining them.
        n_iter : int
            Number of iterations for random or bayesian hyperparameter optimization.
        cv_summary : str or callable
            Summary function to condense cross-validation scores in each fold to a single
            value, against which different hyperparameter choices can be compared.
        n_jobs_inner : int
            Number of jobs to run in parallel for the inner loop.

        Returns
        -------
        return : tuple
            Tuple of optimal model name, optimal model, optimal model score and optimal
            model hyperparameters.
        """
        optim_name = None
        optim_model = None
        optim_score = -np.inf
        optim_params = None

        cv_splits = []

        for splitter in inner_splitters.values():
            cv_splits.extend(list(splitter.split(X=X_train, y=y_train)))
        # TODO (for Eric): instead of picking one model, the best hyperparameters could be selected
        # for each model and then "final" prediction would be the average of the individual
        # predictions. This would be a simple ensemble method.
        for model_name, model in models.items():
            # For each model, find the optimal hyperparameters
            if search_type == "grid":
                search_object = GridSearchCV(
                    estimator=model,
                    param_grid=hyperparameters[model_name],
                    scoring=scorers,
                    n_jobs=n_jobs_inner,
                    refit=partial(
                        self._model_selection, cv_summary=cv_summary, scorers=scorers
                    ),
                    cv=cv_splits,
                )
            elif search_type == "prior":
                search_type = RandomizedSearchCV(
                    estimator=model,
                    param_distributions=hyperparameters[model_name],
                    n_iter=n_iter,
                    scoring=scorers,
                    n_jobs=n_jobs_inner,
                    refit=partial(
                        self._model_selection, cv_summary=cv_summary, scorers=scorers
                    ),
                    cv=cv_splits,
                )
            else:
                raise NotImplementedError(
                    f"Search type {search_type} is not implemented."
                )

            try:
                search_object.fit(X_train, y_train)
            except Exception as e:
                warnings.warn(
                    f"Error running a hyperparameter search for {model_name}: {e}",
                    RuntimeWarning,
                )
            score = self._model_selection(
                search_object.cv_results_,
                cv_summary,
                scorers,
                normalize_fold_results,
                return_index=False
            )
            if score > optim_score:
                optim_name = model_name
                optim_model = search_object.best_estimator_
                optim_score = score
                optim_params = search_object.best_params_

        return optim_name, optim_model, optim_score, optim_params

    def _model_selection(
        self,
        cv_results,
        cv_summary,
        scorers,
        normalize_fold_results,
        return_index=True
    ):
        """
        Select the optimal hyperparameters based on a `scikit-learn` cv_results dataframe.

        Parameters
        ----------
        cv_results : dict
            Cross-validation results dictionary.
        cv_summary : str or callable
            Summary function to condense cross-validation scores in each fold to a single
            value, against which different hyperparameter choices can be compared.
        scorers : dict
            Compatible `scikit-learn` scoring functions.
        normalize_fold_results : bool
            Whether to normalize the scores across folds before combining them.
        return_index : bool
            Whether to return the index of the best estimator or the maximal score itself.
            Default is True.
        
        Returns
        -------
        return : int or float
            Either the index of the best estimator or the maximal score itself.

        Notes
        -----
        For each hyperparameter choice, the given scorers are evaluated on each test cv
        fold. If `normalize_fold_results` is True, the scores for each fold are standardized
        across hyperparameter choices. This is done to make the scores comparable across
        different test periods. Following this, the scores for each hyperparameter choice
        are summarized using `cv_summary` and standardized, in order for fair comparison 
        across different scorers. The final score is the average of the standardized scores
        for each scorer. The hyperparameter with the largest composite score is selected.
        """
        cv_results = pd.DataFrame(cv_results)
        metric_columns = [
            col
            for col in cv_results.columns
            if col.startswith("split") and "test" in col
        ]

        # For each metric, summarise the scores across folds for each hyperparameter choice
        # using cv_summary
        for scorer in scorers.keys():
            # Extract the test scores for each fold for that scorer
            scorer_columns = [col for col in metric_columns if scorer in col]
            if cv_summary == "mean":
                cv_results[f"{scorer}_summary"] = cv_results[scorer_columns].mean(
                    axis=1,
                )
            elif cv_summary == "median":
                cv_results[f"{scorer}_summary"] = cv_results[scorer_columns].median(
                    axis=1
                )
            elif cv_summary == "mean-std":
                cv_results[f"{scorer}_summary"] = cv_results[scorer_columns].mean(
                    axis=1
                ) - cv_results[scorer_columns].std(axis=1)
            elif cv_summary == "mean/std":
                cv_results[f"{scorer}_summary"] = cv_results[scorer_columns].mean(
                    axis=1
                ) / cv_results[scorer_columns].std(axis=1)
            # TODO sort out mad - this should create an error for now
            elif cv_summary == "median-mad":
                cv_results[f"{scorer}_summary"] = cv_results[scorer_columns].median(
                    axis=1
                ) - cv_results[scorer_columns].mad(axis=1)
            elif cv_summary == "median/mad":
                cv_results[f"{scorer}_summary"] = cv_results[scorer_columns].median(
                    axis=1
                ) / cv_results[scorer_columns].mad(axis=1)
            else:
                # TODO: handle NAs?
                cv_results[f"{scorer}_summary"] = cv_results[scorer_columns].apply(
                    cv_summary, axis=1
                )

        # Now apply min-max scaling to the summary scores
        scaler = StandardScaler()
        summary_cols = [f"{scorer}_summary" for scorer in scorers.keys()]
        cv_results[summary_cols] = scaler.fit_transform(cv_results[summary_cols])

        # Now average the summary scores for each scorer
        cv_results["final_score"] = cv_results[summary_cols].mean(axis=1)

        # Return index of best estimator
        # TODO: handle case where multiple hyperparameter choices have the same score
        if return_index:
            return cv_results["final_score"].idxmax()
        else:
            return cv_results["final_score"].max()

    # @abstractmethod
    # def store_quantamental_data(
    #     self,
    #     pipeline_name,
    #     model,
    #     X_train,
    #     y_train,
    #     X_test,
    #     y_test,
    #     adjusted_test_index,
    # ):
    #     """
    #     Abstract method for storing quantamental data.
    #     """
    #     pass

    def _get_split_results(
        self,
        pipeline_name,
        optimal_model,
        optimal_model_name,
        optimal_model_score,
        optimal_model_params,
        n_splits,
        X_train,
        y_train,
        X_test,
        y_test,
        timestamp,
        adjusted_test_index,
    ):
        """
        Store model selection information for training set (X_train, y_train)
        """
        split_result = dict()
        model_result = self._store_model_choice_data(
            pipeline_name,
            optimal_model,
            optimal_model_name,
            optimal_model_score,
            optimal_model_params,
            n_splits,
            X_train,
            y_train,
            X_test,
            y_test,
            timestamp,
        )

        split_result.update(model_result)

        split_data = self.store_split_data(
            pipeline_name,
            optimal_model,
            optimal_model_name,
            optimal_model_score,
            optimal_model_params,
            n_splits,
            X_train,
            y_train,
            X_test,
            y_test,
            timestamp,
            adjusted_test_index,
        )

        split_result.update(split_data)
        return split_result

    def _store_model_choice_data(
        self,
        pipeline_name,
        optimal_model,
        optimal_model_name,
        optimal_model_score,
        optimal_model_params,
        n_splits,
        X_train,
        y_train,
        X_test,
        y_test,
        timestamp,
    ):
        """
        Store model selection information for training set (X_train, y_train)
        """
        if optimal_model is not None:
            optim_name = optimal_model_name
            optim_score = optimal_model_score
            optim_params = optimal_model_params
        else:
            warnings.warn(
                f"No model was selected for {optim_name} at time {timestamp}",
                " Hence, resulting signals are set to zero.",
                RuntimeWarning,
            )
            optim_name = ("None",)
            optim_score = (-np.inf,)
            optim_params = ({},)

        data = [timestamp, pipeline_name, optim_name, optim_score, optim_params]
        data.append(np.sum(n_splits))

        return {"model_choice": data}

    def store_split_data(
        self,
        pipeline_name,
        model,
        X_train,
        y_train,
        X_test,
        y_test,
        adjusted_test_index,
    ):
        """
        Method for storing quantamental data.
        """
        return dict()

    # @abstractmethod
    # def store_other_data(
    #     self, pipeline_name, optimal_model, X_train, y_train, X_test, y_test, timestamp
    # ):
    #     """
    #     Abstract method for storing other data.
    #     """
    #     pass

    def get_optimal_models(self, name=None):
        """
        Returns the sequences of optimal models for one or more processes.

        Parameters
        ----------
        name : str or list, optional
            Label of sequential optimization process. Default is all stored in the class
            instance.

        Returns
        -------
        return : pd.DataFrame
            Pandas dataframe of the optimal models and hyperparameters selected at each
            retraining date.
        """
        if name is None:
            return self.chosen_models
        else:
            if isinstance(name, str):
                name = [name]
            elif not isinstance(name, list):
                raise TypeError(
                    "The process name must be a string or a list of strings."
                )

            for n in name:
                if n not in self.chosen_models.name.unique():
                    raise ValueError(
                        f"""The process name '{n}' is not in the list of already-run
                        pipelines. Please check the name carefully. If correct, please run 
                        calculate_predictions() first.
                        """
                    )
            return self.chosen_models[self.chosen_models.name.isin(name)]

    def models_heatmap(
        self,
        name,
        title=None,
        cap=5,
        figsize=(12, 8),
    ):
        """
        Visualized optimal models used for signal calculation.

        Parameters
        ----------
        name : str
            Name of the sequential optimization pipeline.
        title : str, optional
            Title of the heatmap. Default is None. This creates a figure title of the form
            "Model Selection Heatmap for {name}".
        cap : int, optional
            Maximum number of models to display. Default (and limit) is 5. The chosen
            models are the 'cap' most frequently occurring in the pipeline.
        figsize : tuple, optional
            Tuple of floats or ints denoting the figure size. Default is (12, 8).

        Notes
        -----
        This method displays the models selected at each date in time over the span
        of the sequential learning process. A binary heatmap is used to visualise
        the model selection process.
        """
        # Checks
        self._checks_models_heatmap(name=name, title=title, cap=cap, figsize=figsize)

        # Get the chosen models for the specified pipeline to visualise selection.
        chosen_models = self.get_optimal_models(name=name).sort_values(by="real_date")
        chosen_models["model_hparam_id"] = chosen_models.apply(
            lambda row: (
                row["model_type"]
                if row["hparams"] == {}
                else f"{row['model_type']}_"
                + "_".join([f"{key}={value}" for key, value in row["hparams"].items()])
            ),
            axis=1,
        )
        chosen_models["real_date"] = chosen_models["real_date"].dt.date
        model_counts = chosen_models.model_hparam_id.value_counts()
        chosen_models = chosen_models[
            chosen_models.model_hparam_id.isin(model_counts.index[:cap])
        ]

        unique_models = chosen_models.model_hparam_id.unique()
        unique_models = sorted(unique_models, key=lambda x: -model_counts[x])
        unique_dates = chosen_models.real_date.unique()

        # Fill in binary matrix denoting the selected model at each time
        binary_matrix = pd.DataFrame(0, index=unique_models, columns=unique_dates)
        for _, row in chosen_models.iterrows():
            model_id = row["model_hparam_id"]
            date = row["real_date"]
            binary_matrix.at[model_id, date] = 1

        # Display the heatmap.
        plt.figure(figsize=figsize)
        if binary_matrix.shape[0] == 1:
            sns.heatmap(binary_matrix, cmap="binary_r", cbar=False)
        else:
            sns.heatmap(binary_matrix, cmap="binary", cbar=False)
        plt.title(title)
        plt.show()

    def _check_init(
        self,
        df,
        xcats,
        cids,
        start,
        end,
        blacklist,
        freq,
        lag,
        xcat_aggs,
    ):
        """
        Checks for the constructor.

        Parameters
        ----------
        df : pd.DataFrame
            Long-format dataframe.
        xcats : list
            List of xcats to be used in the learning process.
        cids : list, optional
            List of cids to be used in the learning process. Default is None.
        start : str, optional
            Start date for the learning process. Default is None.
        end : str, optional
            End date for the learning process. Default is None.
        blacklist : dict, optional
            Dictionary of dates to exclude from the learning process. Default is None.
        freq : str
            Frequency of the data. Options are "D", "W", "M", "Q" and "Y".
        lag : int
            Lag to apply to the features. Default is 0.
        xcat_aggs : list
            List of aggregation functions to apply to the independent and
            dependent variables respectively.
        """
        # Dataframe checks
        if not isinstance(df, pd.DataFrame):
            raise TypeError("df must be a pandas DataFrame.")
        if not set(["cid", "xcat", "real_date", "value"]).issubset(df.columns):
            raise ValueError(
                "df must have columns 'cid', 'xcat', 'real_date' and 'value'."
            )
        if len(df) < 1:
            raise ValueError("df must not be empty")

        # categories checks
        if not isinstance(xcats, list):
            raise TypeError("xcats must be a list.")
        if len(xcats) < 2:
            raise ValueError("xcats must have at least two elements.")
        if not all(isinstance(xcat, str) for xcat in xcats):
            raise TypeError("All elements in xcats must be strings.")
        for xcat in xcats:
            if xcat not in df["xcat"].unique():
                raise ValueError(f"{xcat} not in the dataframe.")

        # cids checks
        if cids is not None:
            if not isinstance(cids, list):
                raise TypeError("cids must be a list.")
            if not all(isinstance(cid, str) for cid in cids):
                raise TypeError("All elements in cids must be strings.")
            for cid in cids:
                if cid not in df["cid"].unique():
                    raise ValueError(f"{cid} not in the dataframe.")

        # start checks
        if start is not None:
            if not isinstance(start, str):
                raise TypeError("'start' must be a string.")
            try:
                pd.to_datetime(start)
            except ValueError:
                raise ValueError("'start' must be in ISO 8601 format.")
            if pd.to_datetime(start) > pd.to_datetime(df["real_date"]).max():
                raise ValueError("'start' must be before the last date in the panel.")

        # end checks
        if end is not None:
            if not isinstance(end, str):
                raise TypeError("'end' must be a string.")
            try:
                pd.to_datetime(end)
            except ValueError:
                raise ValueError("'end' must be in ISO 8601 format.")
            if pd.to_datetime(end) < pd.to_datetime(df["real_date"]).min():
                raise ValueError("'end' must be after the first date in the panel.")
            
        if start is not None and end is not None:
            if pd.to_datetime(start) > pd.to_datetime(end):
                raise ValueError("'start' must be before 'end'.")

        # blacklist checks
        if blacklist is not None:
            if not isinstance(blacklist, dict):
                raise TypeError("The blacklist argument must be a dictionary.")
            for key, value in blacklist.items():
                # check keys are strings
                if not isinstance(key, str):
                    raise TypeError(
                        "The keys of the blacklist argument must be strings."
                    )
                # check values of tuples of length two
                if not isinstance(value, tuple):
                    raise TypeError(
                        "The values of the blacklist argument must be tuples."
                    )
                if len(value) != 2:
                    raise ValueError(
                        "The values of the blacklist argument must be tuples of length "
                        "two."
                    )
                # ensure each of the dates in the dictionary are timestamps
                for date in value:
                    if not isinstance(date, pd.Timestamp):
                        raise TypeError(
                            "The values of the blacklist argument must be tuples of "
                            "pandas Timestamps."
                        )

        # freq checks
        if not isinstance(freq, str):
            raise TypeError("freq must be a string.")
        if freq not in ["D", "W", "M", "Q", "Y"]:
            raise ValueError("freq must be one of 'D', 'W', 'M', 'Q' or 'Y'.")

        # lag checks
        if not isinstance(lag, int):
            raise TypeError("lag must be an integer.")
        if lag < 0:
            raise ValueError("lag must be non-negative.")

        # xcat_aggs checks
        if not isinstance(xcat_aggs, list):
            raise TypeError("xcat_aggs must be a list.")
        if len(xcat_aggs) != 2:
            raise ValueError("xcat_aggs must have exactly two elements.")

    def _check_run(
        self,
        name,
        outer_splitter,
        inner_splitters,
        models,
        hyperparameters,
        scorers,
        normalize_fold_results,
        search_type,
        cv_summary,
        n_iter,
        split_functions,
        n_jobs_outer,
        n_jobs_inner,
    ):
        """
        Input parameter checks for the run method.

        Parameters
        ----------
        name : str
            Name of the sequential optimization pipeline.
        outer_splitter : BasePanelSplit
            Outer splitter for the learning process.
        inner_splitters : dict
            Inner splitters for the learning process.
        models : dict
            Compatible `scikit-learn` model objects.
        hyperparameters : dict
            Hyperparameter grids.
        scorers : dict
            Compatible `scikit-learn` scoring functions.
        normalize_fold_results : bool
            Whether to normalize the scores across folds before combining them.
        search_type : str
            Search type for hyperparameter optimization.
        cv_summary : str or callable
            Summary function to condense cross-validation scores in each fold to a single
            value, against which different hyperparameter choices can be compared.
        n_iter : int
            Number of iterations for random or bayesian hyperparameter optimization.
        split_functions : dict
            Dictionary of functions associated with each inner splitter describing how to 
            increase the number of splits as a function of the number of iterations passed.
        n_jobs_outer : int
            Number of jobs to run in parallel for the outer loop.
        n_jobs_inner : int
            Number of jobs to run in parallel for the inner loop.
        """
        # name
        if not isinstance(name, str):
            raise TypeError("name must be a string.")

        # outer splitter
        # TODO: come back and change to WalkForwardPanelSplit
        if not isinstance(
            outer_splitter, (ExpandingFrequencyPanelSplit, ExpandingIncrementPanelSplit)
        ):
            raise TypeError(
                "outer_splitter must be an instance of ExpandingFrequencyPanelSplit or ExpandingIncrementPanelSplit."
            )

        # inner splitter
        if not isinstance(inner_splitters, dict):
            raise TypeError("inner splitters should be specified as a dictionary")

        for names in inner_splitters.keys():
            if not isinstance(names, str):
                raise TypeError(
                    "The keys of the inner splitters dictionary must be strings."
                )
            if not isinstance(inner_splitters[names], BaseCrossValidator):
                raise TypeError(
                    "The values of the inner splitters dictionary must be instances of BaseCrossValidator."
                )

        # models
        if not isinstance(models, dict):
            raise TypeError("The models argument must be a dictionary.")
        if models == {}:
            raise ValueError("The models dictionary cannot be empty.")
        for key in models.keys():
            if not isinstance(key, str):
                raise TypeError("The keys of the models dictionary must be strings.")
            if not isinstance(models[key], (BaseEstimator, Pipeline)):
                raise TypeError(
                    "The values of the models dictionary must be sklearn predictors or "
                    "pipelines."
                )

        # hyperparameters
        if not isinstance(hyperparameters, dict):
            raise TypeError("The hyperparameters argument must be a dictionary.")
        for pipe_name, pipe_params in hyperparameters.items():
            if not isinstance(pipe_name, str):
                raise TypeError(
                    "The keys of the hyperparameters dictionary must be strings."
                )
            if not isinstance(pipe_params, dict):
                raise TypeError(
                    "The values of the hyperparameters dictionary must be dictionaries."
                )
            if pipe_params != {}:
                for hparam_key, hparam_values in pipe_params.items():
                    if not isinstance(hparam_key, str):
                        raise TypeError(
                            "The keys of the inner hyperparameters dictionaries must be "
                            "strings."
                        )
                    if hyperparameters == "grid":
                        if not isinstance(hparam_values, list):
                            raise TypeError(
                                "The values of the inner hyperparameters dictionaries must be "
                                "lists if hparam_type is 'grid'."
                            )
                        if len(hparam_values) == 0:
                            raise ValueError(
                                "The values of the inner hyperparameters dictionaries cannot be "
                                "empty lists."
                            )
                    elif hyperparameters == "random":
                        # hparam_values must either be a list or a scipy.stats distribution
                        # create typeerror
                        if isinstance(hparam_values, list):
                            if len(hparam_values) == 0:
                                raise ValueError(
                                    "The values of the inner hyperparameters dictionaries cannot "
                                    "be empty lists."
                                )
                        else:
                            if not hasattr(hparam_values, "rvs"):
                                raise ValueError(
                                    "Invalid random hyperparameter search dictionary element "
                                    f"for hyperparameter {hparam_key}. The dictionary values "
                                    "must be scipy.stats distributions."
                                )
        # Check that the keys of the hyperparameter grid match those in the models dict
        if sorted(hyperparameters.keys()) != sorted(models.keys()):
            raise ValueError(
                "The keys in the hyperparameter grid must match those in the models "
                "dictionary."
            )

        # scorers
        if not isinstance(scorers, dict):
            raise TypeError("scorers must be a dictionary.")
        for key in scorers.keys():
            if not isinstance(key, str):
                raise TypeError("The keys of the scorers dictionary must be strings.")
            if not callable(scorers[key]):
                raise TypeError(
                    "The values of the scorers dictionary must be callable scoring functions."
                )

        # normalize_fold_results
        if not isinstance(normalize_fold_results, bool):
            raise TypeError("normalize_fold_results must be a boolean.")
        
        # search_type
        if not isinstance(search_type, str):
            raise TypeError("search_type must be a string.")
        if search_type not in ["grid", "prior", "bayes"]:
            raise ValueError("search_type must be one of 'grid', 'prior' or 'bayes'.")

        # cv_summary
        if not isinstance(cv_summary, (str, callable)):
            raise TypeError("cv_summary must be a string or a callable.")
        if isinstance(cv_summary, str):
            if cv_summary not in [
                "mean",
                "median",
                "mean-std",
                "mean/std",
                "median-mad",
                "median/mad",
            ]:
                raise ValueError(
                    "cv_summary must be one of 'mean', 'median', 'mean-std', 'mean/std', "
                    "'median-mad' or 'median/mad'."
                )
        else:
            try:
                test_summary = cv_summary([1, 2, 3])
            except Exception as e:
                raise TypeError(
                    "cv_summary must be a function that takes a list of scores and returns "
                    "a single value. Check the validity of cv_summary. Error raised when "
                    "testing the function with [1, 2, 3]: {e}"
                )
            if not isinstance(test_summary, numbers.Number) and not isinstance(bool):
                raise TypeError(
                    "cv_summary must be a function that takes a list of scores and returns "
                    "a single value. Check whether the output of cv_summary is a number."
                )

        # n_iter
        if search_type == "random":
            if type(n_iter) != int:
                raise TypeError("The n_iter argument must be an integer.")
            if n_iter < 1:
                raise ValueError("The n_iter argument must be greater than zero.")

        # split_functions
        if split_functions is not None:
            if not isinstance(split_functions, dict):
                raise TypeError("split_functions must be a dictionary.")
            if len(
                set(split_functions.keys()).intersection(set(inner_splitters.keys()))
            ) != len(inner_splitters):
                raise ValueError(
                    "The keys of the split_functions dictionary must match the keys of the inner_splitters dictionary."
                )
            for key in split_functions.keys():
                if not isinstance(key, str):
                    raise TypeError(
                        "The keys of the split_functions dictionary must be strings."
                    )
                if split_functions[key] is not None:
                    if not callable(split_functions[key]):
                        raise TypeError(
                            "The values of the split_functions dictionary must be callables or None."
                        )

        # n_jobs_outer
        if not isinstance(n_jobs_outer, int):
            raise TypeError("n_jobs_outer must be an integer.")
        if n_jobs_outer < 1:
            if n_jobs_outer != -1:
                raise ValueError(
                    "n_jobs_outer must be greater than zero or equal to -1."
                )

        # n_jobs_inner
        if not isinstance(n_jobs_inner, int):
            raise TypeError("n_jobs_inner must be an integer.")
        if n_jobs_inner < 1:
            if n_jobs_inner != -1:
                raise ValueError(
                    "n_jobs_inner must be greater than zero or equal to -1."
                )
<<<<<<< HEAD

        return (
            name,
            outer_splitter,
            inner_splitters,
            models,
            hyperparameters,
            scorers,
            search_type,
            cv_summary,
            n_iter,
            split_functions,
            n_jobs_outer,
            n_jobs_inner,
        )

=======
    
>>>>>>> 5e6d0be3
    def _checks_models_heatmap(
        self,
        name,
        title=None,
        cap=5,
        figsize=(12, 8),
    ):
        if not isinstance(name, str):
            raise TypeError("The pipeline name must be a string.")
        if name not in self.chosen_models.name.unique():
            raise ValueError(
                f"""The pipeline name {name} is not in the list of already-calculated 
                pipelines. Please check the pipeline name carefully. If correct, please 
                run calculate_predictions() first.
                """
            )
        if not isinstance(cap, int):
            raise TypeError("The cap must be an integer.")
        if cap <= 0:
            raise ValueError("The cap must be greater than zero.")
        if cap > 20:
            warnings.warn(
                f"The maximum number of models to display is 20. The cap has been set to "
                "20.",
                RuntimeWarning,
            )
            cap = 20

        if title is None:
            title = f"Model Selection Heatmap for {name}"
        if not isinstance(title, str):
            raise TypeError("The figure title must be a string.")

        if not isinstance(figsize, tuple):
            raise TypeError("The figsize argument must be a tuple.")
        if len(figsize) != 2:
            raise ValueError("The figsize argument must be a tuple of length 2.")
        for element in figsize:
            if not isinstance(element, (int, float)):
                raise TypeError(
                    "The elements of the figsize tuple must be floats or ints."
                )<|MERGE_RESOLUTION|>--- conflicted
+++ resolved
@@ -1,6 +1,7 @@
 """
 Sequential learning over a panel.
 """
+
 import numbers
 import numpy as np
 import pandas as pd
@@ -138,9 +139,9 @@
         hyperparameters,
         scorers,
         search_type="grid",
-        normalize_fold_results = False,
+        normalize_fold_results=False,
         cv_summary="mean",
-        n_iter=100,  
+        n_iter=100,
         split_functions=None,
         n_jobs_outer=-1,
         n_jobs_inner=1,
@@ -189,16 +190,16 @@
             name=name,
             outer_splitter=outer_splitter,
             inner_splitters=inner_splitters,
-            models = models,
-            hyperparameters = hyperparameters,
-            scorers = scorers,
-            search_type = search_type,
-            normalize_fold_results = normalize_fold_results,
-            cv_summary = cv_summary,
-            n_iter = n_iter,
-            split_functions = split_functions,
-            n_jobs_outer = n_jobs_outer,
-            n_jobs_inner = n_jobs_inner,
+            models=models,
+            hyperparameters=hyperparameters,
+            scorers=scorers,
+            search_type=search_type,
+            normalize_fold_results=normalize_fold_results,
+            cv_summary=cv_summary,
+            n_iter=n_iter,
+            split_functions=split_functions,
+            n_jobs_outer=n_jobs_outer,
+            n_jobs_inner=n_jobs_inner,
         )
 
         # Determine all outer splits and run the learning process in parallel
@@ -206,7 +207,6 @@
 
         self.split_results = []
         # Return list of results
-<<<<<<< HEAD
         optim_results = Parallel(n_jobs=n_jobs_outer, return_as="list")(
             delayed(self._worker)(
                 name=name,
@@ -218,12 +218,17 @@
                 scorers=scorers,
                 cv_summary=cv_summary,
                 search_type=search_type,
+                normalize_fold_results=normalize_fold_results,
                 n_iter=n_iter,
                 n_splits_add=(
-                    [
-                        np.ceil(split_function(iteration))
-                        for idx, split_function in enumerate(split_functions)
-                    ]
+                    {
+                        splitter_name: (
+                            np.ceil(split_function(iteration))
+                            if split_function is not None
+                            else 0
+                        )
+                        for splitter_name, split_function in split_functions.items()
+                    }
                     if split_functions is not None
                     else None
                 ),
@@ -232,39 +237,6 @@
             for iteration, (train_idx, test_idx) in tqdm(
                 enumerate(train_test_splits), total=len(train_test_splits)
             )
-=======
-        optim_results = tqdm(
-            Parallel(n_jobs=n_jobs_outer, return_as="generator")(
-                delayed(self._worker)(
-                    name=name,
-                    train_idx=train_idx,
-                    test_idx=test_idx,
-                    inner_splitters=inner_splitters,
-                    models=models,
-                    hyperparameters=hyperparameters,
-                    scorers=scorers,
-                    cv_summary=cv_summary,
-                    search_type=search_type,
-                    normalize_fold_results=normalize_fold_results,
-                    n_iter=n_iter,
-                    n_splits_add=(
-                        {
-                            splitter_name : (
-                                    np.ceil(split_function(iteration))
-                                    if split_function is not None
-                                    else 0
-                                )
-                            for splitter_name, split_function in split_functions.items()
-                        }
-                        if split_functions is not None
-                        else None
-                    ),
-                    n_jobs_inner=n_jobs_inner,
-                )
-                for iteration, (train_idx, test_idx) in enumerate(train_test_splits)
-            ),
-            total=len(train_test_splits),
->>>>>>> 5e6d0be3
         )
 
         return optim_results
@@ -359,7 +331,9 @@
             inner_splitters_adj = inner_splitters.copy()
             for splitter_name, _ in inner_splitters_adj.items():
                 if hasattr(inner_splitters_adj[splitter_name], "n_splits"):
-                    inner_splitters_adj[splitter_name].n_splits += n_splits_add[splitter_name]
+                    inner_splitters_adj[splitter_name].n_splits += n_splits_add[
+                        splitter_name
+                    ]
 
         else:
             inner_splitters_adj = inner_splitters
@@ -378,7 +352,6 @@
             n_jobs_inner=n_jobs_inner,
         )
 
-<<<<<<< HEAD
         split_results = self._get_split_results(
             pipeline_name=name,
             optimal_model=optim_model,
@@ -395,70 +368,6 @@
             y_test=y_test,
             timestamp=adj_test_date_levels.min(),
             adjusted_test_index=test_index,
-=======
-        # Handle case where no model was selected
-        if optim_name is None:
-            warnings.warn(
-                f"No model was selected for {name} at time {self.date_levels[train_idx].max()}",
-                " Hence, resulting signals are set to zero.",
-                RuntimeWarning,
-            )
-            preds = np.zeros(y_test.shape)
-            prediction_data = [name, test_index, preds]
-            modelchoice_data = [
-                self.date_levels[train_idx],
-                name,
-                None,  # Model selected
-                None,  # Hyperparameters selected
-                [inner_splitter.n_splits for inner_splitter in inner_splitters_adj.values],
-            ]
-            other_data = None
-
-        else:
-            # Store model selection data
-            modelchoice_data: dict = self.store_modelchoice_data(
-                pipeline_name=name,
-                optimal_model=optim_model,
-                optimal_model_name=optim_name,
-                optimal_model_score=optim_score,
-                optimal_model_params=optim_params,
-                n_splits=[
-                    inner_splitter.n_splits for inner_splitter in inner_splitters_adj.values()
-                ],
-                X_train=X_train,
-                y_train=y_train,
-                X_test=X_test,
-                y_test=y_test,
-                timestamp=adj_test_date_levels.min(),
-            )
-
-            # Store quantamental data
-            quantamental_data: dict = self.store_quantamental_data(
-                pipeline_name=name,
-                model=optim_model,
-                X_train=X_train,
-                y_train=y_train,
-                X_test=X_test,
-                y_test=y_test,
-                adjusted_test_index=test_index,
-            )
-
-            # Store other data
-            other_data: dict = self.store_other_data(
-                pipeline_name=name,
-                optimal_model=optim_model,
-                X_train=X_train,
-                y_train=y_train,
-                X_test=X_test,
-                y_test=y_test,
-                timestamp=adj_test_date_levels.min(),
-            )
-
-        return (
-            quantamental_data,
-            modelchoice_data,
-            other_data,
->>>>>>> 5e6d0be3
         )
 
         return split_results
@@ -478,7 +387,7 @@
         n_jobs_inner,
     ):
         """
-        Determine optimal model based on cross-validation from a given training set. 
+        Determine optimal model based on cross-validation from a given training set.
 
         Parameters
         ----------
@@ -566,7 +475,7 @@
                 cv_summary,
                 scorers,
                 normalize_fold_results,
-                return_index=False
+                return_index=False,
             )
             if score > optim_score:
                 optim_name = model_name
@@ -577,12 +486,7 @@
         return optim_name, optim_model, optim_score, optim_params
 
     def _model_selection(
-        self,
-        cv_results,
-        cv_summary,
-        scorers,
-        normalize_fold_results,
-        return_index=True
+        self, cv_results, cv_summary, scorers, normalize_fold_results, return_index=True
     ):
         """
         Select the optimal hyperparameters based on a `scikit-learn` cv_results dataframe.
@@ -601,7 +505,7 @@
         return_index : bool
             Whether to return the index of the best estimator or the maximal score itself.
             Default is True.
-        
+
         Returns
         -------
         return : int or float
@@ -613,7 +517,7 @@
         fold. If `normalize_fold_results` is True, the scores for each fold are standardized
         across hyperparameter choices. This is done to make the scores comparable across
         different test periods. Following this, the scores for each hyperparameter choice
-        are summarized using `cv_summary` and standardized, in order for fair comparison 
+        are summarized using `cv_summary` and standardized, in order for fair comparison
         across different scorers. The final score is the average of the standardized scores
         for each scorer. The hyperparameter with the largest composite score is selected.
         """
@@ -998,7 +902,7 @@
                 raise ValueError("'end' must be in ISO 8601 format.")
             if pd.to_datetime(end) < pd.to_datetime(df["real_date"]).min():
                 raise ValueError("'end' must be after the first date in the panel.")
-            
+
         if start is not None and end is not None:
             if pd.to_datetime(start) > pd.to_datetime(end):
                 raise ValueError("'start' must be before 'end'.")
@@ -1092,7 +996,7 @@
         n_iter : int
             Number of iterations for random or bayesian hyperparameter optimization.
         split_functions : dict
-            Dictionary of functions associated with each inner splitter describing how to 
+            Dictionary of functions associated with each inner splitter describing how to
             increase the number of splits as a function of the number of iterations passed.
         n_jobs_outer : int
             Number of jobs to run in parallel for the outer loop.
@@ -1207,7 +1111,7 @@
         # normalize_fold_results
         if not isinstance(normalize_fold_results, bool):
             raise TypeError("normalize_fold_results must be a boolean.")
-        
+
         # search_type
         if not isinstance(search_type, str):
             raise TypeError("search_type must be a string.")
@@ -1290,26 +1194,7 @@
                 raise ValueError(
                     "n_jobs_inner must be greater than zero or equal to -1."
                 )
-<<<<<<< HEAD
-
-        return (
-            name,
-            outer_splitter,
-            inner_splitters,
-            models,
-            hyperparameters,
-            scorers,
-            search_type,
-            cv_summary,
-            n_iter,
-            split_functions,
-            n_jobs_outer,
-            n_jobs_inner,
-        )
-
-=======
-    
->>>>>>> 5e6d0be3
+
     def _checks_models_heatmap(
         self,
         name,
