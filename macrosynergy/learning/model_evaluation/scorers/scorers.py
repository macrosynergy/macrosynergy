from collections import defaultdict
import numpy as np
import pandas as pd
import scipy.stats as stats

<<<<<<< HEAD
=======
from sklearn.base import RegressorMixin
from sklearn.ensemble import VotingRegressor

>>>>>>> e9f04232
from macrosynergy.learning.forecasting.model_systems import BaseRegressionSystem


def neg_mean_abs_corr(
    estimator,
    X_test,
    y_test,
    correlation_type="pearson",
):
    """
    Negative mean absolute correlation between a time series of benchmark returns and a
    panel of computed hedged returns, with average taken over all cross-sections.

    Parameters
    ----------
    estimator : BaseRegressionSystem
        A fitted `scikit-learn` regression object with separate linear models for each
        cross-section of returns, regressed against a time series of benchmark risk basket
        returns. It is expected to possess a `coefs_` dictionary attribute with keys
        corresponding to the cross-sections of returns and values corresponding to the
        estimated coefficients of the linear model for each cross-section.
    X_test : pd.DataFrame
        Risk-basket returns replicated for each cross-section of returns in `y_test`.
    y_test : pd.Series
        Panel of financial contract returns.
    correlation_type : str
        Type of correlation to compute between each hedged return
        series and the risk basket return series. Default is "pearson".
        Alternatives are "spearman" and "kendall".

    Returns
    -------
    neg_mean_abs_corr : float
        Negative mean absolute correlation between benchmark risk basket returns and
        computed hedged returns.

    Notes
    -----
    For each cross-section :math:`c` in `X_test`, hedged returns are calculated by
    subtracting :math:`X_{test, c} \\cdot \\text{coefs_}[c]` from each `y_{test, c}`.
    Following this, the negative mean absolute correlation over cross-sections can be
    calculated:

    ```{math}
    :label: neg_mean_abs_corr
    \\text{neg_mean_abs_corr} = - (1/C)\\sum_{c=1}^{C} \\left [ abs_corr_{c} \\right ]
    ```

    This function is a specialised scorer to evaluate the quality of a hedge within the
    `BetaEstimator` class in the `macrosynergy.learning` subpackage.
    """
    # Checks
    # estimator
<<<<<<< HEAD
    if not isinstance(estimator, BaseRegressionSystem):
        raise TypeError("estimator must be an instance of BaseRegressionSystem.")
    if estimator.models_ is None:
        raise ValueError("estimator must be a fitted model.")
=======
    if isinstance(estimator, BaseRegressionSystem):
        if estimator.models_ is None:
            raise ValueError("estimator must be a fitted model.")
    elif isinstance(estimator, VotingRegressor):
        if not all(
            isinstance(est, BaseRegressionSystem) for est in estimator.estimators_
        ):
            raise TypeError(
                "estimator must be a VotingRegressor with BaseRegressionSystem estimators."
            )
        if not all(est.models_ is not None for est in estimator.estimators_):
            raise ValueError("estimator must be a VotingRegressor with fitted models.")
    else:
        raise TypeError(
            "estimator must be a BaseRegressionSystem or VotingRegressor object."
        )
>>>>>>> e9f04232

    # X_test
    if not isinstance(X_test, pd.DataFrame):
        raise TypeError("X_test must be a pandas DataFrame.")
    if X_test.ndim != 2:
        raise ValueError("X_test must be a 2-dimensional DataFrame.")
    if X_test.shape[1] != 1:
        raise ValueError("X_test must have only one column.")
    if not isinstance(X_test.index, pd.MultiIndex):
        raise ValueError("X_test must be multi-indexed.")
<<<<<<< HEAD
=======
    # TODO: replace below with categorical dtype for cross sections
>>>>>>> e9f04232
    if not X_test.index.get_level_values(0).dtype == "object":
        raise TypeError("The outer index of X_test must be strings.")
    if not X_test.index.get_level_values(1).dtype == "datetime64[ns]":
        raise TypeError("The inner index of X_test must be datetime.date.")
    if not X_test.apply(lambda x: pd.api.types.is_numeric_dtype(x)).all():
        raise ValueError(
            "The input feature matrix column for neg_mean_abs_corr",
            " must be numeric.",
        )
    if X_test.isnull().values.any():
        raise ValueError(
            "The input feature matrix for neg_mean_abs_corr must not contain any "
            "missing values."
        )

    # y_test
    if not isinstance(y_test, pd.Series):
        raise TypeError("y_test must be a pandas Series.")
    if not isinstance(y_test.index, pd.MultiIndex):
        raise ValueError("y_test must be multi-indexed.")
    if not y_test.index.get_level_values(0).dtype == "object":
        raise TypeError("The outer index of y_test must be strings.")
    if not y_test.index.get_level_values(1).dtype == "datetime64[ns]":
        raise TypeError("The inner index of y_test must be datetime.date.")
    if not y_test.index.equals(X_test.index):
        raise ValueError("y_test and X_test must have the same index.")
    if not pd.api.types.is_numeric_dtype(y_test):
        raise ValueError(
            "The input target vector for neg_mean_abs_corr",
            " must be numeric.",
        )
    if y_test.isnull().values.any():
        raise ValueError(
            "The input target vector for neg_mean_abs_corr must not contain any "
            "missing values."
        )
    # Obtain key information
    market_returns = X_test.iloc[:, 0].copy()
    contract_returns = y_test.copy()
    unique_cross_sections = X_test.index.get_level_values(0).unique()
    
    # Handle voting regressor case later
    if isinstance(estimator, VotingRegressor):
        estimators = estimator.estimators_
        coefs_list = [est.coefs_ for est in estimators]
        sum_dict = defaultdict(lambda: [0, 0])

        for coefs in coefs_list:
            for key, value in coefs.items():
                sum_dict[key][0] += value
                sum_dict[key][1] += 1

        estimated_coefs = {key: sum / count for key, (sum, count) in sum_dict.items()}
    else:
        estimated_coefs = estimator.coefs_

    running_sum = 0
    xs_count = 0
    for cross_section in unique_cross_sections:
        # Check whether a model for this cross-section has been estimated
        if cross_section in estimated_coefs.keys():
            xs_count += 1
            # Get cross-section returns and matched risk basket returns
            contract_returns_c = contract_returns.xs(cross_section)
            market_returns_c = market_returns.xs(cross_section)
            hedged_returns_c = (
                contract_returns_c - estimated_coefs[cross_section] * market_returns_c
            )
            # Compute negative absolute market correlation
            if correlation_type == "pearson":
                abs_corr = abs(stats.pearsonr(hedged_returns_c, market_returns_c)[0])
            elif correlation_type == "spearman":
                abs_corr = abs(stats.spearmanr(hedged_returns_c, market_returns_c)[0])
            else:
                # Use Kendall
                abs_corr = abs(stats.kendalltau(hedged_returns_c, market_returns_c)[0])
            # Update running sum
            running_sum += abs_corr
        else:
            # Then a model wasn't estimated for this cross-section
            continue

    if xs_count == 0:
        return np.nan
    else:
<<<<<<< HEAD
        return -running_sum / xs_count


if __name__ == "__main__":
    import macrosynergy.management as msm
    from macrosynergy.management.simulate import make_qdf
    from macrosynergy.learning import RidgeRegressionSystem

    cids = ["AUD", "CAD", "GBP", "USD"]
    xcats = ["XR", "BMXR"]
    cols = ["earliest", "latest", "mean_add", "sd_mult", "ar_coef", "back_coef"]

    df_cids = pd.DataFrame(
        index=cids, columns=["earliest", "latest", "mean_add", "sd_mult"]
    )
    df_cids.loc["AUD"] = ["2012-01-01", "2020-12-31", 0, 1]
    df_cids.loc["CAD"] = ["2012-01-01", "2020-12-31", 0, 1]
    df_cids.loc["GBP"] = ["2012-01-01", "2020-12-31", 0, 1]
    df_cids.loc["USD"] = ["2012-01-01", "2020-12-31", 0, 1]

    df_xcats = pd.DataFrame(index=xcats, columns=cols)
    df_xcats.loc["XR"] = ["2012-01-01", "2020-12-31", 0.1, 1, 0, 0.3]
    df_xcats.loc["BMXR"] = ["2012-01-01", "2020-12-31", 1, 2, 0.95, 1]

    dfd = make_qdf(df_cids, df_xcats, back_ar=0.75)
    Xy = msm.categories_df(
        df=dfd, xcats=xcats, cids=cids, freq="M", lag=1, xcat_aggs=["last", "sum"]
    ).dropna()
    X = Xy.iloc[:, :-1]
    y = Xy.iloc[:, -1]

    ridge = RidgeRegressionSystem()
    ridge.fit(X, y)
    print(
        "\nNegative mean absolute correlation: "
        f"{neg_mean_abs_corr(ridge, X, y, correlation_type='pearson')}"
    )
=======
        return -running_sum / xs_count
>>>>>>> e9f04232
<|MERGE_RESOLUTION|>--- conflicted
+++ resolved
@@ -3,12 +3,8 @@
 import pandas as pd
 import scipy.stats as stats
 
-<<<<<<< HEAD
-=======
-from sklearn.base import RegressorMixin
 from sklearn.ensemble import VotingRegressor
 
->>>>>>> e9f04232
 from macrosynergy.learning.forecasting.model_systems import BaseRegressionSystem
 
 
@@ -62,12 +58,6 @@
     """
     # Checks
     # estimator
-<<<<<<< HEAD
-    if not isinstance(estimator, BaseRegressionSystem):
-        raise TypeError("estimator must be an instance of BaseRegressionSystem.")
-    if estimator.models_ is None:
-        raise ValueError("estimator must be a fitted model.")
-=======
     if isinstance(estimator, BaseRegressionSystem):
         if estimator.models_ is None:
             raise ValueError("estimator must be a fitted model.")
@@ -84,7 +74,6 @@
         raise TypeError(
             "estimator must be a BaseRegressionSystem or VotingRegressor object."
         )
->>>>>>> e9f04232
 
     # X_test
     if not isinstance(X_test, pd.DataFrame):
@@ -95,10 +84,6 @@
         raise ValueError("X_test must have only one column.")
     if not isinstance(X_test.index, pd.MultiIndex):
         raise ValueError("X_test must be multi-indexed.")
-<<<<<<< HEAD
-=======
-    # TODO: replace below with categorical dtype for cross sections
->>>>>>> e9f04232
     if not X_test.index.get_level_values(0).dtype == "object":
         raise TypeError("The outer index of X_test must be strings.")
     if not X_test.index.get_level_values(1).dtype == "datetime64[ns]":
@@ -184,7 +169,6 @@
     if xs_count == 0:
         return np.nan
     else:
-<<<<<<< HEAD
         return -running_sum / xs_count
 
 
@@ -221,7 +205,4 @@
     print(
         "\nNegative mean absolute correlation: "
         f"{neg_mean_abs_corr(ridge, X, y, correlation_type='pearson')}"
-    )
-=======
-        return -running_sum / xs_count
->>>>>>> e9f04232
+    )