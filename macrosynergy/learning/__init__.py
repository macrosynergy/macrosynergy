--- conflicted
+++ resolved
@@ -14,13 +14,9 @@
     ZnScoreAverager,
     PanelMinMaxScaler,
     PanelStandardScaler,
-<<<<<<< HEAD
     BasePanelScaler,
     BasePanelSelector,
-=======
-    FeatureAverager,
     PanelPCA,
->>>>>>> af7ed275
 )
 from .model_evaluation import (
     neg_mean_abs_corr,
